--- conflicted
+++ resolved
@@ -14,20 +14,13 @@
 2. 🔍 **The Critic** questions → identifies bloat and simplification opportunities (`loom:critic-suggestion`)
 3. 📚 **The Curator** refines → enhances and marks issues ready (`loom:ready`)
 4. 🔮 **The Worker** manifests → implements and creates PRs (`loom:review-requested`)
-<<<<<<< HEAD
-5. 🔧 **The Fixer** heals → addresses review feedback and keeps PRs merge-ready
-6. ⚖️ **The Reviewer** judges → maintains quality through discernment (`loom:approved`)
-
-*Like the Tarot's Major Arcana, each role is essential to the whole. See [Agent Archetypes](docs/philosophy/agent-archetypes.md) for the mystical framework.*
-
-### Color-coded Workflow
-=======
 5. 🔧 **The Fixer** heals → addresses review feedback (`loom:changes-requested` → `loom:review-requested`)
 6. ⚖️ **The Reviewer** judges → maintains quality through discernment (`loom:pr`)
 
 *Like the Tarot's Major Arcana, each role is essential to the whole. See [Agent Archetypes](docs/philosophy/agent-archetypes.md) for the mystical framework.*
 
-**Color-coded workflow:**
+### Color-coded Workflow
+
 - 🔵 **Blue** = Human action needed
   - Issues: `loom:proposal` (Architect suggestion awaiting approval)
   - PRs: `loom:pr` (Approved PR ready to merge)
@@ -41,14 +34,6 @@
   - `loom:blocked` (Blocked, needs help)
   - `loom:urgent` (High priority)
 
-See [scripts/LABEL_WORKFLOW.md](scripts/LABEL_WORKFLOW.md) for detailed documentation.
->>>>>>> cef382cb
-
-- 🔵 **Blue** = Human action needed (`loom:proposal`, `loom:approved`)
-- 🟢 **Green** = Loom bot action needed (`loom:ready`, `loom:review-requested`)
-- 🟡 **Amber** = Work in progress (`loom:in-progress`, `loom:reviewing`)
-- 🔴 **Red** = Blocked or urgent (`loom:blocked`, `loom:urgent`)
-
 See [scripts/LABEL_WORKFLOW.md](scripts/LABEL_WORKFLOW.md) for detailed label state machine documentation.
 
 ## Complete Feature Flow
@@ -60,7 +45,7 @@
          ↓
 WORKER implements (🟡 loom:in-progress → 🟢 loom:review-requested PR)
          ↓
-REVIEWER reviews (🟡 loom:reviewing → 🔵 loom:approved)
+REVIEWER reviews (🟡 loom:changes-requested OR 🔵 loom:pr)
          ↓
 USER merges PR
 ```
@@ -116,8 +101,8 @@
 | **Curator** | 5 min | Yes | Approved issues | `loom:ready` (green) |
 | **Triage** | 15 min | Yes | `loom:ready` | `loom:urgent` (red) |
 | **Worker** | Manual | No | `loom:ready` | `loom:in-progress`, `loom:review-requested` |
-| **Reviewer** | 5 min | Yes | `loom:review-requested` | `loom:reviewing`, `loom:approved` |
-| **Fixer** | 5-10 min | Optional | PRs with changes/conflicts | `loom:review-requested` |
+| **Reviewer** | 5 min | Yes | `loom:review-requested` | `loom:changes-requested`, `loom:pr` |
+| **Fixer** | 5-10 min | Optional | `loom:changes-requested` | `loom:review-requested` |
 | **Issues** | Manual | No | N/A | Well-formatted issues |
 | **Default** | Manual | No | N/A | Plain shell |
 
@@ -133,9 +118,9 @@
 
 **Worker**: Implements `loom:ready` issues. Claims with `loom:in-progress`, creates PR with `loom:review-requested`. Manages worktrees.
 
-**Reviewer**: Reviews `loom:review-requested` PRs. Claims with `loom:reviewing`, approves with `loom:approved` (ready for user to merge).
-
-**Fixer**: Addresses review feedback and resolves merge conflicts. Transitions `loom:reviewing` → `loom:review-requested` after fixes.
+**Reviewer**: Reviews `loom:review-requested` PRs. Requests changes with `loom:changes-requested`, approves with `loom:pr` (ready for user to merge).
+
+**Fixer**: Addresses review feedback and resolves merge conflicts. Transitions `loom:changes-requested` → `loom:review-requested` after fixes.
 
 ## Essential Commands
 
@@ -145,300 +130,6 @@
 # Find and claim ready issue
 gh issue list --label="loom:ready"
 gh issue edit 42 --remove-label "loom:ready" --add-label "loom:in-progress"
-<<<<<<< HEAD
-=======
-# Proceed with implementation
-```
-
-If Worker discovers a dependency during implementation:
-1. Add Dependencies section to the issue
-2. Add `loom:blocked` label to issue
-3. Create comment explaining the blocker
-4. Either wait or switch to another issue
-
-### Dependency Lifecycle Example
-
-```
-┌─────────────────────────────────────────────────────────────┐
-│ 1. ARCHITECT CREATES DEPENDENT ISSUE                        │
-│    Issue #42: "Implement user profile page"                │
-│    Body includes:                                           │
-│    ## Dependencies                                          │
-│    - [ ] #100: User authentication system                  │
-│    - [ ] #101: Database schema for user profiles          │
-│    Label: loom:proposal                                     │
-└─────────────────────┬───────────────────────────────────────┘
-                      │
-                      ↓
-┌─────────────────────────────────────────────────────────────┐
-│ 2. USER APPROVES                                            │
-│    Removes loom:proposal label                              │
-└─────────────────────┬───────────────────────────────────────┘
-                      │
-                      ↓
-┌─────────────────────────────────────────────────────────────┐
-│ 3. CURATOR CHECKS DEPENDENCIES                              │
-│    Views issue #42                                          │
-│    Sees unchecked boxes for #100, #101                     │
-│    Decision: Dependencies not complete                      │
-│    Action: gh issue edit 42 --add-label "loom:blocked"     │
-│    (Does NOT add loom:ready)                                │
-└─────────────────────┬───────────────────────────────────────┘
-                      │
-                      ↓
-┌─────────────────────────────────────────────────────────────┐
-│ 4. DEPENDENCIES COMPLETE                                    │
-│    Worker closes #100 → GitHub auto-checks box             │
-│    Worker closes #101 → GitHub auto-checks box             │
-│    Issue #42 now shows: [x] #100, [x] #101                │
-└─────────────────────┬───────────────────────────────────────┘
-                      │
-                      ↓
-┌─────────────────────────────────────────────────────────────┐
-│ 5. CURATOR UNBLOCKS                                         │
-│    Sees all dependency boxes checked on #42                 │
-│    gh issue edit 42 --remove-label "loom:blocked"          │
-│    gh issue edit 42 --add-label "loom:ready"               │
-└─────────────────────┬───────────────────────────────────────┘
-                      │
-                      ↓
-┌─────────────────────────────────────────────────────────────┐
-│ 6. WORKER CLAIMS AND IMPLEMENTS                             │
-│    Verifies all dependencies checked                        │
-│    Claims issue #42                                         │
-│    Implements feature                                       │
-└─────────────────────────────────────────────────────────────┘
-```
-
-### Best Practices
-
-**For Architects:**
-- Only add Dependencies for true blockers (not nice-to-haves)
-- Keep dependency descriptions brief but clear
-- Explain why the dependency exists if not obvious
-- For independent work, explicitly state "No dependencies"
-
-**For Curators:**
-- Always check Dependencies section before marking `loom:ready`
-- Use `loom:blocked` label when dependencies are incomplete
-- Add comment explaining what's blocking when marking as blocked
-- Monitor blocked issues and unblock when dependencies complete
-
-**For Workers:**
-- Always verify dependencies before claiming `loom:ready` issues
-- If you discover a blocker mid-implementation, add it to the issue immediately
-- Don't try to implement dependencies yourself - create separate issues
-- Mark as `loom:blocked` and explain the situation in a comment
-
-### Troubleshooting
-
-**Issue has unchecked dependencies but is marked loom:ready**
-→ Worker should mark as `loom:blocked` when they discover this
-→ Curator should re-check and correct the labeling
-
-**Dependency is complete but checkbox not checked**
-→ GitHub auto-checks when issues close via PR merge
-→ Manually check box if issue was closed directly
-
-**Circular dependencies between issues**
-→ This is a design problem - escalate to User for manual resolution
-→ Architect should avoid creating circular dependencies
-
-## Agent Types
-
-### 1. Architect Bot
-**Role**: Improvement proposal generator
-
-**Watches for**: N/A (proactively scans codebase)
-
-**Creates**:
-- Issues with `loom:proposal` label (blue badge - awaiting user approval)
-
-**Interval**: 15 minutes (recommended autonomous)
-
-**Scope**: Scans codebase across all domains:
-- **Architecture & Features**: New features, API design, system improvements
-- **Code Quality**: Refactoring, consistency, duplication, unused code
-- **Documentation**: Outdated docs, missing explanations, API documentation
-- **Testing**: Missing coverage, flaky tests, edge cases
-- **CI/Build/Tooling**: Failing jobs, slow builds, outdated dependencies
-- **Performance & Security**: Optimizations, vulnerabilities, resource leaks
-
-**Workflow**:
-```
-1. Check if there are already 3+ open proposals (don't spam)
-2. If < 3 proposals: Scan codebase for improvement opportunities
-3. Create comprehensive issue with proposal
-4. Add loom:proposal label immediately (blue badge)
-5. Wait for user to remove loom:proposal label (approval)
-```
-
-**Important**: Architect does NOT triage issues created by others. Only creates proposals.
-
-### 2. Curator Bot
-**Role**: Enhances approved issues and marks them ready for implementation
-
-**Watches for**:
-- Issues without `loom:proposal` label (user has approved them)
-- Excludes issues already marked `loom:ready` or `loom:in-progress`
-
-**Creates**:
-- `loom:ready` - Issues ready for worker implementation
-
-**Interval**: 5 minutes (recommended autonomous)
-
-**Workflow**:
-```
-1. Find approved issues (no loom:proposal label, not yet ready/in-progress)
-2. Review issue description and requirements
-3. Add implementation details, test plans, code references
-4. Document multiple implementation options if complex
-5. Add loom:ready when enhancement complete
-```
-
-### 3. Triage Bot
-**Role**: Dynamic priority management for ready issues
-
-**Watches for**:
-- `loom:ready` - Issues ready to be prioritized
-
-**Creates/Manages**:
-- `loom:urgent` - Maintains exactly top 3 priorities
-
-**Interval**: 15 minutes (recommended autonomous)
-
-**Workflow**:
-```
-1. Review all loom:ready issues
-2. Assess strategic priority based on:
-   - Impact on users/product vision
-   - Blocks other high-value work
-   - Time-sensitive (security, bugs, urgent requests)
-   - Effort vs value ratio
-3. Apply loom:urgent to top 3 issues only
-4. Remove loom:urgent from issues no longer critical
-5. When adding 4th urgent:
-   - Demote least critical of current 3 (with explanation)
-   - Promote new top priority (with reasoning)
-```
-
-**Key Constraint**: Never have more than 3 issues marked `loom:urgent`.
-
-### 4. Worker Bot
-**Role**: Implements features and fixes bugs
-
-**Watches for**:
-- `loom:ready` - Issues ready to be implemented
-
-**Creates**:
-- `loom:in-progress` - Claims issue for implementation
-- `loom:review-requested` - PRs ready for Reviewer
-- `loom:blocked` - When stuck on implementation
-
-**Interval**: Disabled by default (on-demand, one Worker per PR)
-
-**Workflow**:
-```
-1. Find loom:ready issues (green badges)
-2. Claim by removing loom:ready, adding loom:in-progress
-3. Implement, test, commit
-4. Create PR with "Closes #X", add loom:review-requested (green - ready for Reviewer)
-5. Monitor PR and address Reviewer feedback
-6. If blocked: add loom:blocked with explanation
-```
-
-### 5. Reviewer Bot
-**Role**: Reviews pull requests
-
-**Watches for**:
-- `loom:review-requested` - PRs ready for review (green badges)
-
-**Creates**:
-- `loom:changes-requested` - PR needs fixes from Fixer (amber)
-- `loom:pr` - Approved PRs ready for human to merge (blue)
-
-**Interval**: 5 minutes (recommended autonomous)
-
-**Workflow**:
-```
-1. Find loom:review-requested PRs (green badges)
-2. Check out branch, run tests, review code
-3. If changes needed: gh pr review --request-changes, change label to loom:changes-requested (amber)
-4. If approved: gh pr review --approve, change label to loom:pr (blue)
-```
-
-### 6. Fixer Bot
-**Role**: PR health specialist, addresses review feedback and resolves conflicts
-
-**Watches for**:
-- `loom:changes-requested` - PRs with changes requested by Reviewer (amber badges)
-- PRs with merge conflicts: `gh pr list --search "conflicts:>0"`
-
-**Creates**:
-- `loom:review-requested` - After addressing feedback, signals PR is ready for re-review (green)
-
-**Interval**: 5-10 minutes (recommended autonomous or manual)
-
-**Workflow**:
-```
-1. Find PRs needing fixes:
-   - gh pr list --label="loom:changes-requested" (review feedback)
-   - gh pr list --search "conflicts:>0" (merge conflicts)
-2. Check out PR branch: gh pr checkout <number>
-3. Read reviewer comments and understand feedback
-4. Address the requested changes and/or resolve conflicts
-5. Run pnpm check:ci to ensure all checks pass
-6. Commit and push fixes
-7. Signal ready for re-review:
-   - Remove loom:changes-requested (amber badge)
-   - Add loom:review-requested (green badge)
-8. Comment on PR to notify reviewer
-```
-
-**Relationship with Reviewer**:
-- Reviewer manages initial review workflow and approval
-- Fixer addresses technical issues and signals completion
-- Fixer transitions `loom:changes-requested` → `loom:review-requested` after fixes (completing the cycle)
-
-### 7. Critic Bot
-**Role**: Code simplification specialist, identifies bloat and suggests removals
-
-**Watches for**: N/A (proactively scans codebase and reviews open issues)
-
-**Creates**:
-- Issues with `loom:critic-suggestion` label (standalone removal proposals)
-- Comments with `<!-- CRITIC-SUGGESTION -->` marker (simplification suggestions on existing issues)
-
-**Interval**: 15 minutes (recommended autonomous)
-
-**Workflow**:
-```
-# Standalone Removal Proposals:
-1. Scan codebase for unused code, dependencies, over-engineering
-2. Verify with evidence (searches, dead code analysis)
-3. Create issue with loom:critic-suggestion label (blue badge)
-4. User reviews and removes label to approve (or closes to reject)
-
-# Simplification Comments:
-1. Review open issues for simplification opportunities
-2. Check if planned work includes unnecessary complexity
-3. Add comment with <!-- CRITIC-SUGGESTION --> marker
-4. Assignee can adopt, adapt, or ignore the suggestion
-```
-
-**Key Principles**:
-- Evidence-based suggestions only (show proof with rg/git commands)
-- Two approaches: standalone issues for independent bloat, comments for scope reduction
-- Respects assignee decisions on comments
-- Quality over quantity (0-1 suggestions per interval)
-
-### 7. Issues Bot
-**Role**: Creates well-structured GitHub issues from user requests
-
-**Watches for**: N/A (manual invocation)
-
-**Creates**: Well-formatted issues with proper structure
->>>>>>> cef382cb
 
 # Create worktree and implement
 pnpm worktree 42
@@ -450,132 +141,38 @@
 git push -u origin feature/issue-42
 gh pr create --label "loom:review-requested"
 ```
-<<<<<<< HEAD
-=======
-┌─────────────────────────────────────────────────────────────┐
-│ 1. ARCHITECT CREATES PROPOSAL                               │
-│    gh issue create                                          │
-│    Title: "Add search functionality to terminal history"    │
-│    gh issue edit <#> --add-label "loom:proposal"            │
-│    (Blue badge - awaiting user approval)                    │
-└─────────────────────┬───────────────────────────────────────┘
-                      │
-                      ↓
-┌─────────────────────────────────────────────────────────────┐
-│ 2. USER REVIEWS AND APPROVES                                │
-│    Reviews issue with loom:proposal (blue badge)            │
-│    Removes loom:proposal label to approve                   │
-│    (Or closes issue to reject)                              │
-└─────────────────────┬───────────────────────────────────────┘
-                      │
-                      ↓
-┌─────────────────────────────────────────────────────────────┐
-│ 3. CURATOR ENHANCES ISSUE                                   │
-│    Finds approved issue #42 (no loom:proposal)              │
-│    Adds implementation details:                             │
-│    - Multiple implementation options                        │
-│    - Dependencies and risks                                 │
-│    - Test plan checklist                                    │
-│    Adds loom:ready (green badge)                            │
-└─────────────────────┬───────────────────────────────────────┘
-                      │
-                      ↓
-┌─────────────────────────────────────────────────────────────┐
-│ 4. WORKER IMPLEMENTS                                        │
-│    Finds loom:ready issue #42 (green badge)                 │
-│    Updates: removes loom:ready, adds loom:in-progress       │
-│    (Amber badge)                                            │
-│    Implements feature, writes tests                         │
-│    Creates PR: "Closes #42", adds loom:review-requested     │
-│    (Green badge - ready for review)                         │
-└─────────────────────┬───────────────────────────────────────┘
-                      │
-                      ↓
-┌─────────────────────────────────────────────────────────────┐
-│ 5. REVIEWER REVIEWS PR                                      │
-│    Finds loom:review-requested PR #50 (green badge)         │
-│    Checks out branch, runs tests                            │
-│    Reviews code, provides feedback                          │
-│    If approved: gh pr review --approve                      │
-│    Updates: removes loom:review-requested, adds loom:pr     │
-│    (Blue badge - ready for user to merge)                   │
-└─────────────────────┬───────────────────────────────────────┘
-                      │
-                      ↓
-┌─────────────────────────────────────────────────────────────┐
-│ 6. USER MERGES PR                                           │
-│    Reviews loom:pr PR (blue badge)                          │
-│    Merges to main                                           │
-│    Issue #42 automatically closes                           │
-└─────────────────────────────────────────────────────────────┘
-```
-
-## Label Reference
-
-### Issue Labels
-
-| Label | Color | Created By | Meaning |
-|-------|-------|-----------|---------|
-| `loom:proposal` | 🔵 Blue | Architect | Proposal awaiting user approval |
-| `loom:critic-suggestion` | 🔵 Blue | Critic | Removal/simplification proposal awaiting user approval |
-| `loom:ready` | 🟢 Green | Curator | Issue ready for Worker to implement |
-| `loom:in-progress` | 🟡 Amber | Worker | Worker actively implementing |
-| `loom:blocked` | 🔴 Red | Worker | Implementation blocked, needs help |
-| `loom:urgent` | 🔴 Dark Red | User/Architect/Curator | High priority, work on first |
-
-### PR Labels
-
-| Label | Color | Created By | Meaning |
-|-------|-------|-----------|---------|
-| `loom:review-requested` | 🟢 Green | Worker/Fixer | PR ready for Reviewer |
-| `loom:changes-requested` | 🟡 Amber | Reviewer | PR needs fixes from Fixer |
-| `loom:pr` | 🔵 Blue | Reviewer | Approved PR ready for human to merge |
-
-**Key insights**:
-- **Blue badges** = Human action needed
-- **Green badges** = Bot action needed
-- **Amber badges** = Work in progress
-- **Red badges** = Blocked or urgent
-- Users control the flow by removing `loom:proposal` to approve Architect suggestions
->>>>>>> cef382cb
 
 ### Reviewer Workflow
 
 ```bash
 # Find and claim PR
 gh pr list --label="loom:review-requested"
-gh pr edit 50 --remove-label "loom:review-requested" --add-label "loom:reviewing"
-
-<<<<<<< HEAD
+
 # Review
 gh pr checkout 50
 pnpm check:all
-=======
-# Create new improvement proposal (any domain)
-gh issue create --title "..." --body "..."
-
-# Add proposal label (blue badge - awaiting user approval)
-gh issue edit <number> --add-label "loom:proposal"
-```
-
-### User (Manual)
-```bash
-# Find proposals awaiting approval (blue badges)
-gh issue list --label="loom:proposal" --state=open
-
-# Approve a proposal (remove blue badge)
-gh issue edit <number> --remove-label "loom:proposal"
-
-# Reject a proposal
-gh issue close <number> --comment "Not needed because..."
-
-# Find PRs ready to merge (blue badges)
-gh pr list --label="loom:pr" --state=open
->>>>>>> cef382cb
-
-# Approve or request changes
+
+# Approve (green → blue)
 gh pr review 50 --approve
-gh pr edit 50 --remove-label "loom:reviewing" --add-label "loom:approved"
+gh pr edit 50 --remove-label "loom:review-requested" --add-label "loom:pr"
+
+# Request changes (green → amber)
+gh pr review 50 --request-changes
+gh pr edit 50 --remove-label "loom:review-requested" --add-label "loom:changes-requested"
+```
+
+### Fixer Workflow
+
+```bash
+# Find PRs needing fixes
+gh pr list --label="loom:changes-requested"
+
+# Fix and signal ready for re-review (amber → green)
+gh pr checkout 50
+# ... address feedback ...
+pnpm check:ci
+git push
+gh pr edit 50 --remove-label "loom:changes-requested" --add-label "loom:review-requested"
 ```
 
 ### Curator Workflow
@@ -598,42 +195,11 @@
 gh issue close 42 --comment "Not needed"          # Reject
 
 # Merge approved PRs
-gh pr list --label="loom:approved"
+gh pr list --label="loom:pr"
 gh pr merge 50
 ```
 
-<<<<<<< HEAD
 ## Label Reference
-=======
-### Reviewer
-```bash
-# Find PRs ready to review (green badges)
-gh pr list --label="loom:review-requested" --state=open
-
-# Check out and test
-gh pr checkout <number>
-pnpm check:all
-
-# Approve PR (green → blue)
-gh pr review <number> --approve --body "LGTM!"
-gh pr edit <number> --remove-label "loom:review-requested" --add-label "loom:pr"
-
-# Request changes (green → amber)
-gh pr review <number> --request-changes --body "Issues found..."
-gh pr edit <number> --remove-label "loom:review-requested" --add-label "loom:changes-requested"
-```
-
-### Fixer
-```bash
-# Find PRs with changes requested (amber badges)
-gh pr list --label="loom:changes-requested" --state=open
-
-# Find PRs with merge conflicts
-gh pr list --state=open --search "is:open conflicts:>0"
-
-# Check out PR branch
-gh pr checkout <number>
->>>>>>> cef382cb
 
 ### Issue Labels
 
@@ -648,18 +214,11 @@
 
 ### PR Labels
 
-<<<<<<< HEAD
-| Label | Color | Meaning |
-|-------|-------|---------|
-| `loom:review-requested` | 🟢 Green | Ready for Reviewer |
-| `loom:reviewing` | 🟡 Amber | Reviewer actively reviewing |
-| `loom:approved` | 🔵 Blue | Approved, ready for human to merge |
-=======
-# Signal ready for re-review (amber → green)
-gh pr edit <number> --remove-label "loom:changes-requested" --add-label "loom:review-requested"
-gh pr comment <number> --body "✅ Feedback addressed and conflicts resolved. Ready for re-review!"
-```
->>>>>>> cef382cb
+| Label | Color | Created By | Meaning |
+|-------|-------|-----------|---------|
+| `loom:review-requested` | 🟢 Green | Worker/Fixer | PR ready for Reviewer |
+| `loom:changes-requested` | 🟡 Amber | Reviewer | PR needs fixes from Fixer |
+| `loom:pr` | 🔵 Blue | Reviewer | Approved PR ready for human to merge |
 
 ## Configuration
 
@@ -682,7 +241,7 @@
 ### For Users
 1. Review suggestions promptly (blue labels need approval)
 2. Remove `loom:proposal` to approve, or close to reject
-3. Merge `loom:approved` PRs after final review
+3. Merge `loom:pr` PRs after final review
 
 ### For Agents
 1. **Stay in your lane**: Don't do other roles' work
