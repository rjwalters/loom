--- conflicted
+++ resolved
@@ -167,13 +167,8 @@
 
 ```bash
 # Priority 1 (URGENT): Approved PRs with merge conflicts - BLOCKING
-<<<<<<< HEAD
 gh pr list --label="loom:pr" --state=open --search "is:open conflicts:>0" --json number,title,labels \
-  | jq -r '.[] | select(.labels | all(.name != "loom:in-progress")) | "#\(.number): \(.title)"'
-=======
-gh pr list --label="loom:approved" --state=open --search "is:open conflicts:>0" --json number,title,labels \
-  | jq -r '.[] | select(.labels | all(.name != "loom:building")) | "#\(.number): \(.title)"'
->>>>>>> 4e8d4e92
+  | jq -r '.[] | select(.labels | all(.name != "loom:healing")) | "#\(.number): \(.title)"'
 
 # Priority 2 (NORMAL): PRs with review feedback
 gh pr list --label="loom:changes-requested" --state=open --json number,title,labels \
