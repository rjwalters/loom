// Prevents additional console window on Windows in release, DO NOT REMOVE!!
#![cfg_attr(not(debug_assertions), windows_subsystem = "windows")]

use std::process::Command;
<<<<<<< HEAD
use tauri::{
    menu::{MenuBuilder, MenuItemBuilder, SubmenuBuilder},
    Emitter, Manager,
};
=======
use tauri::Manager;
>>>>>>> d316dad0

mod daemon_client;
mod daemon_manager;
mod dependency_checker;
mod logging;
mod mcp_watcher;

// Command modules organized by domain
mod commands;
mod menu;

// Import all commands for registration
#[allow(clippy::wildcard_imports)]
use commands::*;

<<<<<<< HEAD
    match response {
        Response::Success => Ok(()),
        Response::Error { message } => Err(message),
        _ => Err("Unexpected response".to_string()),
    }
}

#[tauri::command]
async fn send_terminal_input(id: String, data: String) -> Result<(), String> {
    let client = DaemonClient::new().map_err(|e| e.to_string())?;
    let response = client
        .send_request(Request::SendInput { id, data })
        .await
        .map_err(|e| e.to_string())?;

    match response {
        Response::Success => Ok(()),
        Response::Error { message } => Err(message),
        _ => Err("Unexpected response".to_string()),
    }
}

#[derive(serde::Serialize)]
struct TerminalOutput {
    output: String,
    byte_count: usize,
}

#[tauri::command]
async fn get_terminal_output(
    id: String,
    start_byte: Option<usize>,
) -> Result<TerminalOutput, String> {
    let client = DaemonClient::new().map_err(|e| e.to_string())?;
    let response = client
        .send_request(Request::GetTerminalOutput { id, start_byte })
        .await
        .map_err(|e| e.to_string())?;

    match response {
        Response::TerminalOutput { output, byte_count } => {
            Ok(TerminalOutput { output, byte_count })
        }
        Response::Error { message } => Err(message),
        _ => Err("Unexpected response".to_string()),
    }
}

#[tauri::command]
async fn resize_terminal(id: String, cols: u16, rows: u16) -> Result<(), String> {
    let client = DaemonClient::new().map_err(|e| e.to_string())?;
    let response = client
        .send_request(Request::ResizeTerminal { id, cols, rows })
        .await
        .map_err(|e| e.to_string())?;

    match response {
        Response::Success => Ok(()),
        Response::Error { message } => Err(message),
        _ => Err("Unexpected response".to_string()),
    }
}

#[tauri::command]
async fn check_session_health(id: String) -> Result<bool, String> {
    let client = DaemonClient::new().map_err(|e| e.to_string())?;
    let response = client
        .send_request(Request::CheckSessionHealth { id })
        .await
        .map_err(|e| e.to_string())?;

    match response {
        Response::SessionHealth { has_session } => Ok(has_session),
        Response::Error { message } => Err(message),
        _ => Err("Unexpected response".to_string()),
    }
}

#[tauri::command]
async fn check_daemon_health() -> Result<bool, String> {
    let client = DaemonClient::new().map_err(|e| e.to_string())?;
    let response = client
        .send_request(Request::Ping)
        .await
        .map_err(|e| e.to_string())?;

    match response {
        Response::Pong => Ok(true),
        _ => Ok(false),
    }
}

#[derive(serde::Serialize)]
struct DaemonStatus {
    running: bool,
    socket_path: String,
    error: Option<String>,
}

#[tauri::command]
async fn get_daemon_status() -> DaemonStatus {
    let socket_path = dirs::home_dir()
        .map(|h| h.join(".loom/loom-daemon.sock"))
        .map_or_else(|| "Unknown".to_string(), |p| p.display().to_string());

    match DaemonClient::new() {
        Ok(client) => match client.send_request(Request::Ping).await {
            Ok(Response::Pong) => DaemonStatus {
                running: true,
                socket_path,
                error: None,
            },
            Ok(_) => DaemonStatus {
                running: false,
                socket_path,
                error: Some("Daemon responded with unexpected response".to_string()),
            },
            Err(e) => DaemonStatus {
                running: false,
                socket_path,
                error: Some(format!("Failed to ping daemon: {e}")),
            },
        },
        Err(e) => DaemonStatus {
            running: false,
            socket_path,
            error: Some(format!("Failed to create client: {e}")),
        },
    }
}

#[tauri::command]
async fn list_available_sessions() -> Result<Vec<String>, String> {
    let client = DaemonClient::new().map_err(|e| e.to_string())?;
    let response = client
        .send_request(Request::ListAvailableSessions)
        .await
        .map_err(|e| e.to_string())?;

    match response {
        Response::AvailableSessions { sessions } => Ok(sessions),
        Response::Error { message } => Err(message),
        _ => Err("Unexpected response".to_string()),
    }
}

#[tauri::command]
async fn attach_to_session(id: String, session_name: String) -> Result<(), String> {
    let client = DaemonClient::new().map_err(|e| e.to_string())?;
    let response = client
        .send_request(Request::AttachToSession { id, session_name })
        .await
        .map_err(|e| e.to_string())?;

    match response {
        Response::Success => Ok(()),
        Response::Error { message } => Err(message),
        _ => Err("Unexpected response".to_string()),
    }
}

#[tauri::command]
async fn kill_session(session_name: String) -> Result<(), String> {
    let client = DaemonClient::new().map_err(|e| e.to_string())?;
    let response = client
        .send_request(Request::KillSession { session_name })
        .await
        .map_err(|e| e.to_string())?;

    match response {
        Response::Success => Ok(()),
        Response::Error { message } => Err(message),
        _ => Err("Unexpected response".to_string()),
    }
}

#[tauri::command]
async fn set_worktree_path(id: String, worktree_path: String) -> Result<(), String> {
    let client = DaemonClient::new().map_err(|e| e.to_string())?;
    let response = client
        .send_request(Request::SetWorktreePath { id, worktree_path })
        .await
        .map_err(|e| e.to_string())?;

    match response {
        Response::Success => Ok(()),
        Response::Error { message } => Err(message),
        _ => Err("Unexpected response".to_string()),
    }
}

#[tauri::command]
fn validate_git_repo(path: &str) -> Result<bool, String> {
    let workspace_path = Path::new(path);

    // Check if the path exists
    if !workspace_path.exists() {
        return Err("Path does not exist".to_string());
    }

    // Check if it's a directory
    if !workspace_path.is_dir() {
        return Err("Path is not a directory".to_string());
    }

    // Check for .git directory
    let git_path = workspace_path.join(".git");
    if !git_path.exists() {
        return Err("Not a git repository (no .git directory found)".to_string());
    }

    Ok(true)
}

#[tauri::command]
fn check_loom_initialized(path: &str) -> bool {
    let workspace_path = Path::new(path);
    let loom_path = workspace_path.join(".loom");

    loom_path.exists()
}

// Helper function to copy directory recursively
fn copy_dir_recursive(src: &Path, dst: &Path) -> io::Result<()> {
    fs::create_dir_all(dst)?;

    for entry in fs::read_dir(src)? {
        let entry = entry?;
        let file_type = entry.file_type()?;
        let src_path = entry.path();
        let dst_path = dst.join(entry.file_name());

        if file_type.is_dir() {
            copy_dir_recursive(&src_path, &dst_path)?;
        } else {
            fs::copy(&src_path, &dst_path)?;
        }
    }

    Ok(())
}

// Helper function to find git repository root by searching for .git directory
fn find_git_root() -> Option<std::path::PathBuf> {
    // Start from current directory
    let mut current = std::env::current_dir().ok()?;

    loop {
        let git_dir = current.join(".git");
        if git_dir.exists() {
            return Some(current);
        }

        // Move up to parent directory
        if !current.pop() {
            // Reached filesystem root without finding .git
            return None;
        }
    }
}

// Helper function to resolve defaults directory path
// Tries development path first, then falls back to bundled resource path
fn resolve_defaults_path(defaults_path: &str) -> Result<std::path::PathBuf, String> {
    use std::path::PathBuf;

    // Try the provided path first (development mode - relative to cwd)
    let dev_path = PathBuf::from(defaults_path);
    if dev_path.exists() {
        return Ok(dev_path);
    }

    // Try finding defaults relative to git repository root
    // This handles the case where we're running from a git worktree
    if let Some(git_root) = find_git_root() {
        let git_root_defaults = git_root.join(defaults_path);
        if git_root_defaults.exists() {
            return Ok(git_root_defaults);
        }
    }

    // Try resolving as bundled resource (production mode)
    // In production, resources are in .app/Contents/Resources/
    if let Ok(exe_path) = std::env::current_exe() {
        // Get the app bundle Resources directory
        if let Some(exe_dir) = exe_path.parent() {
            // exe is in Contents/MacOS/, resources are in Contents/Resources/
            if let Some(contents_dir) = exe_dir.parent() {
                let resources_path = contents_dir.join("Resources").join(defaults_path);
                if resources_path.exists() {
                    return Ok(resources_path);
                }
            }
        }
    }

    Err(format!(
        "Defaults directory not found: tried {defaults_path}, git root, and bundled resources"
    ))
}

#[tauri::command]
fn initialize_loom_workspace(path: &str, defaults_path: &str) -> Result<(), String> {
    let workspace_path = Path::new(path);
    let loom_path = workspace_path.join(".loom");

    // Check if .loom already exists
    if loom_path.exists() {
        return Err("Workspace already initialized (.loom directory exists)".to_string());
    }

    // Copy defaults to .loom
    let defaults = resolve_defaults_path(defaults_path)?;

    copy_dir_recursive(&defaults, &loom_path)
        .map_err(|e| format!("Failed to copy defaults: {e}"))?;

    // Copy workspace-specific README (overwriting defaults/README.md)
    let loom_readme_src = defaults.join(".loom-README.md");
    let loom_readme_dst = loom_path.join("README.md");
    if loom_readme_src.exists() {
        fs::copy(&loom_readme_src, &loom_readme_dst)
            .map_err(|e| format!("Failed to copy .loom-README.md: {e}"))?;
    }

    // Add .loom/ and .loom/worktrees/ to .gitignore
    let gitignore_path = workspace_path.join(".gitignore");

    // Check if .gitignore exists
    if gitignore_path.exists() {
        let contents = fs::read_to_string(&gitignore_path)
            .map_err(|e| format!("Failed to read .gitignore: {e}"))?;

        let mut new_contents = contents.clone();
        let mut modified = false;

        // Add .loom/ if not present
        if !contents.contains(".loom/") {
            if !new_contents.ends_with('\n') {
                new_contents.push('\n');
            }
            new_contents.push_str(".loom/\n");
            modified = true;
        }

        // Add .loom/worktrees/ if not present
        if !contents.contains(".loom/worktrees/") {
            if !new_contents.ends_with('\n') {
                new_contents.push('\n');
            }
            new_contents.push_str(".loom/worktrees/\n");
            modified = true;
        }

        // Write back if we made changes
        if modified {
            fs::write(&gitignore_path, new_contents)
                .map_err(|e| format!("Failed to write .gitignore: {e}"))?;
        }
    } else {
        // Create .gitignore with both entries
        let loom_entries = ".loom/\n.loom/worktrees/\n";
        fs::write(&gitignore_path, loom_entries)
            .map_err(|e| format!("Failed to create .gitignore: {e}"))?;
    }

    Ok(())
}

#[tauri::command]
fn read_config(workspace_path: &str) -> Result<String, String> {
    let config_path = Path::new(workspace_path).join(".loom").join("config.json");

    if !config_path.exists() {
        return Err("Config file does not exist".to_string());
    }

    fs::read_to_string(&config_path).map_err(|e| format!("Failed to read config: {e}"))
}

#[tauri::command]
fn write_config(workspace_path: &str, config_json: String) -> Result<(), String> {
    let loom_dir = Path::new(workspace_path).join(".loom");
    let config_path = loom_dir.join("config.json");

    // Ensure .loom directory exists
    if !loom_dir.exists() {
        fs::create_dir_all(&loom_dir)
            .map_err(|e| format!("Failed to create .loom directory: {e}"))?;
    }

    fs::write(&config_path, config_json).map_err(|e| format!("Failed to write config: {e}"))
}

#[tauri::command]
fn read_state(workspace_path: &str) -> Result<String, String> {
    let state_path = Path::new(workspace_path).join(".loom").join("state.json");

    if !state_path.exists() {
        return Err("State file does not exist".to_string());
    }

    fs::read_to_string(&state_path).map_err(|e| format!("Failed to read state: {e}"))
}

#[tauri::command]
fn write_state(workspace_path: &str, state_json: String) -> Result<(), String> {
    let loom_dir = Path::new(workspace_path).join(".loom");
    let state_path = loom_dir.join("state.json");

    // Ensure .loom directory exists
    if !loom_dir.exists() {
        fs::create_dir_all(&loom_dir)
            .map_err(|e| format!("Failed to create .loom directory: {e}"))?;
    }

    fs::write(&state_path, state_json).map_err(|e| format!("Failed to write state: {e}"))
}

#[tauri::command]
fn list_role_files(workspace_path: &str) -> Result<Vec<String>, String> {
    let roles_dir = Path::new(workspace_path).join(".loom").join("roles");

    if !roles_dir.exists() {
        return Ok(Vec::new());
    }

    let mut role_files = Vec::new();

    let entries =
        fs::read_dir(&roles_dir).map_err(|e| format!("Failed to read roles directory: {e}"))?;

    for entry in entries {
        let entry = entry.map_err(|e| format!("Failed to read directory entry: {e}"))?;
        let path = entry.path();

        if path.is_file() {
            if let Some(extension) = path.extension() {
                if extension == "md" {
                    if let Some(filename) = path.file_name() {
                        if let Some(name) = filename.to_str() {
                            // Filter out README.md - it's documentation, not a role
                            if name != "README.md" {
                                role_files.push(name.to_string());
                            }
                        }
                    }
                }
            }
        }
    }

    role_files.sort();
    Ok(role_files)
}

#[tauri::command]
fn read_role_file(workspace_path: &str, filename: &str) -> Result<String, String> {
    let role_path = Path::new(workspace_path)
        .join(".loom")
        .join("roles")
        .join(filename);

    if !role_path.exists() {
        return Err("Role file does not exist".to_string());
    }

    fs::read_to_string(&role_path).map_err(|e| format!("Failed to read role file: {e}"))
}

#[tauri::command]
fn read_role_metadata(workspace_path: &str, filename: &str) -> Result<Option<String>, String> {
    // Convert .md filename to .json filename
    let json_filename = if let Some(stem) = filename.strip_suffix(".md") {
        format!("{stem}.json")
    } else {
        return Ok(None);
    };

    let metadata_path = Path::new(workspace_path)
        .join(".loom")
        .join("roles")
        .join(&json_filename);

    if !metadata_path.exists() {
        return Ok(None);
    }

    let content =
        fs::read_to_string(&metadata_path).map_err(|e| format!("Failed to read metadata: {e}"))?;
    Ok(Some(content))
}

#[tauri::command]
fn get_env_var(key: &str) -> Result<String, String> {
    std::env::var(key).map_err(|_| format!("{key} not set in .env"))
}

#[tauri::command]
fn check_claude_code() -> Result<bool, String> {
    Command::new("which")
        .arg("claude-code")
        .output()
        .map(|o| o.status.success())
        .map_err(|e| e.to_string())
}

#[tauri::command]
fn read_text_file(path: &str) -> Result<String, String> {
    let file_path = Path::new(path);

    // Check if file exists
    if !file_path.exists() {
        return Err(format!("File does not exist: {path}"));
    }

    // Check if it's a file (not a directory)
    if !file_path.is_file() {
        return Err(format!("Path is not a file: {path}"));
    }

    fs::read_to_string(file_path).map_err(|e| format!("Failed to read file: {e}"))
}

#[tauri::command]
fn write_file(path: &str, content: &str) -> Result<(), String> {
    let file_path = Path::new(path);

    // Ensure parent directory exists
    if let Some(parent) = file_path.parent() {
        if !parent.exists() {
            fs::create_dir_all(parent)
                .map_err(|e| format!("Failed to create parent directory: {e}"))?;
        }
    }

    fs::write(file_path, content).map_err(|e| format!("Failed to write file: {e}"))
}

#[derive(serde::Serialize, serde::Deserialize)]
struct WorkspaceData {
    last_workspace_path: String,
    last_opened_at: i64,
}

fn get_workspace_file_path(app_handle: &tauri::AppHandle) -> Result<std::path::PathBuf, String> {
    let app_data_dir = app_handle
        .path()
        .app_data_dir()
        .map_err(|e| format!("Failed to get app data directory: {e}"))?;

    // Ensure app data directory exists
    if !app_data_dir.exists() {
        fs::create_dir_all(&app_data_dir)
            .map_err(|e| format!("Failed to create app data directory: {e}"))?;
    }

    Ok(app_data_dir.join("workspace.json"))
}

#[tauri::command]
#[allow(clippy::needless_pass_by_value)]
fn get_stored_workspace(app_handle: tauri::AppHandle) -> Result<Option<String>, String> {
    let workspace_file = get_workspace_file_path(&app_handle)?;

    if !workspace_file.exists() {
        return Ok(None);
    }

    let contents = fs::read_to_string(&workspace_file)
        .map_err(|e| format!("Failed to read workspace file: {e}"))?;

    let workspace_data: WorkspaceData = serde_json::from_str(&contents)
        .map_err(|e| format!("Failed to parse workspace file: {e}"))?;

    Ok(Some(workspace_data.last_workspace_path))
}

#[tauri::command]
#[allow(clippy::needless_pass_by_value)]
fn set_stored_workspace(app_handle: tauri::AppHandle, path: &str) -> Result<(), String> {
    // Validate path exists and is a git repo
    validate_git_repo(path)?;

    let workspace_file = get_workspace_file_path(&app_handle)?;

    let workspace_data = WorkspaceData {
        last_workspace_path: path.to_string(),
        #[allow(clippy::cast_possible_truncation)]
        last_opened_at: std::time::SystemTime::now()
            .duration_since(std::time::UNIX_EPOCH)
            .map_err(|e| format!("Failed to get current time: {e}"))?
            .as_millis() as i64,
    };

    let json = serde_json::to_string_pretty(&workspace_data)
        .map_err(|e| format!("Failed to serialize workspace data: {e}"))?;

    fs::write(&workspace_file, json).map_err(|e| format!("Failed to write workspace file: {e}"))?;

    Ok(())
}

#[tauri::command]
#[allow(clippy::needless_pass_by_value)]
fn clear_stored_workspace(app_handle: tauri::AppHandle) -> Result<(), String> {
    let workspace_file = get_workspace_file_path(&app_handle)?;

    if workspace_file.exists() {
        fs::remove_file(&workspace_file)
            .map_err(|e| format!("Failed to remove workspace file: {e}"))?;
    }

    Ok(())
}

#[tauri::command]
fn reset_workspace_to_defaults(workspace_path: &str, defaults_path: &str) -> Result<(), String> {
    let workspace = Path::new(workspace_path);
    let loom_path = workspace.join(".loom");

    // Delete existing .loom directory
    if loom_path.exists() {
        fs::remove_dir_all(&loom_path).map_err(|e| format!("Failed to delete .loom: {e}"))?;
    }

    // Copy defaults back
    let defaults = resolve_defaults_path(defaults_path)?;

    copy_dir_recursive(&defaults, &loom_path)
        .map_err(|e| format!("Failed to copy defaults: {e}"))?;

    // Copy workspace-specific README (overwriting defaults/README.md)
    let loom_readme_src = defaults.join(".loom-README.md");
    let loom_readme_dst = loom_path.join("README.md");
    if loom_readme_src.exists() {
        fs::copy(&loom_readme_src, &loom_readme_dst)
            .map_err(|e| format!("Failed to copy .loom-README.md: {e}"))?;
    }

    // Add .loom/ and .loom/worktrees/ to .gitignore (ensures both entries are present on factory reset)
    let gitignore_path = workspace.join(".gitignore");

    // Check if .gitignore exists
    if gitignore_path.exists() {
        let contents = fs::read_to_string(&gitignore_path)
            .map_err(|e| format!("Failed to read .gitignore: {e}"))?;

        let mut new_contents = contents.clone();
        let mut modified = false;

        // Add .loom/ if not present
        if !contents.contains(".loom/") {
            if !new_contents.ends_with('\n') {
                new_contents.push('\n');
            }
            new_contents.push_str(".loom/\n");
            modified = true;
        }

        // Add .loom/worktrees/ if not present
        if !contents.contains(".loom/worktrees/") {
            if !new_contents.ends_with('\n') {
                new_contents.push('\n');
            }
            new_contents.push_str(".loom/worktrees/\n");
            modified = true;
        }

        // Write back if we made changes
        if modified {
            fs::write(&gitignore_path, new_contents)
                .map_err(|e| format!("Failed to write .gitignore: {e}"))?;
        }
    } else {
        // Create .gitignore with both entries
        let loom_entries = ".loom/\n.loom/worktrees/\n";
        fs::write(&gitignore_path, loom_entries)
            .map_err(|e| format!("Failed to create .gitignore: {e}"))?;
    }

    Ok(())
}

/// Check if the current directory has a GitHub remote
#[tauri::command]
fn check_github_remote() -> Result<bool, String> {
    let output = Command::new("git")
        .args(["remote", "-v"])
        .output()
        .map_err(|e| format!("Failed to run git remote: {e}"))?;

    if !output.status.success() {
        return Ok(false);
    }

    let remotes = String::from_utf8_lossy(&output.stdout);
    Ok(remotes.contains("github.com"))
}

/// Check if a GitHub label exists
#[tauri::command]
fn check_label_exists(name: &str) -> Result<bool, String> {
    let output = Command::new("gh")
        .args([
            "label",
            "list",
            "--json",
            "name",
            "--jq",
            &format!(".[].name | select(. == \"{name}\")"),
        ])
        .output()
        .map_err(|e| format!("Failed to run gh label list: {e}"))?;

    if !output.status.success() {
        let stderr = String::from_utf8_lossy(&output.stderr);
        return Err(format!("gh label list failed: {stderr}"));
    }

    let result = String::from_utf8_lossy(&output.stdout);
    Ok(!result.trim().is_empty())
}

/// Create a GitHub label
#[tauri::command]
fn create_github_label(name: &str, description: &str, color: &str) -> Result<(), String> {
    let output = Command::new("gh")
        .args([
            "label",
            "create",
            name,
            "--description",
            description,
            "--color",
            color,
        ])
        .output()
        .map_err(|e| format!("Failed to run gh label create: {e}"))?;

    if !output.status.success() {
        let stderr = String::from_utf8_lossy(&output.stderr);
        return Err(format!("gh label create failed: {stderr}"));
    }

    Ok(())
}

/// Update a GitHub label (requires --force flag equivalent)
#[tauri::command]
fn update_github_label(name: &str, description: &str, color: &str) -> Result<(), String> {
    let output = Command::new("gh")
        .args([
            "label",
            "create",
            name,
            "--description",
            description,
            "--color",
            color,
            "--force",
        ])
        .output()
        .map_err(|e| format!("Failed to run gh label create --force: {e}"))?;

    if !output.status.success() {
        let stderr = String::from_utf8_lossy(&output.stderr);
        return Err(format!("gh label update failed: {stderr}"));
    }

    Ok(())
}

#[derive(serde::Serialize)]
struct LabelResetResult {
    issues_cleaned: usize,
    prs_updated: usize,
    errors: Vec<String>,
}

/// Reset GitHub label state machine by cleaning up in-progress labels
#[tauri::command]
fn reset_github_labels() -> Result<LabelResetResult, String> {
    let mut result = LabelResetResult {
        issues_cleaned: 0,
        prs_updated: 0,
        errors: Vec::new(),
    };

    // Step 1: Remove loom:in-progress from all open issues
    let issues_output = Command::new("gh")
        .args([
            "issue",
            "list",
            "--label",
            "loom:in-progress",
            "--state",
            "open",
            "--json",
            "number",
            "--jq",
            ".[].number",
        ])
        .output()
        .map_err(|e| format!("Failed to list issues: {e}"))?;

    if issues_output.status.success() {
        let issue_numbers = String::from_utf8_lossy(&issues_output.stdout);
        for issue_num in issue_numbers.lines() {
            if issue_num.trim().is_empty() {
                continue;
            }

            let remove_output = Command::new("gh")
                .args([
                    "issue",
                    "edit",
                    issue_num,
                    "--remove-label",
                    "loom:in-progress",
                ])
                .output()
                .map_err(|e| format!("Failed to remove label: {e}"))?;

            if remove_output.status.success() {
                result.issues_cleaned += 1;
            } else {
                let error = format!(
                    "Failed to remove loom:in-progress from issue {issue_num}: {}",
                    String::from_utf8_lossy(&remove_output.stderr)
                );
                result.errors.push(error);
            }
        }
    }

    // Step 2: Replace loom:reviewing with loom:review-requested on PRs
    let prs_output = Command::new("gh")
        .args([
            "pr",
            "list",
            "--label",
            "loom:reviewing",
            "--state",
            "open",
            "--json",
            "number",
            "--jq",
            ".[].number",
        ])
        .output()
        .map_err(|e| format!("Failed to list PRs: {e}"))?;

    if prs_output.status.success() {
        let pr_numbers = String::from_utf8_lossy(&prs_output.stdout);
        for pr_num in pr_numbers.lines() {
            if pr_num.trim().is_empty() {
                continue;
            }

            let edit_output = Command::new("gh")
                .args([
                    "pr",
                    "edit",
                    pr_num,
                    "--remove-label",
                    "loom:reviewing",
                    "--add-label",
                    "loom:review-requested",
                ])
                .output()
                .map_err(|e| format!("Failed to update PR labels: {e}"))?;

            if edit_output.status.success() {
                result.prs_updated += 1;
            } else {
                let error = format!(
                    "Failed to update labels on PR {pr_num}: {}",
                    String::from_utf8_lossy(&edit_output.stderr)
                );
                result.errors.push(error);
            }
        }
    }

    Ok(result)
}

/// Create a new local git repository with Loom configuration
#[tauri::command]
fn create_local_project(
    name: &str,
    location: &str,
    description: Option<String>,
    license: Option<String>,
) -> Result<String, String> {
    let project_path = Path::new(location).join(name);

    // Check if directory already exists
    if project_path.exists() {
        return Err(format!("Directory already exists: {}", project_path.display()));
    }

    // Create project directory
    fs::create_dir_all(&project_path)
        .map_err(|e| format!("Failed to create project directory: {e}"))?;

    // Initialize git repository
    let init_output = Command::new("git")
        .args(["init"])
        .current_dir(&project_path)
        .output()
        .map_err(|e| format!("Failed to run git init: {e}"))?;

    if !init_output.status.success() {
        let stderr = String::from_utf8_lossy(&init_output.stderr);
        return Err(format!("git init failed: {stderr}"));
    }

    // Create README.md
    let readme_content = if let Some(desc) = description {
        format!("# {name}\n\n{desc}\n")
    } else {
        format!("# {name}\n")
    };

    fs::write(project_path.join("README.md"), readme_content)
        .map_err(|e| format!("Failed to create README.md: {e}"))?;

    // Create LICENSE file if specified
    if let Some(license_type) = license {
        let license_content = generate_license_content(&license_type, name)?;
        fs::write(project_path.join("LICENSE"), license_content)
            .map_err(|e| format!("Failed to create LICENSE: {e}"))?;
    }

    // Initialize .loom directory with defaults
    init_loom_directory(&project_path)?;

    // Create initial .gitignore with .loom/ and .loom/worktrees/
    let gitignore_content = ".loom/\n.loom/worktrees/\n";
    fs::write(project_path.join(".gitignore"), gitignore_content)
        .map_err(|e| format!("Failed to create .gitignore: {e}"))?;

    // Create initial git commit
    let add_output = Command::new("git")
        .args(["add", "."])
        .current_dir(&project_path)
        .output()
        .map_err(|e| format!("Failed to run git add: {e}"))?;

    if !add_output.status.success() {
        let stderr = String::from_utf8_lossy(&add_output.stderr);
        return Err(format!("git add failed: {stderr}"));
    }

    let commit_output = Command::new("git")
        .args(["commit", "-m", "Initial commit"])
        .current_dir(&project_path)
        .output()
        .map_err(|e| format!("Failed to run git commit: {e}"))?;

    if !commit_output.status.success() {
        let stderr = String::from_utf8_lossy(&commit_output.stderr);
        return Err(format!("git commit failed: {stderr}"));
    }

    Ok(project_path.to_string_lossy().to_string())
}

/// Create a GitHub repository and push the local project
#[tauri::command]
#[allow(clippy::needless_pass_by_value)]
fn create_github_repository(
    project_path: &str,
    name: &str,
    description: Option<String>,
    is_private: bool,
) -> Result<String, String> {
    let project = Path::new(project_path);

    // Check if project directory exists
    if !project.exists() {
        return Err(format!("Project directory does not exist: {project_path}"));
    }

    // Check if gh CLI is available
    let which_output = Command::new("which")
        .arg("gh")
        .output()
        .map_err(|e| format!("Failed to check for gh CLI: {e}"))?;

    if !which_output.status.success() {
        return Err(
            "GitHub CLI (gh) is not installed. Please install it from https://cli.github.com/"
                .to_string(),
        );
    }

    // Check if gh is authenticated
    let auth_status = Command::new("gh")
        .args(["auth", "status"])
        .output()
        .map_err(|e| format!("Failed to check gh auth status: {e}"))?;

    if !auth_status.status.success() {
        return Err(
            "Not authenticated with GitHub CLI. Please run 'gh auth login' first.".to_string()
        );
    }

    // Build gh repo create command
    let mut args = vec!["repo", "create", name];

    // Add description if provided
    let desc_arg;
    if let Some(ref desc) = description {
        desc_arg = format!("--description={desc}");
        args.push(&desc_arg);
    }

    // Add visibility flag
    if is_private {
        args.push("--private");
    } else {
        args.push("--public");
    }

    // Add source flag to push existing local repo
    args.push("--source=.");
    args.push("--remote=origin");
    args.push("--push");

    // Create GitHub repository
    let create_output = Command::new("gh")
        .args(&args)
        .current_dir(project)
        .output()
        .map_err(|e| format!("Failed to run gh repo create: {e}"))?;

    if !create_output.status.success() {
        let stderr = String::from_utf8_lossy(&create_output.stderr);
        return Err(format!("GitHub repository creation failed: {stderr}"));
    }

    let stdout = String::from_utf8_lossy(&create_output.stdout);
    Ok(stdout.to_string())
}

/// Initialize .loom directory with default configuration
fn init_loom_directory(project_path: &Path) -> Result<(), String> {
    let loom_dir = project_path.join(".loom");

    // Create .loom directory
    fs::create_dir_all(&loom_dir).map_err(|e| format!("Failed to create .loom directory: {e}"))?;

    // Copy default config from defaults directory
    let defaults_dir = resolve_defaults_path("defaults")?;

    // Copy entire defaults directory structure to .loom
    copy_dir_recursive(&defaults_dir, &loom_dir)
        .map_err(|e| format!("Failed to copy defaults: {e}"))?;

    // Copy .loom-README.md to .loom/README.md if it exists
    let loom_readme_src = defaults_dir.join(".loom-README.md");
    let loom_readme_dst = loom_dir.join("README.md");
    if loom_readme_src.exists() {
        fs::copy(&loom_readme_src, &loom_readme_dst)
            .map_err(|e| format!("Failed to copy .loom-README.md: {e}"))?;
    }

    Ok(())
}

/// Generate license content based on license type
#[tauri::command]
fn check_system_dependencies() -> dependency_checker::DependencyStatus {
    dependency_checker::check_dependencies()
}

fn generate_license_content(license_type: &str, project_name: &str) -> Result<String, String> {
    let year = chrono::Local::now().year();

    match license_type {
        "MIT" => Ok(format!(
            r#"MIT License

Copyright (c) {year} {project_name}

Permission is hereby granted, free of charge, to any person obtaining a copy
of this software and associated documentation files (the "Software"), to deal
in the Software without restriction, including without limitation the rights
to use, copy, modify, merge, publish, distribute, sublicense, and/or sell
copies of the Software, and to permit persons to whom the Software is
furnished to do so, subject to the following conditions:

The above copyright notice and this permission notice shall be included in all
copies or substantial portions of the Software.

THE SOFTWARE IS PROVIDED "AS IS", WITHOUT WARRANTY OF ANY KIND, EXPRESS OR
IMPLIED, INCLUDING BUT NOT LIMITED TO THE WARRANTIES OF MERCHANTABILITY,
FITNESS FOR A PARTICULAR PURPOSE AND NONINFRINGEMENT. IN NO EVENT SHALL THE
AUTHORS OR COPYRIGHT HOLDERS BE LIABLE FOR ANY CLAIM, DAMAGES OR OTHER
LIABILITY, WHETHER IN AN ACTION OF CONTRACT, TORT OR OTHERWISE, ARISING FROM,
OUT OF OR IN CONNECTION WITH THE SOFTWARE OR THE USE OR OTHER DEALINGS IN THE
SOFTWARE.
"#
        )),
        "Apache-2.0" => Ok(format!(
            r#"                                 Apache License
                           Version 2.0, January 2004
                        http://www.apache.org/licenses/

   Copyright {year} {project_name}

   Licensed under the Apache License, Version 2.0 (the "License");
   you may not use this file except in compliance with the License.
   You may obtain a copy of the License at

       http://www.apache.org/licenses/LICENSE-2.0

   Unless required by applicable law or agreed to in writing, software
   distributed under the License is distributed on an "AS IS" BASIS,
   WITHOUT WARRANTIES OR CONDITIONS OF ANY KIND, either express or implied.
   See the License for the specific language governing permissions and
   limitations under the License.
"#
        )),
        _ => Err(format!("Unsupported license type: {license_type}")),
    }
}

/// Emit a menu event programmatically (for MCP control)
#[tauri::command]
#[allow(clippy::needless_pass_by_value)]
fn emit_menu_event(window: tauri::Window, event_name: &str) -> Result<(), String> {
    window
        .emit(event_name, ())
        .map_err(|e| format!("Failed to emit event: {e}"))
}

/// Emit any event programmatically (for MCP file watcher)
#[tauri::command]
#[allow(clippy::needless_pass_by_value)]
fn emit_event(window: tauri::Window, event: &str) -> Result<(), String> {
    window
        .emit(event, ())
        .map_err(|e| format!("Failed to emit event: {e}"))
}

/// Append console log message to file for MCP access
#[tauri::command]
fn append_to_console_log(content: &str) -> Result<(), String> {
    use std::io::Write;

    let log_path = dirs::home_dir()
        .ok_or_else(|| "Could not get home directory".to_string())?
        .join(".loom")
        .join("console.log");

    // Ensure .loom directory exists
    if let Some(parent) = log_path.parent() {
        if !parent.exists() {
            fs::create_dir_all(parent)
                .map_err(|e| format!("Failed to create .loom directory: {e}"))?;
        }
    }

    // Open file in append mode (create if doesn't exist)
    let mut file = std::fs::OpenOptions::new()
        .create(true)
        .append(true)
        .open(&log_path)
        .map_err(|e| format!("Failed to open log file: {e}"))?;

    // Write content
    file.write_all(content.as_bytes())
        .map_err(|e| format!("Failed to write to log: {e}"))?;

    Ok(())
}

/// Trigger workspace start programmatically (for MCP/testing)
#[tauri::command]
#[allow(clippy::needless_pass_by_value)]
fn trigger_start(window: tauri::Window) -> Result<(), String> {
    window
        .emit("start-workspace", ())
        .map_err(|e| format!("Failed to emit start-workspace event: {e}"))
}

/// Trigger force start programmatically (for MCP/testing)
#[tauri::command]
#[allow(clippy::needless_pass_by_value)]
fn trigger_force_start(window: tauri::Window) -> Result<(), String> {
    window
        .emit("force-start-workspace", ())
        .map_err(|e| format!("Failed to emit force-start-workspace event: {e}"))
}

/// Trigger factory reset programmatically (for MCP/testing)
#[tauri::command]
#[allow(clippy::needless_pass_by_value)]
fn trigger_factory_reset(window: tauri::Window) -> Result<(), String> {
    window
        .emit("factory-reset-workspace", ())
        .map_err(|e| format!("Failed to emit factory-reset-workspace event: {e}"))
}

/// Kill all loom tmux sessions
#[tauri::command]
fn kill_all_loom_sessions() -> Result<(), String> {
    eprintln!("[kill_all_loom_sessions] Killing all loom tmux sessions");

    let output = Command::new("tmux")
        .args(["-L", "loom", "list-sessions", "-F", "#{session_name}"])
        .output()
        .map_err(|e| format!("Failed to list tmux sessions: {e}"))?;

    if !output.status.success() {
        // tmux list-sessions fails if no sessions exist - this is OK
        eprintln!("[kill_all_loom_sessions] No tmux sessions found");
        return Ok(());
    }

    let sessions = String::from_utf8_lossy(&output.stdout);
    let mut killed_count = 0;

    for session in sessions.lines() {
        if session.starts_with("loom-") {
            eprintln!("[kill_all_loom_sessions] Killing tmux session: {session}");

            let kill_output = Command::new("tmux")
                .args(["-L", "loom", "kill-session", "-t", session])
                .output()
                .map_err(|e| format!("Failed to kill session {session}: {e}"))?;

            if kill_output.status.success() {
                killed_count += 1;
            } else {
                eprintln!(
                    "[kill_all_loom_sessions] Failed to kill {session}: {}",
                    String::from_utf8_lossy(&kill_output.stderr)
                );
            }
        }
    }

    eprintln!("[kill_all_loom_sessions] Killed {killed_count} sessions");
    Ok(())
}

#[allow(clippy::too_many_lines)]
fn build_menu<R: tauri::Runtime>(
    handle: &impl tauri::Manager<R>,
) -> Result<tauri::menu::Menu<R>, tauri::Error> {
    // Build File menu
    let new_terminal = MenuItemBuilder::new("New Terminal")
        .id("new_terminal")
        .accelerator("CmdOrCtrl+T")
        .build(handle)?;
    let close_terminal = MenuItemBuilder::new("Close Terminal")
        .id("close_terminal")
        .accelerator("CmdOrCtrl+Shift+W")
        .build(handle)?;
    let close_workspace = MenuItemBuilder::new("Close Workspace")
        .id("close_workspace")
        .accelerator("CmdOrCtrl+W")
        .build(handle)?;
    let start_workspace = MenuItemBuilder::new("Start...")
        .id("start_workspace")
        .accelerator("CmdOrCtrl+Shift+R")
        .build(handle)?;
    let force_start_workspace = MenuItemBuilder::new("Force Start")
        .id("force_start_workspace")
        .accelerator("CmdOrCtrl+Shift+Alt+R")
        .build(handle)?;
    let factory_reset_workspace = MenuItemBuilder::new("Factory Reset...")
        .id("factory_reset_workspace")
        .build(handle)?;

    let file_menu = SubmenuBuilder::new(handle, "File")
        .item(&new_terminal)
        .item(&close_terminal)
        .separator()
        .item(&close_workspace)
        .item(&start_workspace)
        .item(&force_start_workspace)
        .item(&factory_reset_workspace)
        .separator()
        .quit()
        .build()?;

    // Build Edit menu
    let edit_menu = SubmenuBuilder::new(handle, "Edit")
        .cut()
        .copy()
        .paste()
        .separator()
        .select_all()
        .build()?;

    // Build View menu
    let toggle_theme = MenuItemBuilder::new("Toggle Theme")
        .id("toggle_theme")
        .accelerator("CmdOrCtrl+Shift+T")
        .build(handle)?;
    let zoom_in = MenuItemBuilder::new("Zoom In")
        .id("zoom_in")
        .accelerator("CmdOrCtrl+=")
        .build(handle)?;
    let zoom_out = MenuItemBuilder::new("Zoom Out")
        .id("zoom_out")
        .accelerator("CmdOrCtrl+-")
        .build(handle)?;
    let reset_zoom = MenuItemBuilder::new("Reset Zoom")
        .id("reset_zoom")
        .accelerator("CmdOrCtrl+0")
        .build(handle)?;

    let view_menu = SubmenuBuilder::new(handle, "View")
        .item(&toggle_theme)
        .separator()
        .item(&zoom_in)
        .item(&zoom_out)
        .item(&reset_zoom)
        .separator()
        .fullscreen()
        .build()?;

    // Build Window menu
    let window_menu = SubmenuBuilder::new(handle, "Window")
        .minimize()
        .maximize()
        .build()?;

    // Build Help menu
    let documentation = MenuItemBuilder::new("Documentation")
        .id("documentation")
        .build(handle)?;
    let view_github = MenuItemBuilder::new("View on GitHub")
        .id("view_github")
        .build(handle)?;
    let report_issue = MenuItemBuilder::new("Report Issue")
        .id("report_issue")
        .build(handle)?;
    let daemon_status = MenuItemBuilder::new("Daemon Status...")
        .id("daemon_status")
        .build(handle)?;
    let keyboard_shortcuts = MenuItemBuilder::new("Keyboard Shortcuts")
        .id("keyboard_shortcuts")
        .accelerator("CmdOrCtrl+/")
        .build(handle)?;

    let help_menu = SubmenuBuilder::new(handle, "Help")
        .item(&documentation)
        .item(&view_github)
        .item(&report_issue)
        .separator()
        .item(&daemon_status)
        .item(&keyboard_shortcuts)
        .build()?;

    MenuBuilder::new(handle)
        .item(&file_menu)
        .item(&edit_menu)
        .item(&view_menu)
        .item(&window_menu)
        .item(&help_menu)
        .build()
}

#[allow(clippy::needless_pass_by_value)]
fn handle_menu_event<R: tauri::Runtime>(app: &tauri::AppHandle<R>, event: tauri::menu::MenuEvent) {
    let menu_id = event.id().as_ref();

    match menu_id {
        "new_terminal" => {
            if let Some(window) = app.get_webview_window("main") {
                let _ = window.emit("new-terminal", ());
            }
        }
        "close_terminal" => {
            if let Some(window) = app.get_webview_window("main") {
                let _ = window.emit("close-terminal", ());
            }
        }
        "close_workspace" => {
            if let Some(window) = app.get_webview_window("main") {
                let _ = window.emit("close-workspace", ());
            }
        }
        "start_workspace" => {
            if let Some(window) = app.get_webview_window("main") {
                let _ = window.emit("start-workspace", ());
            }
        }
        "force_start_workspace" => {
            if let Some(window) = app.get_webview_window("main") {
                let _ = window.emit("force-start-workspace", ());
            }
        }
        "factory_reset_workspace" => {
            if let Some(window) = app.get_webview_window("main") {
                let _ = window.emit("factory-reset-workspace", ());
            }
        }
        "toggle_theme" => {
            if let Some(window) = app.get_webview_window("main") {
                let _ = window.emit("toggle-theme", ());
            }
        }
        "zoom_in" => {
            if let Some(window) = app.get_webview_window("main") {
                let _ = window.emit("zoom-in", ());
            }
        }
        "zoom_out" => {
            if let Some(window) = app.get_webview_window("main") {
                let _ = window.emit("zoom-out", ());
            }
        }
        "reset_zoom" => {
            if let Some(window) = app.get_webview_window("main") {
                let _ = window.emit("reset-zoom", ());
            }
        }
        "documentation" => {
            let _ = tauri_plugin_opener::OpenerExt::opener(app)
                .open_url("https://github.com/rjwalters/loom#readme", None::<&str>);
        }
        "view_github" => {
            let _ = tauri_plugin_opener::OpenerExt::opener(app)
                .open_url("https://github.com/rjwalters/loom", None::<&str>);
        }
        "report_issue" => {
            let _ = tauri_plugin_opener::OpenerExt::opener(app)
                .open_url("https://github.com/rjwalters/loom/issues/new", None::<&str>);
        }
        "keyboard_shortcuts" => {
            if let Some(window) = app.get_webview_window("main") {
                let _ = window.emit("show-shortcuts", ());
            }
        }
        "daemon_status" => {
            if let Some(window) = app.get_webview_window("main") {
                let _ = window.emit("show-daemon-status", ());
            }
        }
        _ => {}
    }
=======
// App state to hold CLI workspace argument
#[derive(Default)]
struct CliWorkspace(std::sync::Mutex<Option<String>>);

#[tauri::command]
#[allow(clippy::needless_pass_by_value)]
fn get_cli_workspace(cli_workspace: tauri::State<CliWorkspace>) -> Option<String> {
    cli_workspace.0.lock().ok()?.clone()
>>>>>>> d316dad0
}

#[allow(clippy::too_many_lines)]
fn main() {
    // Load .env file
    dotenvy::dotenv().ok();

<<<<<<< HEAD
=======
    let menu = menu::build_menu();

    // Create CLI workspace state
    let cli_workspace_state = CliWorkspace::default();

>>>>>>> d316dad0
    if let Err(e) = tauri::Builder::default()
        .plugin(tauri_plugin_shell::init())
        .plugin(tauri_plugin_dialog::init())
        .plugin(tauri_plugin_fs::init())
        .plugin(tauri_plugin_opener::init())
        .plugin(tauri_plugin_cli::init())
        .setup(|app| {
            // Check if we're in development or production mode
            let is_production = !cfg!(debug_assertions);

            safe_eprintln!(
                "[Loom] Starting in {} mode",
                if is_production {
                    "production"
                } else {
                    "development"
                }
            );

            // Build and set menu
            let menu = build_menu(app).map_err(|e| format!("Failed to build menu: {e}"))?;
            app.set_menu(menu)
                .map_err(|e| format!("Failed to set menu: {e}"))?;

            // Register menu event handler
            app.on_menu_event(handle_menu_event);

            // Handle CLI arguments
            match tauri_plugin_cli::CliExt::cli(app).matches() {
                Ok(matches) => {
                    // Check for --workspace argument
                    if let Some(workspace_arg) = matches.args.get("workspace") {
<<<<<<< HEAD
                        if let Some(workspace_path) = workspace_arg.value.as_str() {
                            eprintln!("[Loom] CLI workspace argument: {workspace_path}");

                            // Get the main window
                            if let Some(window) = app.get_webview_window("main") {
                                // Emit event to frontend with workspace path
=======
                        if let serde_json::Value::String(workspace_path) = &workspace_arg.value {
                            safe_eprintln!("[Loom] CLI workspace argument: {workspace_path}");

                            // Store in app state for synchronous access
                            if let Some(cli_ws) = app.try_state::<CliWorkspace>() {
                                if let Ok(mut cli_ws_lock) = cli_ws.0.lock() {
                                    *cli_ws_lock = Some(workspace_path.clone());
                                }
                            }

                            // Get the main window
                            if let Some(window) = app.get_window("main") {
                                // Emit event to frontend with workspace path (for backward compatibility)
>>>>>>> d316dad0
                                window.emit("cli-workspace", workspace_path).map_err(|e| {
                                    format!("Failed to emit cli-workspace event: {e}")
                                })?;
                            }
                        }
                    }
                }
                Err(e) => {
                    safe_eprintln!("[Loom] Warning: Failed to parse CLI arguments: {e}");
                }
            }

            // Initialize daemon manager
            let mut daemon_manager = daemon_manager::DaemonManager::new()
                .map_err(|e| format!("Failed to create daemon manager: {e}"))?;

            // Ensure daemon is running
            tauri::async_runtime::block_on(async {
                daemon_manager.ensure_daemon_running(is_production).await
            })
            .map_err(|e| format!("Failed to start/connect to daemon: {e}"))?;

            // Store daemon manager in app state for cleanup on quit
            app.manage(std::sync::Mutex::new(daemon_manager));

            // Start MCP command file watcher
            let window = app
                .get_webview_window("main")
                .ok_or_else(|| "Failed to get main window".to_string())?;
            mcp_watcher::start_mcp_watcher(window);
            safe_eprintln!("[Loom] MCP command watcher started");

            Ok(())
        })
<<<<<<< HEAD
        .on_window_event(|window, event| {
            if let tauri::WindowEvent::CloseRequested { .. } = event {
=======
        .manage(cli_workspace_state)
        .menu(menu)
        .on_menu_event(|event| menu::handle_menu_event(&event))
        .on_window_event(|event| {
            if let tauri::WindowEvent::CloseRequested { .. } = event.event() {
>>>>>>> d316dad0
                // App is quitting - clean up resources
                safe_eprintln!("[Loom] App closing - cleaning up...");

                let is_production = !cfg!(debug_assertions);

                // Get daemon manager from app state
                if let Some(daemon_manager_mutex) =
                    window.try_state::<std::sync::Mutex<daemon_manager::DaemonManager>>()
                {
                    if let Ok(mut daemon_manager) = daemon_manager_mutex.lock() {
                        // Kill daemon if we spawned it (production mode only)
                        daemon_manager.kill_daemon();
                    }
                }

                // Only kill tmux sessions in production mode
                // In development, keep sessions alive for frontend hot reload reconnection
                if is_production {
                    safe_eprintln!("[Loom] Production mode - cleaning up tmux sessions");
                    let _ = Command::new("tmux")
                        .args(["-L", "loom", "list-sessions", "-F", "#{session_name}"])
                        .output()
                        .map(|output| {
                            let sessions = String::from_utf8_lossy(&output.stdout);
                            for session in sessions.lines() {
                                if session.starts_with("loom-") {
                                    safe_eprintln!("[Loom] Killing tmux session: {session}");
                                    let _ = Command::new("tmux")
                                        .args(["-L", "loom", "kill-session", "-t", session])
                                        .spawn();
                                }
                            }
                        });
                } else {
                    safe_eprintln!(
                        "[Loom] Development mode - keeping tmux sessions alive for hot reload"
                    );
                }

                safe_eprintln!("[Loom] Cleanup complete");
            }
        })
        .invoke_handler(tauri::generate_handler![
            // Legacy commands
            get_cli_workspace,
            // System commands
            check_system_dependencies,
            get_env_var,
            check_claude_code,
            check_process_alive,
            check_path_exists,
            // Workspace commands
            validate_git_repo,
            check_loom_initialized,
            initialize_loom_workspace,
            ensure_workspace_scaffolding,
            get_stored_workspace,
            set_stored_workspace,
            clear_stored_workspace,
            reset_workspace_to_defaults,
            // Config/State commands
            read_config,
            write_config,
            read_state,
            write_state,
            list_role_files,
            read_role_file,
            read_role_metadata,
            // Terminal commands
            create_terminal,
            list_terminals,
            destroy_terminal,
            send_terminal_input,
            get_terminal_output,
            resize_terminal,
            check_session_health,
            list_available_sessions,
            attach_to_session,
            kill_session,
            set_worktree_path,
            kill_all_loom_sessions,
            // Daemon commands
            check_daemon_health,
            get_daemon_status,
            // Filesystem commands
            read_text_file,
            write_file,
            append_to_console_log,
            // GitHub commands
            check_github_remote,
            check_label_exists,
            create_github_label,
            update_github_label,
            reset_github_labels,
            // Project commands
            create_local_project,
            create_github_repository,
            // UI/Event commands
            emit_menu_event,
            emit_event,
            trigger_start,
            trigger_force_start,
            trigger_factory_reset,
        ])
        .run(tauri::generate_context!())
    {
        safe_eprintln!("Error while running tauri application: {e}");
        std::process::exit(1);
    }
}

#[cfg(test)]
#[allow(clippy::unwrap_used)] // Unwrap is acceptable in tests
mod tests {
    use super::*;
    use std::fs;
    use std::os::unix::fs as unix_fs;
    use tempfile::TempDir;

    #[test]
    fn test_find_git_root_rejects_symlink() {
        // Create temp directory with .git symlink
        let temp_dir = TempDir::new().unwrap();
        let temp_path = temp_dir.path();

        // Create a target directory to symlink to
        let target_dir = temp_dir.path().join("target");
        fs::create_dir(&target_dir).unwrap();

        // Create symlink: .git -> target
        let git_symlink = temp_path.join(".git");
        unix_fs::symlink(&target_dir, &git_symlink).unwrap();

        // Change to temp directory
        let original_dir = std::env::current_dir().unwrap();
        std::env::set_current_dir(temp_path).unwrap();

        // Verify find_git_root() returns None (rejects symlink)
        let result = commands::workspace::find_git_root();
        assert!(result.is_none(), "find_git_root() should reject .git symlinks");

        // Restore original directory
        std::env::set_current_dir(original_dir).unwrap();
    }

    #[test]
    fn test_find_git_root_accepts_real_git_directory() {
        // Create temp directory with real .git directory
        let temp_dir = TempDir::new().unwrap();
        let temp_path = temp_dir.path();

        // Create real .git directory
        let git_dir = temp_path.join(".git");
        fs::create_dir(&git_dir).unwrap();

        // Change to temp directory
        let original_dir = std::env::current_dir().unwrap();
        std::env::set_current_dir(temp_path).unwrap();

        // Verify find_git_root() returns Some with correct path
        let result = commands::workspace::find_git_root();
        assert!(result.is_some(), "find_git_root() should accept real .git directories");
        assert_eq!(
            result.unwrap().canonicalize().unwrap(),
            temp_path.canonicalize().unwrap(),
            "Should return the directory containing .git"
        );

        // Restore original directory
        std::env::set_current_dir(original_dir).unwrap();
    }
}<|MERGE_RESOLUTION|>--- conflicted
+++ resolved
@@ -2,14 +2,7 @@
 #![cfg_attr(not(debug_assertions), windows_subsystem = "windows")]
 
 use std::process::Command;
-<<<<<<< HEAD
-use tauri::{
-    menu::{MenuBuilder, MenuItemBuilder, SubmenuBuilder},
-    Emitter, Manager,
-};
-=======
-use tauri::Manager;
->>>>>>> d316dad0
+use tauri::{Emitter, Manager};
 
 mod daemon_client;
 mod daemon_manager;
@@ -25,1459 +18,6 @@
 #[allow(clippy::wildcard_imports)]
 use commands::*;
 
-<<<<<<< HEAD
-    match response {
-        Response::Success => Ok(()),
-        Response::Error { message } => Err(message),
-        _ => Err("Unexpected response".to_string()),
-    }
-}
-
-#[tauri::command]
-async fn send_terminal_input(id: String, data: String) -> Result<(), String> {
-    let client = DaemonClient::new().map_err(|e| e.to_string())?;
-    let response = client
-        .send_request(Request::SendInput { id, data })
-        .await
-        .map_err(|e| e.to_string())?;
-
-    match response {
-        Response::Success => Ok(()),
-        Response::Error { message } => Err(message),
-        _ => Err("Unexpected response".to_string()),
-    }
-}
-
-#[derive(serde::Serialize)]
-struct TerminalOutput {
-    output: String,
-    byte_count: usize,
-}
-
-#[tauri::command]
-async fn get_terminal_output(
-    id: String,
-    start_byte: Option<usize>,
-) -> Result<TerminalOutput, String> {
-    let client = DaemonClient::new().map_err(|e| e.to_string())?;
-    let response = client
-        .send_request(Request::GetTerminalOutput { id, start_byte })
-        .await
-        .map_err(|e| e.to_string())?;
-
-    match response {
-        Response::TerminalOutput { output, byte_count } => {
-            Ok(TerminalOutput { output, byte_count })
-        }
-        Response::Error { message } => Err(message),
-        _ => Err("Unexpected response".to_string()),
-    }
-}
-
-#[tauri::command]
-async fn resize_terminal(id: String, cols: u16, rows: u16) -> Result<(), String> {
-    let client = DaemonClient::new().map_err(|e| e.to_string())?;
-    let response = client
-        .send_request(Request::ResizeTerminal { id, cols, rows })
-        .await
-        .map_err(|e| e.to_string())?;
-
-    match response {
-        Response::Success => Ok(()),
-        Response::Error { message } => Err(message),
-        _ => Err("Unexpected response".to_string()),
-    }
-}
-
-#[tauri::command]
-async fn check_session_health(id: String) -> Result<bool, String> {
-    let client = DaemonClient::new().map_err(|e| e.to_string())?;
-    let response = client
-        .send_request(Request::CheckSessionHealth { id })
-        .await
-        .map_err(|e| e.to_string())?;
-
-    match response {
-        Response::SessionHealth { has_session } => Ok(has_session),
-        Response::Error { message } => Err(message),
-        _ => Err("Unexpected response".to_string()),
-    }
-}
-
-#[tauri::command]
-async fn check_daemon_health() -> Result<bool, String> {
-    let client = DaemonClient::new().map_err(|e| e.to_string())?;
-    let response = client
-        .send_request(Request::Ping)
-        .await
-        .map_err(|e| e.to_string())?;
-
-    match response {
-        Response::Pong => Ok(true),
-        _ => Ok(false),
-    }
-}
-
-#[derive(serde::Serialize)]
-struct DaemonStatus {
-    running: bool,
-    socket_path: String,
-    error: Option<String>,
-}
-
-#[tauri::command]
-async fn get_daemon_status() -> DaemonStatus {
-    let socket_path = dirs::home_dir()
-        .map(|h| h.join(".loom/loom-daemon.sock"))
-        .map_or_else(|| "Unknown".to_string(), |p| p.display().to_string());
-
-    match DaemonClient::new() {
-        Ok(client) => match client.send_request(Request::Ping).await {
-            Ok(Response::Pong) => DaemonStatus {
-                running: true,
-                socket_path,
-                error: None,
-            },
-            Ok(_) => DaemonStatus {
-                running: false,
-                socket_path,
-                error: Some("Daemon responded with unexpected response".to_string()),
-            },
-            Err(e) => DaemonStatus {
-                running: false,
-                socket_path,
-                error: Some(format!("Failed to ping daemon: {e}")),
-            },
-        },
-        Err(e) => DaemonStatus {
-            running: false,
-            socket_path,
-            error: Some(format!("Failed to create client: {e}")),
-        },
-    }
-}
-
-#[tauri::command]
-async fn list_available_sessions() -> Result<Vec<String>, String> {
-    let client = DaemonClient::new().map_err(|e| e.to_string())?;
-    let response = client
-        .send_request(Request::ListAvailableSessions)
-        .await
-        .map_err(|e| e.to_string())?;
-
-    match response {
-        Response::AvailableSessions { sessions } => Ok(sessions),
-        Response::Error { message } => Err(message),
-        _ => Err("Unexpected response".to_string()),
-    }
-}
-
-#[tauri::command]
-async fn attach_to_session(id: String, session_name: String) -> Result<(), String> {
-    let client = DaemonClient::new().map_err(|e| e.to_string())?;
-    let response = client
-        .send_request(Request::AttachToSession { id, session_name })
-        .await
-        .map_err(|e| e.to_string())?;
-
-    match response {
-        Response::Success => Ok(()),
-        Response::Error { message } => Err(message),
-        _ => Err("Unexpected response".to_string()),
-    }
-}
-
-#[tauri::command]
-async fn kill_session(session_name: String) -> Result<(), String> {
-    let client = DaemonClient::new().map_err(|e| e.to_string())?;
-    let response = client
-        .send_request(Request::KillSession { session_name })
-        .await
-        .map_err(|e| e.to_string())?;
-
-    match response {
-        Response::Success => Ok(()),
-        Response::Error { message } => Err(message),
-        _ => Err("Unexpected response".to_string()),
-    }
-}
-
-#[tauri::command]
-async fn set_worktree_path(id: String, worktree_path: String) -> Result<(), String> {
-    let client = DaemonClient::new().map_err(|e| e.to_string())?;
-    let response = client
-        .send_request(Request::SetWorktreePath { id, worktree_path })
-        .await
-        .map_err(|e| e.to_string())?;
-
-    match response {
-        Response::Success => Ok(()),
-        Response::Error { message } => Err(message),
-        _ => Err("Unexpected response".to_string()),
-    }
-}
-
-#[tauri::command]
-fn validate_git_repo(path: &str) -> Result<bool, String> {
-    let workspace_path = Path::new(path);
-
-    // Check if the path exists
-    if !workspace_path.exists() {
-        return Err("Path does not exist".to_string());
-    }
-
-    // Check if it's a directory
-    if !workspace_path.is_dir() {
-        return Err("Path is not a directory".to_string());
-    }
-
-    // Check for .git directory
-    let git_path = workspace_path.join(".git");
-    if !git_path.exists() {
-        return Err("Not a git repository (no .git directory found)".to_string());
-    }
-
-    Ok(true)
-}
-
-#[tauri::command]
-fn check_loom_initialized(path: &str) -> bool {
-    let workspace_path = Path::new(path);
-    let loom_path = workspace_path.join(".loom");
-
-    loom_path.exists()
-}
-
-// Helper function to copy directory recursively
-fn copy_dir_recursive(src: &Path, dst: &Path) -> io::Result<()> {
-    fs::create_dir_all(dst)?;
-
-    for entry in fs::read_dir(src)? {
-        let entry = entry?;
-        let file_type = entry.file_type()?;
-        let src_path = entry.path();
-        let dst_path = dst.join(entry.file_name());
-
-        if file_type.is_dir() {
-            copy_dir_recursive(&src_path, &dst_path)?;
-        } else {
-            fs::copy(&src_path, &dst_path)?;
-        }
-    }
-
-    Ok(())
-}
-
-// Helper function to find git repository root by searching for .git directory
-fn find_git_root() -> Option<std::path::PathBuf> {
-    // Start from current directory
-    let mut current = std::env::current_dir().ok()?;
-
-    loop {
-        let git_dir = current.join(".git");
-        if git_dir.exists() {
-            return Some(current);
-        }
-
-        // Move up to parent directory
-        if !current.pop() {
-            // Reached filesystem root without finding .git
-            return None;
-        }
-    }
-}
-
-// Helper function to resolve defaults directory path
-// Tries development path first, then falls back to bundled resource path
-fn resolve_defaults_path(defaults_path: &str) -> Result<std::path::PathBuf, String> {
-    use std::path::PathBuf;
-
-    // Try the provided path first (development mode - relative to cwd)
-    let dev_path = PathBuf::from(defaults_path);
-    if dev_path.exists() {
-        return Ok(dev_path);
-    }
-
-    // Try finding defaults relative to git repository root
-    // This handles the case where we're running from a git worktree
-    if let Some(git_root) = find_git_root() {
-        let git_root_defaults = git_root.join(defaults_path);
-        if git_root_defaults.exists() {
-            return Ok(git_root_defaults);
-        }
-    }
-
-    // Try resolving as bundled resource (production mode)
-    // In production, resources are in .app/Contents/Resources/
-    if let Ok(exe_path) = std::env::current_exe() {
-        // Get the app bundle Resources directory
-        if let Some(exe_dir) = exe_path.parent() {
-            // exe is in Contents/MacOS/, resources are in Contents/Resources/
-            if let Some(contents_dir) = exe_dir.parent() {
-                let resources_path = contents_dir.join("Resources").join(defaults_path);
-                if resources_path.exists() {
-                    return Ok(resources_path);
-                }
-            }
-        }
-    }
-
-    Err(format!(
-        "Defaults directory not found: tried {defaults_path}, git root, and bundled resources"
-    ))
-}
-
-#[tauri::command]
-fn initialize_loom_workspace(path: &str, defaults_path: &str) -> Result<(), String> {
-    let workspace_path = Path::new(path);
-    let loom_path = workspace_path.join(".loom");
-
-    // Check if .loom already exists
-    if loom_path.exists() {
-        return Err("Workspace already initialized (.loom directory exists)".to_string());
-    }
-
-    // Copy defaults to .loom
-    let defaults = resolve_defaults_path(defaults_path)?;
-
-    copy_dir_recursive(&defaults, &loom_path)
-        .map_err(|e| format!("Failed to copy defaults: {e}"))?;
-
-    // Copy workspace-specific README (overwriting defaults/README.md)
-    let loom_readme_src = defaults.join(".loom-README.md");
-    let loom_readme_dst = loom_path.join("README.md");
-    if loom_readme_src.exists() {
-        fs::copy(&loom_readme_src, &loom_readme_dst)
-            .map_err(|e| format!("Failed to copy .loom-README.md: {e}"))?;
-    }
-
-    // Add .loom/ and .loom/worktrees/ to .gitignore
-    let gitignore_path = workspace_path.join(".gitignore");
-
-    // Check if .gitignore exists
-    if gitignore_path.exists() {
-        let contents = fs::read_to_string(&gitignore_path)
-            .map_err(|e| format!("Failed to read .gitignore: {e}"))?;
-
-        let mut new_contents = contents.clone();
-        let mut modified = false;
-
-        // Add .loom/ if not present
-        if !contents.contains(".loom/") {
-            if !new_contents.ends_with('\n') {
-                new_contents.push('\n');
-            }
-            new_contents.push_str(".loom/\n");
-            modified = true;
-        }
-
-        // Add .loom/worktrees/ if not present
-        if !contents.contains(".loom/worktrees/") {
-            if !new_contents.ends_with('\n') {
-                new_contents.push('\n');
-            }
-            new_contents.push_str(".loom/worktrees/\n");
-            modified = true;
-        }
-
-        // Write back if we made changes
-        if modified {
-            fs::write(&gitignore_path, new_contents)
-                .map_err(|e| format!("Failed to write .gitignore: {e}"))?;
-        }
-    } else {
-        // Create .gitignore with both entries
-        let loom_entries = ".loom/\n.loom/worktrees/\n";
-        fs::write(&gitignore_path, loom_entries)
-            .map_err(|e| format!("Failed to create .gitignore: {e}"))?;
-    }
-
-    Ok(())
-}
-
-#[tauri::command]
-fn read_config(workspace_path: &str) -> Result<String, String> {
-    let config_path = Path::new(workspace_path).join(".loom").join("config.json");
-
-    if !config_path.exists() {
-        return Err("Config file does not exist".to_string());
-    }
-
-    fs::read_to_string(&config_path).map_err(|e| format!("Failed to read config: {e}"))
-}
-
-#[tauri::command]
-fn write_config(workspace_path: &str, config_json: String) -> Result<(), String> {
-    let loom_dir = Path::new(workspace_path).join(".loom");
-    let config_path = loom_dir.join("config.json");
-
-    // Ensure .loom directory exists
-    if !loom_dir.exists() {
-        fs::create_dir_all(&loom_dir)
-            .map_err(|e| format!("Failed to create .loom directory: {e}"))?;
-    }
-
-    fs::write(&config_path, config_json).map_err(|e| format!("Failed to write config: {e}"))
-}
-
-#[tauri::command]
-fn read_state(workspace_path: &str) -> Result<String, String> {
-    let state_path = Path::new(workspace_path).join(".loom").join("state.json");
-
-    if !state_path.exists() {
-        return Err("State file does not exist".to_string());
-    }
-
-    fs::read_to_string(&state_path).map_err(|e| format!("Failed to read state: {e}"))
-}
-
-#[tauri::command]
-fn write_state(workspace_path: &str, state_json: String) -> Result<(), String> {
-    let loom_dir = Path::new(workspace_path).join(".loom");
-    let state_path = loom_dir.join("state.json");
-
-    // Ensure .loom directory exists
-    if !loom_dir.exists() {
-        fs::create_dir_all(&loom_dir)
-            .map_err(|e| format!("Failed to create .loom directory: {e}"))?;
-    }
-
-    fs::write(&state_path, state_json).map_err(|e| format!("Failed to write state: {e}"))
-}
-
-#[tauri::command]
-fn list_role_files(workspace_path: &str) -> Result<Vec<String>, String> {
-    let roles_dir = Path::new(workspace_path).join(".loom").join("roles");
-
-    if !roles_dir.exists() {
-        return Ok(Vec::new());
-    }
-
-    let mut role_files = Vec::new();
-
-    let entries =
-        fs::read_dir(&roles_dir).map_err(|e| format!("Failed to read roles directory: {e}"))?;
-
-    for entry in entries {
-        let entry = entry.map_err(|e| format!("Failed to read directory entry: {e}"))?;
-        let path = entry.path();
-
-        if path.is_file() {
-            if let Some(extension) = path.extension() {
-                if extension == "md" {
-                    if let Some(filename) = path.file_name() {
-                        if let Some(name) = filename.to_str() {
-                            // Filter out README.md - it's documentation, not a role
-                            if name != "README.md" {
-                                role_files.push(name.to_string());
-                            }
-                        }
-                    }
-                }
-            }
-        }
-    }
-
-    role_files.sort();
-    Ok(role_files)
-}
-
-#[tauri::command]
-fn read_role_file(workspace_path: &str, filename: &str) -> Result<String, String> {
-    let role_path = Path::new(workspace_path)
-        .join(".loom")
-        .join("roles")
-        .join(filename);
-
-    if !role_path.exists() {
-        return Err("Role file does not exist".to_string());
-    }
-
-    fs::read_to_string(&role_path).map_err(|e| format!("Failed to read role file: {e}"))
-}
-
-#[tauri::command]
-fn read_role_metadata(workspace_path: &str, filename: &str) -> Result<Option<String>, String> {
-    // Convert .md filename to .json filename
-    let json_filename = if let Some(stem) = filename.strip_suffix(".md") {
-        format!("{stem}.json")
-    } else {
-        return Ok(None);
-    };
-
-    let metadata_path = Path::new(workspace_path)
-        .join(".loom")
-        .join("roles")
-        .join(&json_filename);
-
-    if !metadata_path.exists() {
-        return Ok(None);
-    }
-
-    let content =
-        fs::read_to_string(&metadata_path).map_err(|e| format!("Failed to read metadata: {e}"))?;
-    Ok(Some(content))
-}
-
-#[tauri::command]
-fn get_env_var(key: &str) -> Result<String, String> {
-    std::env::var(key).map_err(|_| format!("{key} not set in .env"))
-}
-
-#[tauri::command]
-fn check_claude_code() -> Result<bool, String> {
-    Command::new("which")
-        .arg("claude-code")
-        .output()
-        .map(|o| o.status.success())
-        .map_err(|e| e.to_string())
-}
-
-#[tauri::command]
-fn read_text_file(path: &str) -> Result<String, String> {
-    let file_path = Path::new(path);
-
-    // Check if file exists
-    if !file_path.exists() {
-        return Err(format!("File does not exist: {path}"));
-    }
-
-    // Check if it's a file (not a directory)
-    if !file_path.is_file() {
-        return Err(format!("Path is not a file: {path}"));
-    }
-
-    fs::read_to_string(file_path).map_err(|e| format!("Failed to read file: {e}"))
-}
-
-#[tauri::command]
-fn write_file(path: &str, content: &str) -> Result<(), String> {
-    let file_path = Path::new(path);
-
-    // Ensure parent directory exists
-    if let Some(parent) = file_path.parent() {
-        if !parent.exists() {
-            fs::create_dir_all(parent)
-                .map_err(|e| format!("Failed to create parent directory: {e}"))?;
-        }
-    }
-
-    fs::write(file_path, content).map_err(|e| format!("Failed to write file: {e}"))
-}
-
-#[derive(serde::Serialize, serde::Deserialize)]
-struct WorkspaceData {
-    last_workspace_path: String,
-    last_opened_at: i64,
-}
-
-fn get_workspace_file_path(app_handle: &tauri::AppHandle) -> Result<std::path::PathBuf, String> {
-    let app_data_dir = app_handle
-        .path()
-        .app_data_dir()
-        .map_err(|e| format!("Failed to get app data directory: {e}"))?;
-
-    // Ensure app data directory exists
-    if !app_data_dir.exists() {
-        fs::create_dir_all(&app_data_dir)
-            .map_err(|e| format!("Failed to create app data directory: {e}"))?;
-    }
-
-    Ok(app_data_dir.join("workspace.json"))
-}
-
-#[tauri::command]
-#[allow(clippy::needless_pass_by_value)]
-fn get_stored_workspace(app_handle: tauri::AppHandle) -> Result<Option<String>, String> {
-    let workspace_file = get_workspace_file_path(&app_handle)?;
-
-    if !workspace_file.exists() {
-        return Ok(None);
-    }
-
-    let contents = fs::read_to_string(&workspace_file)
-        .map_err(|e| format!("Failed to read workspace file: {e}"))?;
-
-    let workspace_data: WorkspaceData = serde_json::from_str(&contents)
-        .map_err(|e| format!("Failed to parse workspace file: {e}"))?;
-
-    Ok(Some(workspace_data.last_workspace_path))
-}
-
-#[tauri::command]
-#[allow(clippy::needless_pass_by_value)]
-fn set_stored_workspace(app_handle: tauri::AppHandle, path: &str) -> Result<(), String> {
-    // Validate path exists and is a git repo
-    validate_git_repo(path)?;
-
-    let workspace_file = get_workspace_file_path(&app_handle)?;
-
-    let workspace_data = WorkspaceData {
-        last_workspace_path: path.to_string(),
-        #[allow(clippy::cast_possible_truncation)]
-        last_opened_at: std::time::SystemTime::now()
-            .duration_since(std::time::UNIX_EPOCH)
-            .map_err(|e| format!("Failed to get current time: {e}"))?
-            .as_millis() as i64,
-    };
-
-    let json = serde_json::to_string_pretty(&workspace_data)
-        .map_err(|e| format!("Failed to serialize workspace data: {e}"))?;
-
-    fs::write(&workspace_file, json).map_err(|e| format!("Failed to write workspace file: {e}"))?;
-
-    Ok(())
-}
-
-#[tauri::command]
-#[allow(clippy::needless_pass_by_value)]
-fn clear_stored_workspace(app_handle: tauri::AppHandle) -> Result<(), String> {
-    let workspace_file = get_workspace_file_path(&app_handle)?;
-
-    if workspace_file.exists() {
-        fs::remove_file(&workspace_file)
-            .map_err(|e| format!("Failed to remove workspace file: {e}"))?;
-    }
-
-    Ok(())
-}
-
-#[tauri::command]
-fn reset_workspace_to_defaults(workspace_path: &str, defaults_path: &str) -> Result<(), String> {
-    let workspace = Path::new(workspace_path);
-    let loom_path = workspace.join(".loom");
-
-    // Delete existing .loom directory
-    if loom_path.exists() {
-        fs::remove_dir_all(&loom_path).map_err(|e| format!("Failed to delete .loom: {e}"))?;
-    }
-
-    // Copy defaults back
-    let defaults = resolve_defaults_path(defaults_path)?;
-
-    copy_dir_recursive(&defaults, &loom_path)
-        .map_err(|e| format!("Failed to copy defaults: {e}"))?;
-
-    // Copy workspace-specific README (overwriting defaults/README.md)
-    let loom_readme_src = defaults.join(".loom-README.md");
-    let loom_readme_dst = loom_path.join("README.md");
-    if loom_readme_src.exists() {
-        fs::copy(&loom_readme_src, &loom_readme_dst)
-            .map_err(|e| format!("Failed to copy .loom-README.md: {e}"))?;
-    }
-
-    // Add .loom/ and .loom/worktrees/ to .gitignore (ensures both entries are present on factory reset)
-    let gitignore_path = workspace.join(".gitignore");
-
-    // Check if .gitignore exists
-    if gitignore_path.exists() {
-        let contents = fs::read_to_string(&gitignore_path)
-            .map_err(|e| format!("Failed to read .gitignore: {e}"))?;
-
-        let mut new_contents = contents.clone();
-        let mut modified = false;
-
-        // Add .loom/ if not present
-        if !contents.contains(".loom/") {
-            if !new_contents.ends_with('\n') {
-                new_contents.push('\n');
-            }
-            new_contents.push_str(".loom/\n");
-            modified = true;
-        }
-
-        // Add .loom/worktrees/ if not present
-        if !contents.contains(".loom/worktrees/") {
-            if !new_contents.ends_with('\n') {
-                new_contents.push('\n');
-            }
-            new_contents.push_str(".loom/worktrees/\n");
-            modified = true;
-        }
-
-        // Write back if we made changes
-        if modified {
-            fs::write(&gitignore_path, new_contents)
-                .map_err(|e| format!("Failed to write .gitignore: {e}"))?;
-        }
-    } else {
-        // Create .gitignore with both entries
-        let loom_entries = ".loom/\n.loom/worktrees/\n";
-        fs::write(&gitignore_path, loom_entries)
-            .map_err(|e| format!("Failed to create .gitignore: {e}"))?;
-    }
-
-    Ok(())
-}
-
-/// Check if the current directory has a GitHub remote
-#[tauri::command]
-fn check_github_remote() -> Result<bool, String> {
-    let output = Command::new("git")
-        .args(["remote", "-v"])
-        .output()
-        .map_err(|e| format!("Failed to run git remote: {e}"))?;
-
-    if !output.status.success() {
-        return Ok(false);
-    }
-
-    let remotes = String::from_utf8_lossy(&output.stdout);
-    Ok(remotes.contains("github.com"))
-}
-
-/// Check if a GitHub label exists
-#[tauri::command]
-fn check_label_exists(name: &str) -> Result<bool, String> {
-    let output = Command::new("gh")
-        .args([
-            "label",
-            "list",
-            "--json",
-            "name",
-            "--jq",
-            &format!(".[].name | select(. == \"{name}\")"),
-        ])
-        .output()
-        .map_err(|e| format!("Failed to run gh label list: {e}"))?;
-
-    if !output.status.success() {
-        let stderr = String::from_utf8_lossy(&output.stderr);
-        return Err(format!("gh label list failed: {stderr}"));
-    }
-
-    let result = String::from_utf8_lossy(&output.stdout);
-    Ok(!result.trim().is_empty())
-}
-
-/// Create a GitHub label
-#[tauri::command]
-fn create_github_label(name: &str, description: &str, color: &str) -> Result<(), String> {
-    let output = Command::new("gh")
-        .args([
-            "label",
-            "create",
-            name,
-            "--description",
-            description,
-            "--color",
-            color,
-        ])
-        .output()
-        .map_err(|e| format!("Failed to run gh label create: {e}"))?;
-
-    if !output.status.success() {
-        let stderr = String::from_utf8_lossy(&output.stderr);
-        return Err(format!("gh label create failed: {stderr}"));
-    }
-
-    Ok(())
-}
-
-/// Update a GitHub label (requires --force flag equivalent)
-#[tauri::command]
-fn update_github_label(name: &str, description: &str, color: &str) -> Result<(), String> {
-    let output = Command::new("gh")
-        .args([
-            "label",
-            "create",
-            name,
-            "--description",
-            description,
-            "--color",
-            color,
-            "--force",
-        ])
-        .output()
-        .map_err(|e| format!("Failed to run gh label create --force: {e}"))?;
-
-    if !output.status.success() {
-        let stderr = String::from_utf8_lossy(&output.stderr);
-        return Err(format!("gh label update failed: {stderr}"));
-    }
-
-    Ok(())
-}
-
-#[derive(serde::Serialize)]
-struct LabelResetResult {
-    issues_cleaned: usize,
-    prs_updated: usize,
-    errors: Vec<String>,
-}
-
-/// Reset GitHub label state machine by cleaning up in-progress labels
-#[tauri::command]
-fn reset_github_labels() -> Result<LabelResetResult, String> {
-    let mut result = LabelResetResult {
-        issues_cleaned: 0,
-        prs_updated: 0,
-        errors: Vec::new(),
-    };
-
-    // Step 1: Remove loom:in-progress from all open issues
-    let issues_output = Command::new("gh")
-        .args([
-            "issue",
-            "list",
-            "--label",
-            "loom:in-progress",
-            "--state",
-            "open",
-            "--json",
-            "number",
-            "--jq",
-            ".[].number",
-        ])
-        .output()
-        .map_err(|e| format!("Failed to list issues: {e}"))?;
-
-    if issues_output.status.success() {
-        let issue_numbers = String::from_utf8_lossy(&issues_output.stdout);
-        for issue_num in issue_numbers.lines() {
-            if issue_num.trim().is_empty() {
-                continue;
-            }
-
-            let remove_output = Command::new("gh")
-                .args([
-                    "issue",
-                    "edit",
-                    issue_num,
-                    "--remove-label",
-                    "loom:in-progress",
-                ])
-                .output()
-                .map_err(|e| format!("Failed to remove label: {e}"))?;
-
-            if remove_output.status.success() {
-                result.issues_cleaned += 1;
-            } else {
-                let error = format!(
-                    "Failed to remove loom:in-progress from issue {issue_num}: {}",
-                    String::from_utf8_lossy(&remove_output.stderr)
-                );
-                result.errors.push(error);
-            }
-        }
-    }
-
-    // Step 2: Replace loom:reviewing with loom:review-requested on PRs
-    let prs_output = Command::new("gh")
-        .args([
-            "pr",
-            "list",
-            "--label",
-            "loom:reviewing",
-            "--state",
-            "open",
-            "--json",
-            "number",
-            "--jq",
-            ".[].number",
-        ])
-        .output()
-        .map_err(|e| format!("Failed to list PRs: {e}"))?;
-
-    if prs_output.status.success() {
-        let pr_numbers = String::from_utf8_lossy(&prs_output.stdout);
-        for pr_num in pr_numbers.lines() {
-            if pr_num.trim().is_empty() {
-                continue;
-            }
-
-            let edit_output = Command::new("gh")
-                .args([
-                    "pr",
-                    "edit",
-                    pr_num,
-                    "--remove-label",
-                    "loom:reviewing",
-                    "--add-label",
-                    "loom:review-requested",
-                ])
-                .output()
-                .map_err(|e| format!("Failed to update PR labels: {e}"))?;
-
-            if edit_output.status.success() {
-                result.prs_updated += 1;
-            } else {
-                let error = format!(
-                    "Failed to update labels on PR {pr_num}: {}",
-                    String::from_utf8_lossy(&edit_output.stderr)
-                );
-                result.errors.push(error);
-            }
-        }
-    }
-
-    Ok(result)
-}
-
-/// Create a new local git repository with Loom configuration
-#[tauri::command]
-fn create_local_project(
-    name: &str,
-    location: &str,
-    description: Option<String>,
-    license: Option<String>,
-) -> Result<String, String> {
-    let project_path = Path::new(location).join(name);
-
-    // Check if directory already exists
-    if project_path.exists() {
-        return Err(format!("Directory already exists: {}", project_path.display()));
-    }
-
-    // Create project directory
-    fs::create_dir_all(&project_path)
-        .map_err(|e| format!("Failed to create project directory: {e}"))?;
-
-    // Initialize git repository
-    let init_output = Command::new("git")
-        .args(["init"])
-        .current_dir(&project_path)
-        .output()
-        .map_err(|e| format!("Failed to run git init: {e}"))?;
-
-    if !init_output.status.success() {
-        let stderr = String::from_utf8_lossy(&init_output.stderr);
-        return Err(format!("git init failed: {stderr}"));
-    }
-
-    // Create README.md
-    let readme_content = if let Some(desc) = description {
-        format!("# {name}\n\n{desc}\n")
-    } else {
-        format!("# {name}\n")
-    };
-
-    fs::write(project_path.join("README.md"), readme_content)
-        .map_err(|e| format!("Failed to create README.md: {e}"))?;
-
-    // Create LICENSE file if specified
-    if let Some(license_type) = license {
-        let license_content = generate_license_content(&license_type, name)?;
-        fs::write(project_path.join("LICENSE"), license_content)
-            .map_err(|e| format!("Failed to create LICENSE: {e}"))?;
-    }
-
-    // Initialize .loom directory with defaults
-    init_loom_directory(&project_path)?;
-
-    // Create initial .gitignore with .loom/ and .loom/worktrees/
-    let gitignore_content = ".loom/\n.loom/worktrees/\n";
-    fs::write(project_path.join(".gitignore"), gitignore_content)
-        .map_err(|e| format!("Failed to create .gitignore: {e}"))?;
-
-    // Create initial git commit
-    let add_output = Command::new("git")
-        .args(["add", "."])
-        .current_dir(&project_path)
-        .output()
-        .map_err(|e| format!("Failed to run git add: {e}"))?;
-
-    if !add_output.status.success() {
-        let stderr = String::from_utf8_lossy(&add_output.stderr);
-        return Err(format!("git add failed: {stderr}"));
-    }
-
-    let commit_output = Command::new("git")
-        .args(["commit", "-m", "Initial commit"])
-        .current_dir(&project_path)
-        .output()
-        .map_err(|e| format!("Failed to run git commit: {e}"))?;
-
-    if !commit_output.status.success() {
-        let stderr = String::from_utf8_lossy(&commit_output.stderr);
-        return Err(format!("git commit failed: {stderr}"));
-    }
-
-    Ok(project_path.to_string_lossy().to_string())
-}
-
-/// Create a GitHub repository and push the local project
-#[tauri::command]
-#[allow(clippy::needless_pass_by_value)]
-fn create_github_repository(
-    project_path: &str,
-    name: &str,
-    description: Option<String>,
-    is_private: bool,
-) -> Result<String, String> {
-    let project = Path::new(project_path);
-
-    // Check if project directory exists
-    if !project.exists() {
-        return Err(format!("Project directory does not exist: {project_path}"));
-    }
-
-    // Check if gh CLI is available
-    let which_output = Command::new("which")
-        .arg("gh")
-        .output()
-        .map_err(|e| format!("Failed to check for gh CLI: {e}"))?;
-
-    if !which_output.status.success() {
-        return Err(
-            "GitHub CLI (gh) is not installed. Please install it from https://cli.github.com/"
-                .to_string(),
-        );
-    }
-
-    // Check if gh is authenticated
-    let auth_status = Command::new("gh")
-        .args(["auth", "status"])
-        .output()
-        .map_err(|e| format!("Failed to check gh auth status: {e}"))?;
-
-    if !auth_status.status.success() {
-        return Err(
-            "Not authenticated with GitHub CLI. Please run 'gh auth login' first.".to_string()
-        );
-    }
-
-    // Build gh repo create command
-    let mut args = vec!["repo", "create", name];
-
-    // Add description if provided
-    let desc_arg;
-    if let Some(ref desc) = description {
-        desc_arg = format!("--description={desc}");
-        args.push(&desc_arg);
-    }
-
-    // Add visibility flag
-    if is_private {
-        args.push("--private");
-    } else {
-        args.push("--public");
-    }
-
-    // Add source flag to push existing local repo
-    args.push("--source=.");
-    args.push("--remote=origin");
-    args.push("--push");
-
-    // Create GitHub repository
-    let create_output = Command::new("gh")
-        .args(&args)
-        .current_dir(project)
-        .output()
-        .map_err(|e| format!("Failed to run gh repo create: {e}"))?;
-
-    if !create_output.status.success() {
-        let stderr = String::from_utf8_lossy(&create_output.stderr);
-        return Err(format!("GitHub repository creation failed: {stderr}"));
-    }
-
-    let stdout = String::from_utf8_lossy(&create_output.stdout);
-    Ok(stdout.to_string())
-}
-
-/// Initialize .loom directory with default configuration
-fn init_loom_directory(project_path: &Path) -> Result<(), String> {
-    let loom_dir = project_path.join(".loom");
-
-    // Create .loom directory
-    fs::create_dir_all(&loom_dir).map_err(|e| format!("Failed to create .loom directory: {e}"))?;
-
-    // Copy default config from defaults directory
-    let defaults_dir = resolve_defaults_path("defaults")?;
-
-    // Copy entire defaults directory structure to .loom
-    copy_dir_recursive(&defaults_dir, &loom_dir)
-        .map_err(|e| format!("Failed to copy defaults: {e}"))?;
-
-    // Copy .loom-README.md to .loom/README.md if it exists
-    let loom_readme_src = defaults_dir.join(".loom-README.md");
-    let loom_readme_dst = loom_dir.join("README.md");
-    if loom_readme_src.exists() {
-        fs::copy(&loom_readme_src, &loom_readme_dst)
-            .map_err(|e| format!("Failed to copy .loom-README.md: {e}"))?;
-    }
-
-    Ok(())
-}
-
-/// Generate license content based on license type
-#[tauri::command]
-fn check_system_dependencies() -> dependency_checker::DependencyStatus {
-    dependency_checker::check_dependencies()
-}
-
-fn generate_license_content(license_type: &str, project_name: &str) -> Result<String, String> {
-    let year = chrono::Local::now().year();
-
-    match license_type {
-        "MIT" => Ok(format!(
-            r#"MIT License
-
-Copyright (c) {year} {project_name}
-
-Permission is hereby granted, free of charge, to any person obtaining a copy
-of this software and associated documentation files (the "Software"), to deal
-in the Software without restriction, including without limitation the rights
-to use, copy, modify, merge, publish, distribute, sublicense, and/or sell
-copies of the Software, and to permit persons to whom the Software is
-furnished to do so, subject to the following conditions:
-
-The above copyright notice and this permission notice shall be included in all
-copies or substantial portions of the Software.
-
-THE SOFTWARE IS PROVIDED "AS IS", WITHOUT WARRANTY OF ANY KIND, EXPRESS OR
-IMPLIED, INCLUDING BUT NOT LIMITED TO THE WARRANTIES OF MERCHANTABILITY,
-FITNESS FOR A PARTICULAR PURPOSE AND NONINFRINGEMENT. IN NO EVENT SHALL THE
-AUTHORS OR COPYRIGHT HOLDERS BE LIABLE FOR ANY CLAIM, DAMAGES OR OTHER
-LIABILITY, WHETHER IN AN ACTION OF CONTRACT, TORT OR OTHERWISE, ARISING FROM,
-OUT OF OR IN CONNECTION WITH THE SOFTWARE OR THE USE OR OTHER DEALINGS IN THE
-SOFTWARE.
-"#
-        )),
-        "Apache-2.0" => Ok(format!(
-            r#"                                 Apache License
-                           Version 2.0, January 2004
-                        http://www.apache.org/licenses/
-
-   Copyright {year} {project_name}
-
-   Licensed under the Apache License, Version 2.0 (the "License");
-   you may not use this file except in compliance with the License.
-   You may obtain a copy of the License at
-
-       http://www.apache.org/licenses/LICENSE-2.0
-
-   Unless required by applicable law or agreed to in writing, software
-   distributed under the License is distributed on an "AS IS" BASIS,
-   WITHOUT WARRANTIES OR CONDITIONS OF ANY KIND, either express or implied.
-   See the License for the specific language governing permissions and
-   limitations under the License.
-"#
-        )),
-        _ => Err(format!("Unsupported license type: {license_type}")),
-    }
-}
-
-/// Emit a menu event programmatically (for MCP control)
-#[tauri::command]
-#[allow(clippy::needless_pass_by_value)]
-fn emit_menu_event(window: tauri::Window, event_name: &str) -> Result<(), String> {
-    window
-        .emit(event_name, ())
-        .map_err(|e| format!("Failed to emit event: {e}"))
-}
-
-/// Emit any event programmatically (for MCP file watcher)
-#[tauri::command]
-#[allow(clippy::needless_pass_by_value)]
-fn emit_event(window: tauri::Window, event: &str) -> Result<(), String> {
-    window
-        .emit(event, ())
-        .map_err(|e| format!("Failed to emit event: {e}"))
-}
-
-/// Append console log message to file for MCP access
-#[tauri::command]
-fn append_to_console_log(content: &str) -> Result<(), String> {
-    use std::io::Write;
-
-    let log_path = dirs::home_dir()
-        .ok_or_else(|| "Could not get home directory".to_string())?
-        .join(".loom")
-        .join("console.log");
-
-    // Ensure .loom directory exists
-    if let Some(parent) = log_path.parent() {
-        if !parent.exists() {
-            fs::create_dir_all(parent)
-                .map_err(|e| format!("Failed to create .loom directory: {e}"))?;
-        }
-    }
-
-    // Open file in append mode (create if doesn't exist)
-    let mut file = std::fs::OpenOptions::new()
-        .create(true)
-        .append(true)
-        .open(&log_path)
-        .map_err(|e| format!("Failed to open log file: {e}"))?;
-
-    // Write content
-    file.write_all(content.as_bytes())
-        .map_err(|e| format!("Failed to write to log: {e}"))?;
-
-    Ok(())
-}
-
-/// Trigger workspace start programmatically (for MCP/testing)
-#[tauri::command]
-#[allow(clippy::needless_pass_by_value)]
-fn trigger_start(window: tauri::Window) -> Result<(), String> {
-    window
-        .emit("start-workspace", ())
-        .map_err(|e| format!("Failed to emit start-workspace event: {e}"))
-}
-
-/// Trigger force start programmatically (for MCP/testing)
-#[tauri::command]
-#[allow(clippy::needless_pass_by_value)]
-fn trigger_force_start(window: tauri::Window) -> Result<(), String> {
-    window
-        .emit("force-start-workspace", ())
-        .map_err(|e| format!("Failed to emit force-start-workspace event: {e}"))
-}
-
-/// Trigger factory reset programmatically (for MCP/testing)
-#[tauri::command]
-#[allow(clippy::needless_pass_by_value)]
-fn trigger_factory_reset(window: tauri::Window) -> Result<(), String> {
-    window
-        .emit("factory-reset-workspace", ())
-        .map_err(|e| format!("Failed to emit factory-reset-workspace event: {e}"))
-}
-
-/// Kill all loom tmux sessions
-#[tauri::command]
-fn kill_all_loom_sessions() -> Result<(), String> {
-    eprintln!("[kill_all_loom_sessions] Killing all loom tmux sessions");
-
-    let output = Command::new("tmux")
-        .args(["-L", "loom", "list-sessions", "-F", "#{session_name}"])
-        .output()
-        .map_err(|e| format!("Failed to list tmux sessions: {e}"))?;
-
-    if !output.status.success() {
-        // tmux list-sessions fails if no sessions exist - this is OK
-        eprintln!("[kill_all_loom_sessions] No tmux sessions found");
-        return Ok(());
-    }
-
-    let sessions = String::from_utf8_lossy(&output.stdout);
-    let mut killed_count = 0;
-
-    for session in sessions.lines() {
-        if session.starts_with("loom-") {
-            eprintln!("[kill_all_loom_sessions] Killing tmux session: {session}");
-
-            let kill_output = Command::new("tmux")
-                .args(["-L", "loom", "kill-session", "-t", session])
-                .output()
-                .map_err(|e| format!("Failed to kill session {session}: {e}"))?;
-
-            if kill_output.status.success() {
-                killed_count += 1;
-            } else {
-                eprintln!(
-                    "[kill_all_loom_sessions] Failed to kill {session}: {}",
-                    String::from_utf8_lossy(&kill_output.stderr)
-                );
-            }
-        }
-    }
-
-    eprintln!("[kill_all_loom_sessions] Killed {killed_count} sessions");
-    Ok(())
-}
-
-#[allow(clippy::too_many_lines)]
-fn build_menu<R: tauri::Runtime>(
-    handle: &impl tauri::Manager<R>,
-) -> Result<tauri::menu::Menu<R>, tauri::Error> {
-    // Build File menu
-    let new_terminal = MenuItemBuilder::new("New Terminal")
-        .id("new_terminal")
-        .accelerator("CmdOrCtrl+T")
-        .build(handle)?;
-    let close_terminal = MenuItemBuilder::new("Close Terminal")
-        .id("close_terminal")
-        .accelerator("CmdOrCtrl+Shift+W")
-        .build(handle)?;
-    let close_workspace = MenuItemBuilder::new("Close Workspace")
-        .id("close_workspace")
-        .accelerator("CmdOrCtrl+W")
-        .build(handle)?;
-    let start_workspace = MenuItemBuilder::new("Start...")
-        .id("start_workspace")
-        .accelerator("CmdOrCtrl+Shift+R")
-        .build(handle)?;
-    let force_start_workspace = MenuItemBuilder::new("Force Start")
-        .id("force_start_workspace")
-        .accelerator("CmdOrCtrl+Shift+Alt+R")
-        .build(handle)?;
-    let factory_reset_workspace = MenuItemBuilder::new("Factory Reset...")
-        .id("factory_reset_workspace")
-        .build(handle)?;
-
-    let file_menu = SubmenuBuilder::new(handle, "File")
-        .item(&new_terminal)
-        .item(&close_terminal)
-        .separator()
-        .item(&close_workspace)
-        .item(&start_workspace)
-        .item(&force_start_workspace)
-        .item(&factory_reset_workspace)
-        .separator()
-        .quit()
-        .build()?;
-
-    // Build Edit menu
-    let edit_menu = SubmenuBuilder::new(handle, "Edit")
-        .cut()
-        .copy()
-        .paste()
-        .separator()
-        .select_all()
-        .build()?;
-
-    // Build View menu
-    let toggle_theme = MenuItemBuilder::new("Toggle Theme")
-        .id("toggle_theme")
-        .accelerator("CmdOrCtrl+Shift+T")
-        .build(handle)?;
-    let zoom_in = MenuItemBuilder::new("Zoom In")
-        .id("zoom_in")
-        .accelerator("CmdOrCtrl+=")
-        .build(handle)?;
-    let zoom_out = MenuItemBuilder::new("Zoom Out")
-        .id("zoom_out")
-        .accelerator("CmdOrCtrl+-")
-        .build(handle)?;
-    let reset_zoom = MenuItemBuilder::new("Reset Zoom")
-        .id("reset_zoom")
-        .accelerator("CmdOrCtrl+0")
-        .build(handle)?;
-
-    let view_menu = SubmenuBuilder::new(handle, "View")
-        .item(&toggle_theme)
-        .separator()
-        .item(&zoom_in)
-        .item(&zoom_out)
-        .item(&reset_zoom)
-        .separator()
-        .fullscreen()
-        .build()?;
-
-    // Build Window menu
-    let window_menu = SubmenuBuilder::new(handle, "Window")
-        .minimize()
-        .maximize()
-        .build()?;
-
-    // Build Help menu
-    let documentation = MenuItemBuilder::new("Documentation")
-        .id("documentation")
-        .build(handle)?;
-    let view_github = MenuItemBuilder::new("View on GitHub")
-        .id("view_github")
-        .build(handle)?;
-    let report_issue = MenuItemBuilder::new("Report Issue")
-        .id("report_issue")
-        .build(handle)?;
-    let daemon_status = MenuItemBuilder::new("Daemon Status...")
-        .id("daemon_status")
-        .build(handle)?;
-    let keyboard_shortcuts = MenuItemBuilder::new("Keyboard Shortcuts")
-        .id("keyboard_shortcuts")
-        .accelerator("CmdOrCtrl+/")
-        .build(handle)?;
-
-    let help_menu = SubmenuBuilder::new(handle, "Help")
-        .item(&documentation)
-        .item(&view_github)
-        .item(&report_issue)
-        .separator()
-        .item(&daemon_status)
-        .item(&keyboard_shortcuts)
-        .build()?;
-
-    MenuBuilder::new(handle)
-        .item(&file_menu)
-        .item(&edit_menu)
-        .item(&view_menu)
-        .item(&window_menu)
-        .item(&help_menu)
-        .build()
-}
-
-#[allow(clippy::needless_pass_by_value)]
-fn handle_menu_event<R: tauri::Runtime>(app: &tauri::AppHandle<R>, event: tauri::menu::MenuEvent) {
-    let menu_id = event.id().as_ref();
-
-    match menu_id {
-        "new_terminal" => {
-            if let Some(window) = app.get_webview_window("main") {
-                let _ = window.emit("new-terminal", ());
-            }
-        }
-        "close_terminal" => {
-            if let Some(window) = app.get_webview_window("main") {
-                let _ = window.emit("close-terminal", ());
-            }
-        }
-        "close_workspace" => {
-            if let Some(window) = app.get_webview_window("main") {
-                let _ = window.emit("close-workspace", ());
-            }
-        }
-        "start_workspace" => {
-            if let Some(window) = app.get_webview_window("main") {
-                let _ = window.emit("start-workspace", ());
-            }
-        }
-        "force_start_workspace" => {
-            if let Some(window) = app.get_webview_window("main") {
-                let _ = window.emit("force-start-workspace", ());
-            }
-        }
-        "factory_reset_workspace" => {
-            if let Some(window) = app.get_webview_window("main") {
-                let _ = window.emit("factory-reset-workspace", ());
-            }
-        }
-        "toggle_theme" => {
-            if let Some(window) = app.get_webview_window("main") {
-                let _ = window.emit("toggle-theme", ());
-            }
-        }
-        "zoom_in" => {
-            if let Some(window) = app.get_webview_window("main") {
-                let _ = window.emit("zoom-in", ());
-            }
-        }
-        "zoom_out" => {
-            if let Some(window) = app.get_webview_window("main") {
-                let _ = window.emit("zoom-out", ());
-            }
-        }
-        "reset_zoom" => {
-            if let Some(window) = app.get_webview_window("main") {
-                let _ = window.emit("reset-zoom", ());
-            }
-        }
-        "documentation" => {
-            let _ = tauri_plugin_opener::OpenerExt::opener(app)
-                .open_url("https://github.com/rjwalters/loom#readme", None::<&str>);
-        }
-        "view_github" => {
-            let _ = tauri_plugin_opener::OpenerExt::opener(app)
-                .open_url("https://github.com/rjwalters/loom", None::<&str>);
-        }
-        "report_issue" => {
-            let _ = tauri_plugin_opener::OpenerExt::opener(app)
-                .open_url("https://github.com/rjwalters/loom/issues/new", None::<&str>);
-        }
-        "keyboard_shortcuts" => {
-            if let Some(window) = app.get_webview_window("main") {
-                let _ = window.emit("show-shortcuts", ());
-            }
-        }
-        "daemon_status" => {
-            if let Some(window) = app.get_webview_window("main") {
-                let _ = window.emit("show-daemon-status", ());
-            }
-        }
-        _ => {}
-    }
-=======
 // App state to hold CLI workspace argument
 #[derive(Default)]
 struct CliWorkspace(std::sync::Mutex<Option<String>>);
@@ -1486,7 +26,6 @@
 #[allow(clippy::needless_pass_by_value)]
 fn get_cli_workspace(cli_workspace: tauri::State<CliWorkspace>) -> Option<String> {
     cli_workspace.0.lock().ok()?.clone()
->>>>>>> d316dad0
 }
 
 #[allow(clippy::too_many_lines)]
@@ -1494,14 +33,9 @@
     // Load .env file
     dotenvy::dotenv().ok();
 
-<<<<<<< HEAD
-=======
-    let menu = menu::build_menu();
-
     // Create CLI workspace state
     let cli_workspace_state = CliWorkspace::default();
 
->>>>>>> d316dad0
     if let Err(e) = tauri::Builder::default()
         .plugin(tauri_plugin_shell::init())
         .plugin(tauri_plugin_dialog::init())
@@ -1509,6 +43,9 @@
         .plugin(tauri_plugin_opener::init())
         .plugin(tauri_plugin_cli::init())
         .setup(|app| {
+            // Build menu with Tauri 2.x API
+            let menu = menu::build_menu(app)?;
+            app.set_menu(menu)?;
             // Check if we're in development or production mode
             let is_production = !cfg!(debug_assertions);
 
@@ -1521,27 +58,11 @@
                 }
             );
 
-            // Build and set menu
-            let menu = build_menu(app).map_err(|e| format!("Failed to build menu: {e}"))?;
-            app.set_menu(menu)
-                .map_err(|e| format!("Failed to set menu: {e}"))?;
-
-            // Register menu event handler
-            app.on_menu_event(handle_menu_event);
-
-            // Handle CLI arguments
+            // Handle CLI arguments using Tauri 2.x plugin API
             match tauri_plugin_cli::CliExt::cli(app).matches() {
                 Ok(matches) => {
                     // Check for --workspace argument
                     if let Some(workspace_arg) = matches.args.get("workspace") {
-<<<<<<< HEAD
-                        if let Some(workspace_path) = workspace_arg.value.as_str() {
-                            eprintln!("[Loom] CLI workspace argument: {workspace_path}");
-
-                            // Get the main window
-                            if let Some(window) = app.get_webview_window("main") {
-                                // Emit event to frontend with workspace path
-=======
                         if let serde_json::Value::String(workspace_path) = &workspace_arg.value {
                             safe_eprintln!("[Loom] CLI workspace argument: {workspace_path}");
 
@@ -1553,9 +74,8 @@
                             }
 
                             // Get the main window
-                            if let Some(window) = app.get_window("main") {
+                            if let Some(window) = app.get_webview_window("main") {
                                 // Emit event to frontend with workspace path (for backward compatibility)
->>>>>>> d316dad0
                                 window.emit("cli-workspace", workspace_path).map_err(|e| {
                                     format!("Failed to emit cli-workspace event: {e}")
                                 })?;
@@ -1590,16 +110,10 @@
 
             Ok(())
         })
-<<<<<<< HEAD
+        .manage(cli_workspace_state)
+        .on_menu_event(menu::handle_menu_event)
         .on_window_event(|window, event| {
             if let tauri::WindowEvent::CloseRequested { .. } = event {
-=======
-        .manage(cli_workspace_state)
-        .menu(menu)
-        .on_menu_event(|event| menu::handle_menu_event(&event))
-        .on_window_event(|event| {
-            if let tauri::WindowEvent::CloseRequested { .. } = event.event() {
->>>>>>> d316dad0
                 // App is quitting - clean up resources
                 safe_eprintln!("[Loom] App closing - cleaning up...");
 
