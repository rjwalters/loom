use crate::safe_eprintln;
use notify::{Event, EventKind, RecursiveMode, Watcher};
use serde::{Deserialize, Serialize};
use std::fs;
use std::path::PathBuf;
<<<<<<< HEAD
use std::time::{Duration, SystemTime};
use tauri::{Emitter, WebviewWindow};
=======
use std::sync::mpsc::channel;
use std::time::Duration;
use tauri::Window;
>>>>>>> d316dad0

#[derive(Debug, Deserialize, Serialize)]
struct MCPCommand {
    command: String,
    timestamp: String,
}

<<<<<<< HEAD
/// Start watching for MCP commands in ~/.loom/mcp-command.json
pub fn start_mcp_watcher(window: WebviewWindow) {
    // Spawn a background thread to poll for commands
=======
/// Start watching for MCP commands in ~/.loom/mcp-command.json using filesystem events
pub fn start_mcp_watcher(window: Window) {
    // Spawn a background thread for the file watcher
>>>>>>> d316dad0
    std::thread::spawn(move || {
        let command_file = get_command_file_path();

        // Get parent directory for watching
        let watch_dir = if let Some(dir) = command_file.parent() {
            dir
        } else {
            safe_eprintln!("[MCP Watcher] Failed to get parent directory of command file");
            safe_eprintln!("[MCP Watcher] Falling back to polling mode");
            fallback_polling_watcher(&window);
            return;
        };

        // Create a channel to receive file system events
        let (tx, rx) = channel();

        // Create file watcher (using recommended watcher for platform)
        let mut watcher = match notify::recommended_watcher(tx) {
            Ok(w) => w,
            Err(e) => {
                safe_eprintln!("[MCP Watcher] Failed to create file watcher: {e}");
                safe_eprintln!("[MCP Watcher] Falling back to polling mode");
                fallback_polling_watcher(&window);
                return;
            }
        };

        // Watch the .loom directory (not recursive - just the directory itself)
        if let Err(e) = watcher.watch(watch_dir, RecursiveMode::NonRecursive) {
            safe_eprintln!("[MCP Watcher] Failed to watch directory: {e}");
            safe_eprintln!("[MCP Watcher] Falling back to polling mode");
            drop(watcher);
            fallback_polling_watcher(&window);
            return;
        }

        safe_eprintln!("[MCP Watcher] Watching for file changes using notify crate");

        // Process file system events
        loop {
            match rx.recv() {
                Ok(Ok(event)) => {
                    // Only process events for our specific file
                    if !event_matches_command_file(&event, &command_file) {
                        continue;
                    }

                    // Handle the event
                    if matches!(
                        event.kind,
                        EventKind::Create(_) | EventKind::Modify(_) | EventKind::Access(_)
                    ) {
                        // Small delay to ensure file is fully written
                        std::thread::sleep(Duration::from_millis(10));
                        process_command_file(&window, &command_file);
                    }
                }
                Ok(Err(e)) => {
                    safe_eprintln!("[MCP Watcher] File watch error: {e}");
                }
                Err(e) => {
                    safe_eprintln!("[MCP Watcher] Channel receive error: {e}");
                    break;
                }
            }
        }

        // Keep watcher alive by moving it to the end
        drop(watcher);
        safe_eprintln!("[MCP Watcher] File watcher stopped");
    });
}

/// Check if the file system event matches our command file
fn event_matches_command_file(event: &Event, command_file: &PathBuf) -> bool {
    event.paths.iter().any(|p| p == command_file)
}

/// Process the MCP command file
fn process_command_file(window: &Window, command_file: &PathBuf) {
    // Check if command file exists
    if !command_file.exists() {
        return;
    }

    // Read and process command
    let content = match fs::read_to_string(command_file) {
        Ok(c) => c,
        Err(e) => {
            safe_eprintln!("[MCP Watcher] Failed to read command file: {e}");
            return;
        }
    };

    let mcp_cmd = match serde_json::from_str::<MCPCommand>(&content) {
        Ok(cmd) => cmd,
        Err(e) => {
            safe_eprintln!("[MCP Watcher] Failed to parse command JSON: {e}");
            return;
        }
    };

    safe_eprintln!(
        "[MCP Watcher] Received command: {} (timestamp: {})",
        mcp_cmd.command,
        mcp_cmd.timestamp
    );

    // Execute the command
    let result = match mcp_cmd.command.as_str() {
        "trigger_start" => {
            safe_eprintln!("[MCP Watcher] Emitting start-workspace event");
            window.emit("start-workspace", ())
        }
        "trigger_force_start" => {
            safe_eprintln!("[MCP Watcher] Emitting force-start-workspace event");
            window.emit("force-start-workspace", ())
        }
        "trigger_factory_reset" => {
            safe_eprintln!("[MCP Watcher] Emitting factory-reset-workspace event");
            window.emit("factory-reset-workspace", ())
        }
        "trigger_force_factory_reset" => {
            safe_eprintln!("[MCP Watcher] Emitting force-factory-reset-workspace event");
            window.emit("force-factory-reset-workspace", ())
        }
        cmd if cmd.starts_with("restart_terminal:") => {
            // Parse terminal ID from command string
            let terminal_id = cmd.strip_prefix("restart_terminal:").unwrap_or("");
            safe_eprintln!(
                "[MCP Watcher] Emitting restart-terminal event for terminal: {terminal_id}"
            );
            window.emit("restart-terminal", terminal_id)
        }
        _ => {
            safe_eprintln!("[MCP Watcher] Unknown command: {}", mcp_cmd.command);
            Ok(())
        }
    };

    // Check success BEFORE consuming result
    let success = result.is_ok();

    if let Err(e) = result {
        safe_eprintln!("[MCP Watcher] Failed to execute command: {e}");
    } else {
        safe_eprintln!("[MCP Watcher] Command executed successfully");
    }

    // Write acknowledgment file BEFORE deleting command file
    // This signals to the MCP server that the command was processed
    let ack_file = get_ack_file_path();
    let ack_data = serde_json::json!({
        "command": mcp_cmd.command,
        "timestamp": mcp_cmd.timestamp,
        "processed_at": chrono::Utc::now().to_rfc3339(),
        "success": success,
    });
    if let Err(e) =
        fs::write(&ack_file, serde_json::to_string_pretty(&ack_data).unwrap_or_default())
    {
        safe_eprintln!("[MCP Watcher] Failed to write acknowledgment file: {e}");
    }

    // Delete the command file after processing
    if let Err(e) = fs::remove_file(command_file) {
        safe_eprintln!("[MCP Watcher] Failed to remove command file: {e}");
    }
}

/// Fallback to polling if notify fails to initialize
fn fallback_polling_watcher(window: &Window) {
    use std::time::SystemTime;

    let mut last_processed: Option<SystemTime> = None;
    let command_file = get_command_file_path();

    loop {
        // Poll every 500ms
        std::thread::sleep(Duration::from_millis(500));

        // Check if command file exists
        if !command_file.exists() {
            continue;
        }

        // Get file metadata to check modification time
        if let Ok(metadata) = fs::metadata(&command_file) {
            if let Ok(modified) = metadata.modified() {
                // If we haven't processed this file yet, or if it's been modified since last check
                let should_process = last_processed.map_or(true, |last| last < modified);
                if should_process {
                    process_command_file(window, &command_file);
                    last_processed = Some(modified);
                }
            }
        }
    }
}

#[allow(clippy::expect_used)]
fn get_command_file_path() -> PathBuf {
    // Home directory must exist for the app to function
    // This is only called in background thread, panic is acceptable
    dirs::home_dir()
        .expect("Could not get home directory")
        .join(".loom")
        .join("mcp-command.json")
}

#[allow(clippy::expect_used)]
fn get_ack_file_path() -> PathBuf {
    // Home directory must exist for the app to function
    // This is only called in background thread, panic is acceptable
    dirs::home_dir()
        .expect("Could not get home directory")
        .join(".loom")
        .join("mcp-ack.json")
}<|MERGE_RESOLUTION|>--- conflicted
+++ resolved
@@ -3,14 +3,9 @@
 use serde::{Deserialize, Serialize};
 use std::fs;
 use std::path::PathBuf;
-<<<<<<< HEAD
-use std::time::{Duration, SystemTime};
-use tauri::{Emitter, WebviewWindow};
-=======
 use std::sync::mpsc::channel;
 use std::time::Duration;
-use tauri::Window;
->>>>>>> d316dad0
+use tauri::{Emitter, WebviewWindow};
 
 #[derive(Debug, Deserialize, Serialize)]
 struct MCPCommand {
@@ -18,15 +13,9 @@
     timestamp: String,
 }
 
-<<<<<<< HEAD
-/// Start watching for MCP commands in ~/.loom/mcp-command.json
+/// Start watching for MCP commands in ~/.loom/mcp-command.json using filesystem events
 pub fn start_mcp_watcher(window: WebviewWindow) {
-    // Spawn a background thread to poll for commands
-=======
-/// Start watching for MCP commands in ~/.loom/mcp-command.json using filesystem events
-pub fn start_mcp_watcher(window: Window) {
     // Spawn a background thread for the file watcher
->>>>>>> d316dad0
     std::thread::spawn(move || {
         let command_file = get_command_file_path();
 
@@ -106,7 +95,7 @@
 }
 
 /// Process the MCP command file
-fn process_command_file(window: &Window, command_file: &PathBuf) {
+fn process_command_file(window: &WebviewWindow, command_file: &PathBuf) {
     // Check if command file exists
     if !command_file.exists() {
         return;
@@ -198,7 +187,7 @@
 }
 
 /// Fallback to polling if notify fails to initialize
-fn fallback_polling_watcher(window: &Window) {
+fn fallback_polling_watcher(window: &WebviewWindow) {
     use std::time::SystemTime;
 
     let mut last_processed: Option<SystemTime> = None;
