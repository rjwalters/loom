lockfileVersion: '9.0'

settings:
  autoInstallPeers: true
  excludeLinksFromLockfile: false

importers:

  .:
    dependencies:
      '@tauri-apps/api':
        specifier: ^1.6.0
        version: 1.6.0
      '@xterm/addon-fit':
        specifier: ^0.10.0
        version: 0.10.0(@xterm/xterm@5.5.0)
      '@xterm/addon-web-links':
        specifier: ^0.11.0
        version: 0.11.0(@xterm/xterm@5.5.0)
      '@xterm/addon-webgl':
        specifier: ^0.18.0
        version: 0.18.0(@xterm/xterm@5.5.0)
      '@xterm/xterm':
        specifier: ^5.5.0
        version: 5.5.0
    devDependencies:
      '@biomejs/biome':
<<<<<<< HEAD
        specifier: ^2.2.5
        version: 2.2.5
      '@tailwindcss/postcss':
        specifier: ^4.1.14
        version: 4.1.14
=======
        specifier: ^2.2.6
        version: 2.2.6
>>>>>>> 4047dd19
      '@tauri-apps/cli':
        specifier: ^1.6.3
        version: 1.6.3
      '@vitest/ui':
        specifier: ^3.2.4
        version: 3.2.4(vitest@3.2.4)
      autoprefixer:
        specifier: ^10.4.21
        version: 10.4.21(postcss@8.5.6)
      happy-dom:
        specifier: ^20.0.2
        version: 20.0.2
      husky:
        specifier: ^9.1.7
        version: 9.1.7
      lint-staged:
        specifier: ^16.2.4
        version: 16.2.4
      postcss:
        specifier: ^8.5.6
        version: 8.5.6
      tailwindcss:
        specifier: ^4.1.14
        version: 4.1.14
      typescript:
        specifier: ^5.9.3
        version: 5.9.3
      vite:
        specifier: ^7.1.10
        version: 7.1.10(@types/node@22.18.10)(jiti@2.6.1)(lightningcss@1.30.1)(yaml@2.8.1)
      vitest:
        specifier: ^3.2.4
<<<<<<< HEAD
        version: 3.2.4(@types/node@22.18.10)(@vitest/ui@3.2.4)(happy-dom@20.0.0)(jiti@2.6.1)(lightningcss@1.30.1)(yaml@2.8.1)
=======
        version: 3.2.4(@types/node@22.18.10)(@vitest/ui@3.2.4)(happy-dom@20.0.2)
>>>>>>> 4047dd19

  mcp-loom-logs:
    dependencies:
      '@modelcontextprotocol/sdk':
        specifier: ^1.20.0
        version: 1.20.0
    devDependencies:
      '@types/node':
        specifier: ^22.18.10
        version: 22.18.10
      typescript:
        specifier: ^5.9.3
        version: 5.9.3

  mcp-loom-terminals:
    dependencies:
      '@modelcontextprotocol/sdk':
        specifier: ^1.20.0
        version: 1.20.0
    devDependencies:
      '@types/node':
        specifier: ^22.18.10
        version: 22.18.10
      typescript:
        specifier: ^5.9.3
        version: 5.9.3

  mcp-loom-ui:
    dependencies:
      '@modelcontextprotocol/sdk':
        specifier: ^1.20.0
        version: 1.20.0
    devDependencies:
      '@types/node':
        specifier: ^22.18.10
        version: 22.18.10
      typescript:
        specifier: ^5.9.3
        version: 5.9.3

packages:

  '@alloc/quick-lru@5.2.0':
    resolution: {integrity: sha512-UrcABB+4bUrFABwbluTIBErXwvbsU/V7TZWfmbgJfbkwiBuziS9gxdODUyuiecfdGQ85jglMW6juS3+z5TsKLw==}
    engines: {node: '>=10'}

  '@biomejs/biome@2.2.6':
    resolution: {integrity: sha512-yKTCNGhek0rL5OEW1jbLeZX8LHaM8yk7+3JRGv08my+gkpmtb5dDE+54r2ZjZx0ediFEn1pYBOJSmOdDP9xtFw==}
    engines: {node: '>=14.21.3'}
    hasBin: true

  '@biomejs/cli-darwin-arm64@2.2.6':
    resolution: {integrity: sha512-UZPmn3M45CjTYulgcrFJFZv7YmK3pTxTJDrFYlNElT2FNnkkX4fsxjExTSMeWKQYoZjvekpH5cvrYZZlWu3yfA==}
    engines: {node: '>=14.21.3'}
    cpu: [arm64]
    os: [darwin]

  '@biomejs/cli-darwin-x64@2.2.6':
    resolution: {integrity: sha512-HOUIquhHVgh/jvxyClpwlpl/oeMqntlteL89YqjuFDiZ091P0vhHccwz+8muu3nTyHWM5FQslt+4Jdcd67+xWQ==}
    engines: {node: '>=14.21.3'}
    cpu: [x64]
    os: [darwin]

  '@biomejs/cli-linux-arm64-musl@2.2.6':
    resolution: {integrity: sha512-TjCenQq3N6g1C+5UT3jE1bIiJb5MWQvulpUngTIpFsL4StVAUXucWD0SL9MCW89Tm6awWfeXBbZBAhJwjyFbRQ==}
    engines: {node: '>=14.21.3'}
    cpu: [arm64]
    os: [linux]

  '@biomejs/cli-linux-arm64@2.2.6':
    resolution: {integrity: sha512-BpGtuMJGN+o8pQjvYsUKZ+4JEErxdSmcRD/JG3mXoWc6zrcA7OkuyGFN1mDggO0Q1n7qXxo/PcupHk8gzijt5g==}
    engines: {node: '>=14.21.3'}
    cpu: [arm64]
    os: [linux]

  '@biomejs/cli-linux-x64-musl@2.2.6':
    resolution: {integrity: sha512-1ZcBux8zVM3JhWN2ZCPaYf0+ogxXG316uaoXJdgoPZcdK/rmRcRY7PqHdAos2ExzvjIdvhQp72UcveI98hgOog==}
    engines: {node: '>=14.21.3'}
    cpu: [x64]
    os: [linux]

  '@biomejs/cli-linux-x64@2.2.6':
    resolution: {integrity: sha512-1HaM/dpI/1Z68zp8ZdT6EiBq+/O/z97a2AiHMl+VAdv5/ELckFt9EvRb8hDHpk8hUMoz03gXkC7VPXOVtU7faA==}
    engines: {node: '>=14.21.3'}
    cpu: [x64]
    os: [linux]

  '@biomejs/cli-win32-arm64@2.2.6':
    resolution: {integrity: sha512-h3A88G8PGM1ryTeZyLlSdfC/gz3e95EJw9BZmA6Po412DRqwqPBa2Y9U+4ZSGUAXCsnSQE00jLV8Pyrh0d+jQw==}
    engines: {node: '>=14.21.3'}
    cpu: [arm64]
    os: [win32]

  '@biomejs/cli-win32-x64@2.2.6':
    resolution: {integrity: sha512-yx0CqeOhPjYQ5ZXgPfu8QYkgBhVJyvWe36as7jRuPrKPO5ylVDfwVtPQ+K/mooNTADW0IhxOZm3aPu16dP8yNQ==}
    engines: {node: '>=14.21.3'}
    cpu: [x64]
    os: [win32]

  '@esbuild/aix-ppc64@0.25.11':
    resolution: {integrity: sha512-Xt1dOL13m8u0WE8iplx9Ibbm+hFAO0GsU2P34UNoDGvZYkY8ifSiy6Zuc1lYxfG7svWE2fzqCUmFp5HCn51gJg==}
    engines: {node: '>=18'}
    cpu: [ppc64]
    os: [aix]

  '@esbuild/android-arm64@0.25.11':
    resolution: {integrity: sha512-9slpyFBc4FPPz48+f6jyiXOx/Y4v34TUeDDXJpZqAWQn/08lKGeD8aDp9TMn9jDz2CiEuHwfhRmGBvpnd/PWIQ==}
    engines: {node: '>=18'}
    cpu: [arm64]
    os: [android]

  '@esbuild/android-arm@0.25.11':
    resolution: {integrity: sha512-uoa7dU+Dt3HYsethkJ1k6Z9YdcHjTrSb5NUy66ZfZaSV8hEYGD5ZHbEMXnqLFlbBflLsl89Zke7CAdDJ4JI+Gg==}
    engines: {node: '>=18'}
    cpu: [arm]
    os: [android]

  '@esbuild/android-x64@0.25.11':
    resolution: {integrity: sha512-Sgiab4xBjPU1QoPEIqS3Xx+R2lezu0LKIEcYe6pftr56PqPygbB7+szVnzoShbx64MUupqoE0KyRlN7gezbl8g==}
    engines: {node: '>=18'}
    cpu: [x64]
    os: [android]

  '@esbuild/darwin-arm64@0.25.11':
    resolution: {integrity: sha512-VekY0PBCukppoQrycFxUqkCojnTQhdec0vevUL/EDOCnXd9LKWqD/bHwMPzigIJXPhC59Vd1WFIL57SKs2mg4w==}
    engines: {node: '>=18'}
    cpu: [arm64]
    os: [darwin]

  '@esbuild/darwin-x64@0.25.11':
    resolution: {integrity: sha512-+hfp3yfBalNEpTGp9loYgbknjR695HkqtY3d3/JjSRUyPg/xd6q+mQqIb5qdywnDxRZykIHs3axEqU6l1+oWEQ==}
    engines: {node: '>=18'}
    cpu: [x64]
    os: [darwin]

  '@esbuild/freebsd-arm64@0.25.11':
    resolution: {integrity: sha512-CmKjrnayyTJF2eVuO//uSjl/K3KsMIeYeyN7FyDBjsR3lnSJHaXlVoAK8DZa7lXWChbuOk7NjAc7ygAwrnPBhA==}
    engines: {node: '>=18'}
    cpu: [arm64]
    os: [freebsd]

  '@esbuild/freebsd-x64@0.25.11':
    resolution: {integrity: sha512-Dyq+5oscTJvMaYPvW3x3FLpi2+gSZTCE/1ffdwuM6G1ARang/mb3jvjxs0mw6n3Lsw84ocfo9CrNMqc5lTfGOw==}
    engines: {node: '>=18'}
    cpu: [x64]
    os: [freebsd]

  '@esbuild/linux-arm64@0.25.11':
    resolution: {integrity: sha512-Qr8AzcplUhGvdyUF08A1kHU3Vr2O88xxP0Tm8GcdVOUm25XYcMPp2YqSVHbLuXzYQMf9Bh/iKx7YPqECs6ffLA==}
    engines: {node: '>=18'}
    cpu: [arm64]
    os: [linux]

  '@esbuild/linux-arm@0.25.11':
    resolution: {integrity: sha512-TBMv6B4kCfrGJ8cUPo7vd6NECZH/8hPpBHHlYI3qzoYFvWu2AdTvZNuU/7hsbKWqu/COU7NIK12dHAAqBLLXgw==}
    engines: {node: '>=18'}
    cpu: [arm]
    os: [linux]

  '@esbuild/linux-ia32@0.25.11':
    resolution: {integrity: sha512-TmnJg8BMGPehs5JKrCLqyWTVAvielc615jbkOirATQvWWB1NMXY77oLMzsUjRLa0+ngecEmDGqt5jiDC6bfvOw==}
    engines: {node: '>=18'}
    cpu: [ia32]
    os: [linux]

  '@esbuild/linux-loong64@0.25.11':
    resolution: {integrity: sha512-DIGXL2+gvDaXlaq8xruNXUJdT5tF+SBbJQKbWy/0J7OhU8gOHOzKmGIlfTTl6nHaCOoipxQbuJi7O++ldrxgMw==}
    engines: {node: '>=18'}
    cpu: [loong64]
    os: [linux]

  '@esbuild/linux-mips64el@0.25.11':
    resolution: {integrity: sha512-Osx1nALUJu4pU43o9OyjSCXokFkFbyzjXb6VhGIJZQ5JZi8ylCQ9/LFagolPsHtgw6himDSyb5ETSfmp4rpiKQ==}
    engines: {node: '>=18'}
    cpu: [mips64el]
    os: [linux]

  '@esbuild/linux-ppc64@0.25.11':
    resolution: {integrity: sha512-nbLFgsQQEsBa8XSgSTSlrnBSrpoWh7ioFDUmwo158gIm5NNP+17IYmNWzaIzWmgCxq56vfr34xGkOcZ7jX6CPw==}
    engines: {node: '>=18'}
    cpu: [ppc64]
    os: [linux]

  '@esbuild/linux-riscv64@0.25.11':
    resolution: {integrity: sha512-HfyAmqZi9uBAbgKYP1yGuI7tSREXwIb438q0nqvlpxAOs3XnZ8RsisRfmVsgV486NdjD7Mw2UrFSw51lzUk1ww==}
    engines: {node: '>=18'}
    cpu: [riscv64]
    os: [linux]

  '@esbuild/linux-s390x@0.25.11':
    resolution: {integrity: sha512-HjLqVgSSYnVXRisyfmzsH6mXqyvj0SA7pG5g+9W7ESgwA70AXYNpfKBqh1KbTxmQVaYxpzA/SvlB9oclGPbApw==}
    engines: {node: '>=18'}
    cpu: [s390x]
    os: [linux]

  '@esbuild/linux-x64@0.25.11':
    resolution: {integrity: sha512-HSFAT4+WYjIhrHxKBwGmOOSpphjYkcswF449j6EjsjbinTZbp8PJtjsVK1XFJStdzXdy/jaddAep2FGY+wyFAQ==}
    engines: {node: '>=18'}
    cpu: [x64]
    os: [linux]

  '@esbuild/netbsd-arm64@0.25.11':
    resolution: {integrity: sha512-hr9Oxj1Fa4r04dNpWr3P8QKVVsjQhqrMSUzZzf+LZcYjZNqhA3IAfPQdEh1FLVUJSiu6sgAwp3OmwBfbFgG2Xg==}
    engines: {node: '>=18'}
    cpu: [arm64]
    os: [netbsd]

  '@esbuild/netbsd-x64@0.25.11':
    resolution: {integrity: sha512-u7tKA+qbzBydyj0vgpu+5h5AeudxOAGncb8N6C9Kh1N4n7wU1Xw1JDApsRjpShRpXRQlJLb9wY28ELpwdPcZ7A==}
    engines: {node: '>=18'}
    cpu: [x64]
    os: [netbsd]

  '@esbuild/openbsd-arm64@0.25.11':
    resolution: {integrity: sha512-Qq6YHhayieor3DxFOoYM1q0q1uMFYb7cSpLD2qzDSvK1NAvqFi8Xgivv0cFC6J+hWVw2teCYltyy9/m/14ryHg==}
    engines: {node: '>=18'}
    cpu: [arm64]
    os: [openbsd]

  '@esbuild/openbsd-x64@0.25.11':
    resolution: {integrity: sha512-CN+7c++kkbrckTOz5hrehxWN7uIhFFlmS/hqziSFVWpAzpWrQoAG4chH+nN3Be+Kzv/uuo7zhX716x3Sn2Jduw==}
    engines: {node: '>=18'}
    cpu: [x64]
    os: [openbsd]

  '@esbuild/openharmony-arm64@0.25.11':
    resolution: {integrity: sha512-rOREuNIQgaiR+9QuNkbkxubbp8MSO9rONmwP5nKncnWJ9v5jQ4JxFnLu4zDSRPf3x4u+2VN4pM4RdyIzDty/wQ==}
    engines: {node: '>=18'}
    cpu: [arm64]
    os: [openharmony]

  '@esbuild/sunos-x64@0.25.11':
    resolution: {integrity: sha512-nq2xdYaWxyg9DcIyXkZhcYulC6pQ2FuCgem3LI92IwMgIZ69KHeY8T4Y88pcwoLIjbed8n36CyKoYRDygNSGhA==}
    engines: {node: '>=18'}
    cpu: [x64]
    os: [sunos]

  '@esbuild/win32-arm64@0.25.11':
    resolution: {integrity: sha512-3XxECOWJq1qMZ3MN8srCJ/QfoLpL+VaxD/WfNRm1O3B4+AZ/BnLVgFbUV3eiRYDMXetciH16dwPbbHqwe1uU0Q==}
    engines: {node: '>=18'}
    cpu: [arm64]
    os: [win32]

  '@esbuild/win32-ia32@0.25.11':
    resolution: {integrity: sha512-3ukss6gb9XZ8TlRyJlgLn17ecsK4NSQTmdIXRASVsiS2sQ6zPPZklNJT5GR5tE/MUarymmy8kCEf5xPCNCqVOA==}
    engines: {node: '>=18'}
    cpu: [ia32]
    os: [win32]

  '@esbuild/win32-x64@0.25.11':
    resolution: {integrity: sha512-D7Hpz6A2L4hzsRpPaCYkQnGOotdUpDzSGRIv9I+1ITdHROSFUWW95ZPZWQmGka1Fg7W3zFJowyn9WGwMJ0+KPA==}
    engines: {node: '>=18'}
    cpu: [x64]
    os: [win32]

  '@isaacs/fs-minipass@4.0.1':
    resolution: {integrity: sha512-wgm9Ehl2jpeqP3zw/7mo3kRHFp5MEDhqAdwy1fTGkHAwnkGOVsgpvQhL8B5n1qlb01jV3n/bI0ZfZp5lWA1k4w==}
    engines: {node: '>=18.0.0'}

  '@jridgewell/gen-mapping@0.3.13':
    resolution: {integrity: sha512-2kkt/7niJ6MgEPxF0bYdQ6etZaA+fQvDcLKckhy1yIQOzaoKjBBjSj63/aLVjYE3qhRt5dvM+uUyfCg6UKCBbA==}

  '@jridgewell/remapping@2.3.5':
    resolution: {integrity: sha512-LI9u/+laYG4Ds1TDKSJW2YPrIlcVYOwi2fUC6xB43lueCjgxV4lffOCZCtYFiH6TNOX+tQKXx97T4IKHbhyHEQ==}

  '@jridgewell/resolve-uri@3.1.2':
    resolution: {integrity: sha512-bRISgCIjP20/tbWSPWMEi54QVPRZExkuD9lJL+UIxUKtwVJA8wW1Trb1jMs1RFXo1CBTNZ/5hpC9QvmKWdopKw==}
    engines: {node: '>=6.0.0'}

  '@jridgewell/sourcemap-codec@1.5.5':
    resolution: {integrity: sha512-cYQ9310grqxueWbl+WuIUIaiUaDcj7WOq5fVhEljNVgRfOUhY9fy2zTvfoqWsnebh8Sl70VScFbICvJnLKB0Og==}

  '@jridgewell/trace-mapping@0.3.31':
    resolution: {integrity: sha512-zzNR+SdQSDJzc8joaeP8QQoCQr8NuYx2dIIytl1QeBEZHJ9uW6hebsrYgbz8hJwUQao3TWCMtmfV8Nu1twOLAw==}

  '@modelcontextprotocol/sdk@1.20.0':
    resolution: {integrity: sha512-kOQ4+fHuT4KbR2iq2IjeV32HiihueuOf1vJkq18z08CLZ1UQrTc8BXJpVfxZkq45+inLLD+D4xx4nBjUelJa4Q==}
    engines: {node: '>=18'}

  '@polka/url@1.0.0-next.29':
    resolution: {integrity: sha512-wwQAWhWSuHaag8c4q/KN/vCoeOJYshAIvMQwD4GpSb3OiZklFfvAgmj0VCBBImRpuF/aFgIRzllXlVX93Jevww==}

  '@rollup/rollup-android-arm-eabi@4.52.4':
    resolution: {integrity: sha512-BTm2qKNnWIQ5auf4deoetINJm2JzvihvGb9R6K/ETwKLql/Bb3Eg2H1FBp1gUb4YGbydMA3jcmQTR73q7J+GAA==}
    cpu: [arm]
    os: [android]

  '@rollup/rollup-android-arm64@4.52.4':
    resolution: {integrity: sha512-P9LDQiC5vpgGFgz7GSM6dKPCiqR3XYN1WwJKA4/BUVDjHpYsf3iBEmVz62uyq20NGYbiGPR5cNHI7T1HqxNs2w==}
    cpu: [arm64]
    os: [android]

  '@rollup/rollup-darwin-arm64@4.52.4':
    resolution: {integrity: sha512-QRWSW+bVccAvZF6cbNZBJwAehmvG9NwfWHwMy4GbWi/BQIA/laTIktebT2ipVjNncqE6GLPxOok5hsECgAxGZg==}
    cpu: [arm64]
    os: [darwin]

  '@rollup/rollup-darwin-x64@4.52.4':
    resolution: {integrity: sha512-hZgP05pResAkRJxL1b+7yxCnXPGsXU0fG9Yfd6dUaoGk+FhdPKCJ5L1Sumyxn8kvw8Qi5PvQ8ulenUbRjzeCTw==}
    cpu: [x64]
    os: [darwin]

  '@rollup/rollup-freebsd-arm64@4.52.4':
    resolution: {integrity: sha512-xmc30VshuBNUd58Xk4TKAEcRZHaXlV+tCxIXELiE9sQuK3kG8ZFgSPi57UBJt8/ogfhAF5Oz4ZSUBN77weM+mQ==}
    cpu: [arm64]
    os: [freebsd]

  '@rollup/rollup-freebsd-x64@4.52.4':
    resolution: {integrity: sha512-WdSLpZFjOEqNZGmHflxyifolwAiZmDQzuOzIq9L27ButpCVpD7KzTRtEG1I0wMPFyiyUdOO+4t8GvrnBLQSwpw==}
    cpu: [x64]
    os: [freebsd]

  '@rollup/rollup-linux-arm-gnueabihf@4.52.4':
    resolution: {integrity: sha512-xRiOu9Of1FZ4SxVbB0iEDXc4ddIcjCv2aj03dmW8UrZIW7aIQ9jVJdLBIhxBI+MaTnGAKyvMwPwQnoOEvP7FgQ==}
    cpu: [arm]
    os: [linux]

  '@rollup/rollup-linux-arm-musleabihf@4.52.4':
    resolution: {integrity: sha512-FbhM2p9TJAmEIEhIgzR4soUcsW49e9veAQCziwbR+XWB2zqJ12b4i/+hel9yLiD8pLncDH4fKIPIbt5238341Q==}
    cpu: [arm]
    os: [linux]

  '@rollup/rollup-linux-arm64-gnu@4.52.4':
    resolution: {integrity: sha512-4n4gVwhPHR9q/g8lKCyz0yuaD0MvDf7dV4f9tHt0C73Mp8h38UCtSCSE6R9iBlTbXlmA8CjpsZoujhszefqueg==}
    cpu: [arm64]
    os: [linux]

  '@rollup/rollup-linux-arm64-musl@4.52.4':
    resolution: {integrity: sha512-u0n17nGA0nvi/11gcZKsjkLj1QIpAuPFQbR48Subo7SmZJnGxDpspyw2kbpuoQnyK+9pwf3pAoEXerJs/8Mi9g==}
    cpu: [arm64]
    os: [linux]

  '@rollup/rollup-linux-loong64-gnu@4.52.4':
    resolution: {integrity: sha512-0G2c2lpYtbTuXo8KEJkDkClE/+/2AFPdPAbmaHoE870foRFs4pBrDehilMcrSScrN/fB/1HTaWO4bqw+ewBzMQ==}
    cpu: [loong64]
    os: [linux]

  '@rollup/rollup-linux-ppc64-gnu@4.52.4':
    resolution: {integrity: sha512-teSACug1GyZHmPDv14VNbvZFX779UqWTsd7KtTM9JIZRDI5NUwYSIS30kzI8m06gOPB//jtpqlhmraQ68b5X2g==}
    cpu: [ppc64]
    os: [linux]

  '@rollup/rollup-linux-riscv64-gnu@4.52.4':
    resolution: {integrity: sha512-/MOEW3aHjjs1p4Pw1Xk4+3egRevx8Ji9N6HUIA1Ifh8Q+cg9dremvFCUbOX2Zebz80BwJIgCBUemjqhU5XI5Eg==}
    cpu: [riscv64]
    os: [linux]

  '@rollup/rollup-linux-riscv64-musl@4.52.4':
    resolution: {integrity: sha512-1HHmsRyh845QDpEWzOFtMCph5Ts+9+yllCrREuBR/vg2RogAQGGBRC8lDPrPOMnrdOJ+mt1WLMOC2Kao/UwcvA==}
    cpu: [riscv64]
    os: [linux]

  '@rollup/rollup-linux-s390x-gnu@4.52.4':
    resolution: {integrity: sha512-seoeZp4L/6D1MUyjWkOMRU6/iLmCU2EjbMTyAG4oIOs1/I82Y5lTeaxW0KBfkUdHAWN7j25bpkt0rjnOgAcQcA==}
    cpu: [s390x]
    os: [linux]

  '@rollup/rollup-linux-x64-gnu@4.52.4':
    resolution: {integrity: sha512-Wi6AXf0k0L7E2gteNsNHUs7UMwCIhsCTs6+tqQ5GPwVRWMaflqGec4Sd8n6+FNFDw9vGcReqk2KzBDhCa1DLYg==}
    cpu: [x64]
    os: [linux]

  '@rollup/rollup-linux-x64-musl@4.52.4':
    resolution: {integrity: sha512-dtBZYjDmCQ9hW+WgEkaffvRRCKm767wWhxsFW3Lw86VXz/uJRuD438/XvbZT//B96Vs8oTA8Q4A0AfHbrxP9zw==}
    cpu: [x64]
    os: [linux]

  '@rollup/rollup-openharmony-arm64@4.52.4':
    resolution: {integrity: sha512-1ox+GqgRWqaB1RnyZXL8PD6E5f7YyRUJYnCqKpNzxzP0TkaUh112NDrR9Tt+C8rJ4x5G9Mk8PQR3o7Ku2RKqKA==}
    cpu: [arm64]
    os: [openharmony]

  '@rollup/rollup-win32-arm64-msvc@4.52.4':
    resolution: {integrity: sha512-8GKr640PdFNXwzIE0IrkMWUNUomILLkfeHjXBi/nUvFlpZP+FA8BKGKpacjW6OUUHaNI6sUURxR2U2g78FOHWQ==}
    cpu: [arm64]
    os: [win32]

  '@rollup/rollup-win32-ia32-msvc@4.52.4':
    resolution: {integrity: sha512-AIy/jdJ7WtJ/F6EcfOb2GjR9UweO0n43jNObQMb6oGxkYTfLcnN7vYYpG+CN3lLxrQkzWnMOoNSHTW54pgbVxw==}
    cpu: [ia32]
    os: [win32]

  '@rollup/rollup-win32-x64-gnu@4.52.4':
    resolution: {integrity: sha512-UF9KfsH9yEam0UjTwAgdK0anlQ7c8/pWPU2yVjyWcF1I1thABt6WXE47cI71pGiZ8wGvxohBoLnxM04L/wj8mQ==}
    cpu: [x64]
    os: [win32]

  '@rollup/rollup-win32-x64-msvc@4.52.4':
    resolution: {integrity: sha512-bf9PtUa0u8IXDVxzRToFQKsNCRz9qLYfR/MpECxl4mRoWYjAeFjgxj1XdZr2M/GNVpT05p+LgQOHopYDlUu6/w==}
    cpu: [x64]
    os: [win32]

  '@tailwindcss/node@4.1.14':
    resolution: {integrity: sha512-hpz+8vFk3Ic2xssIA3e01R6jkmsAhvkQdXlEbRTk6S10xDAtiQiM3FyvZVGsucefq764euO/b8WUW9ysLdThHw==}

  '@tailwindcss/oxide-android-arm64@4.1.14':
    resolution: {integrity: sha512-a94ifZrGwMvbdeAxWoSuGcIl6/DOP5cdxagid7xJv6bwFp3oebp7y2ImYsnZBMTwjn5Ev5xESvS3FFYUGgPODQ==}
    engines: {node: '>= 10'}
    cpu: [arm64]
    os: [android]

  '@tailwindcss/oxide-darwin-arm64@4.1.14':
    resolution: {integrity: sha512-HkFP/CqfSh09xCnrPJA7jud7hij5ahKyWomrC3oiO2U9i0UjP17o9pJbxUN0IJ471GTQQmzwhp0DEcpbp4MZTA==}
    engines: {node: '>= 10'}
    cpu: [arm64]
    os: [darwin]

  '@tailwindcss/oxide-darwin-x64@4.1.14':
    resolution: {integrity: sha512-eVNaWmCgdLf5iv6Qd3s7JI5SEFBFRtfm6W0mphJYXgvnDEAZ5sZzqmI06bK6xo0IErDHdTA5/t7d4eTfWbWOFw==}
    engines: {node: '>= 10'}
    cpu: [x64]
    os: [darwin]

  '@tailwindcss/oxide-freebsd-x64@4.1.14':
    resolution: {integrity: sha512-QWLoRXNikEuqtNb0dhQN6wsSVVjX6dmUFzuuiL09ZeXju25dsei2uIPl71y2Ic6QbNBsB4scwBoFnlBfabHkEw==}
    engines: {node: '>= 10'}
    cpu: [x64]
    os: [freebsd]

  '@tailwindcss/oxide-linux-arm-gnueabihf@4.1.14':
    resolution: {integrity: sha512-VB4gjQni9+F0VCASU+L8zSIyjrLLsy03sjcR3bM0V2g4SNamo0FakZFKyUQ96ZVwGK4CaJsc9zd/obQy74o0Fw==}
    engines: {node: '>= 10'}
    cpu: [arm]
    os: [linux]

  '@tailwindcss/oxide-linux-arm64-gnu@4.1.14':
    resolution: {integrity: sha512-qaEy0dIZ6d9vyLnmeg24yzA8XuEAD9WjpM5nIM1sUgQ/Zv7cVkharPDQcmm/t/TvXoKo/0knI3me3AGfdx6w1w==}
    engines: {node: '>= 10'}
    cpu: [arm64]
    os: [linux]

  '@tailwindcss/oxide-linux-arm64-musl@4.1.14':
    resolution: {integrity: sha512-ISZjT44s59O8xKsPEIesiIydMG/sCXoMBCqsphDm/WcbnuWLxxb+GcvSIIA5NjUw6F8Tex7s5/LM2yDy8RqYBQ==}
    engines: {node: '>= 10'}
    cpu: [arm64]
    os: [linux]

  '@tailwindcss/oxide-linux-x64-gnu@4.1.14':
    resolution: {integrity: sha512-02c6JhLPJj10L2caH4U0zF8Hji4dOeahmuMl23stk0MU1wfd1OraE7rOloidSF8W5JTHkFdVo/O7uRUJJnUAJg==}
    engines: {node: '>= 10'}
    cpu: [x64]
    os: [linux]

  '@tailwindcss/oxide-linux-x64-musl@4.1.14':
    resolution: {integrity: sha512-TNGeLiN1XS66kQhxHG/7wMeQDOoL0S33x9BgmydbrWAb9Qw0KYdd8o1ifx4HOGDWhVmJ+Ul+JQ7lyknQFilO3Q==}
    engines: {node: '>= 10'}
    cpu: [x64]
    os: [linux]

  '@tailwindcss/oxide-wasm32-wasi@4.1.14':
    resolution: {integrity: sha512-uZYAsaW/jS/IYkd6EWPJKW/NlPNSkWkBlaeVBi/WsFQNP05/bzkebUL8FH1pdsqx4f2fH/bWFcUABOM9nfiJkQ==}
    engines: {node: '>=14.0.0'}
    cpu: [wasm32]
    bundledDependencies:
      - '@napi-rs/wasm-runtime'
      - '@emnapi/core'
      - '@emnapi/runtime'
      - '@tybys/wasm-util'
      - '@emnapi/wasi-threads'
      - tslib

  '@tailwindcss/oxide-win32-arm64-msvc@4.1.14':
    resolution: {integrity: sha512-Az0RnnkcvRqsuoLH2Z4n3JfAef0wElgzHD5Aky/e+0tBUxUhIeIqFBTMNQvmMRSP15fWwmvjBxZ3Q8RhsDnxAA==}
    engines: {node: '>= 10'}
    cpu: [arm64]
    os: [win32]

  '@tailwindcss/oxide-win32-x64-msvc@4.1.14':
    resolution: {integrity: sha512-ttblVGHgf68kEE4om1n/n44I0yGPkCPbLsqzjvybhpwa6mKKtgFfAzy6btc3HRmuW7nHe0OOrSeNP9sQmmH9XA==}
    engines: {node: '>= 10'}
    cpu: [x64]
    os: [win32]

  '@tailwindcss/oxide@4.1.14':
    resolution: {integrity: sha512-23yx+VUbBwCg2x5XWdB8+1lkPajzLmALEfMb51zZUBYaYVPDQvBSD/WYDqiVyBIo2BZFa3yw1Rpy3G2Jp+K0dw==}
    engines: {node: '>= 10'}

  '@tailwindcss/postcss@4.1.14':
    resolution: {integrity: sha512-BdMjIxy7HUNThK87C7BC8I1rE8BVUsfNQSI5siQ4JK3iIa3w0XyVvVL9SXLWO//CtYTcp1v7zci0fYwJOjB+Zg==}

  '@tauri-apps/api@1.6.0':
    resolution: {integrity: sha512-rqI++FWClU5I2UBp4HXFvl+sBWkdigBkxnpJDQUWttNyG7IZP4FwQGhTNL5EOw0vI8i6eSAJ5frLqO7n7jbJdg==}
    engines: {node: '>= 14.6.0', npm: '>= 6.6.0', yarn: '>= 1.19.1'}

  '@tauri-apps/cli-darwin-arm64@1.6.3':
    resolution: {integrity: sha512-fQN6IYSL8bG4NvkdKE4sAGF4dF/QqqQq4hOAU+t8ksOzHJr0hUlJYfncFeJYutr/MMkdF7hYKadSb0j5EE9r0A==}
    engines: {node: '>= 10'}
    cpu: [arm64]
    os: [darwin]

  '@tauri-apps/cli-darwin-x64@1.6.3':
    resolution: {integrity: sha512-1yTXZzLajKAYINJOJhZfmMhCzweHSgKQ3bEgJSn6t+1vFkOgY8Yx4oFgWcybrrWI5J1ZLZAl47+LPOY81dLcyA==}
    engines: {node: '>= 10'}
    cpu: [x64]
    os: [darwin]

  '@tauri-apps/cli-linux-arm-gnueabihf@1.6.3':
    resolution: {integrity: sha512-CjTEr9r9xgjcvos09AQw8QMRPuH152B1jvlZt4PfAsyJNPFigzuwed5/SF7XAd8bFikA7zArP4UT12RdBxrx7w==}
    engines: {node: '>= 10'}
    cpu: [arm]
    os: [linux]

  '@tauri-apps/cli-linux-arm64-gnu@1.6.3':
    resolution: {integrity: sha512-G9EUUS4M8M/Jz1UKZqvJmQQCKOzgTb8/0jZKvfBuGfh5AjFBu8LHvlFpwkKVm1l4951Xg4ulUp6P9Q7WRJ9XSA==}
    engines: {node: '>= 10'}
    cpu: [arm64]
    os: [linux]

  '@tauri-apps/cli-linux-arm64-musl@1.6.3':
    resolution: {integrity: sha512-MuBTHJyNpZRbPVG8IZBN8+Zs7aKqwD22tkWVBcL1yOGL4zNNTJlkfL+zs5qxRnHlUsn6YAlbW/5HKocfpxVwBw==}
    engines: {node: '>= 10'}
    cpu: [arm64]
    os: [linux]

  '@tauri-apps/cli-linux-x64-gnu@1.6.3':
    resolution: {integrity: sha512-Uvi7M+NK3tAjCZEY1WGel+dFlzJmqcvu3KND+nqa22762NFmOuBIZ4KJR/IQHfpEYqKFNUhJfCGnpUDfiC3Oxg==}
    engines: {node: '>= 10'}
    cpu: [x64]
    os: [linux]

  '@tauri-apps/cli-linux-x64-musl@1.6.3':
    resolution: {integrity: sha512-rc6B342C0ra8VezB/OJom9j/N+9oW4VRA4qMxS2f4bHY2B/z3J9NPOe6GOILeg4v/CV62ojkLsC3/K/CeF3fqQ==}
    engines: {node: '>= 10'}
    cpu: [x64]
    os: [linux]

  '@tauri-apps/cli-win32-arm64-msvc@1.6.3':
    resolution: {integrity: sha512-cSH2qOBYuYC4UVIFtrc1YsGfc5tfYrotoHrpTvRjUGu0VywvmyNk82+ZsHEnWZ2UHmu3l3lXIGRqSWveLln0xg==}
    engines: {node: '>= 10'}
    cpu: [arm64]
    os: [win32]

  '@tauri-apps/cli-win32-ia32-msvc@1.6.3':
    resolution: {integrity: sha512-T8V6SJQqE4PSWmYBl0ChQVmS6AR2hXFHURH2DwAhgSGSQ6uBXgwlYFcfIeQpBQA727K2Eq8X2hGfvmoySyHMRw==}
    engines: {node: '>= 10'}
    cpu: [ia32]
    os: [win32]

  '@tauri-apps/cli-win32-x64-msvc@1.6.3':
    resolution: {integrity: sha512-HUkWZ+lYHI/Gjkh2QjHD/OBDpqLVmvjZGpLK9losur1Eg974Jip6k+vsoTUxQBCBDfj30eDBct9E1FvXOspWeg==}
    engines: {node: '>= 10'}
    cpu: [x64]
    os: [win32]

  '@tauri-apps/cli@1.6.3':
    resolution: {integrity: sha512-q46umd6QLRKDd4Gg6WyZBGa2fWvk0pbeUA5vFomm4uOs1/17LIciHv2iQ4UD+2Yv5H7AO8YiE1t50V0POiEGEw==}
    engines: {node: '>= 10'}
    hasBin: true

  '@types/chai@5.2.2':
    resolution: {integrity: sha512-8kB30R7Hwqf40JPiKhVzodJs2Qc1ZJ5zuT3uzw5Hq/dhNCl3G3l83jfpdI1e20BP348+fV7VIL/+FxaXkqBmWg==}

  '@types/deep-eql@4.0.2':
    resolution: {integrity: sha512-c9h9dVVMigMPc4bwTvC5dxqtqJZwQPePsWjPlpSOnojbor6pGqdk541lfA7AqFQr5pB1BRdq0juY9db81BwyFw==}

  '@types/estree@1.0.8':
    resolution: {integrity: sha512-dWHzHa2WqEXI/O1E9OjrocMTKJl2mSrEolh1Iomrv6U+JuNwaHXsXx9bLu5gG7BUWFIN0skIQJQ/L1rIex4X6w==}

  '@types/node@20.19.21':
    resolution: {integrity: sha512-CsGG2P3I5y48RPMfprQGfy4JPRZ6csfC3ltBZSRItG3ngggmNY/qs2uZKp4p9VbrpqNNSMzUZNFZKzgOGnd/VA==}

  '@types/node@22.18.10':
    resolution: {integrity: sha512-anNG/V/Efn/YZY4pRzbACnKxNKoBng2VTFydVu8RRs5hQjikP8CQfaeAV59VFSCzKNp90mXiVXW2QzV56rwMrg==}

  '@types/whatwg-mimetype@3.0.2':
    resolution: {integrity: sha512-c2AKvDT8ToxLIOUlN51gTiHXflsfIFisS4pO7pDPoKouJCESkhZnEy623gwP9laCy5lnLDAw1vAzu2vM2YLOrA==}

  '@vitest/expect@3.2.4':
    resolution: {integrity: sha512-Io0yyORnB6sikFlt8QW5K7slY4OjqNX9jmJQ02QDda8lyM6B5oNgVWoSoKPac8/kgnCUzuHQKrSLtu/uOqqrig==}

  '@vitest/mocker@3.2.4':
    resolution: {integrity: sha512-46ryTE9RZO/rfDd7pEqFl7etuyzekzEhUbTW3BvmeO/BcCMEgq59BKhek3dXDWgAj4oMK6OZi+vRr1wPW6qjEQ==}
    peerDependencies:
      msw: ^2.4.9
      vite: ^5.0.0 || ^6.0.0 || ^7.0.0-0
    peerDependenciesMeta:
      msw:
        optional: true
      vite:
        optional: true

  '@vitest/pretty-format@3.2.4':
    resolution: {integrity: sha512-IVNZik8IVRJRTr9fxlitMKeJeXFFFN0JaB9PHPGQ8NKQbGpfjlTx9zO4RefN8gp7eqjNy8nyK3NZmBzOPeIxtA==}

  '@vitest/runner@3.2.4':
    resolution: {integrity: sha512-oukfKT9Mk41LreEW09vt45f8wx7DordoWUZMYdY/cyAk7w5TWkTRCNZYF7sX7n2wB7jyGAl74OxgwhPgKaqDMQ==}

  '@vitest/snapshot@3.2.4':
    resolution: {integrity: sha512-dEYtS7qQP2CjU27QBC5oUOxLE/v5eLkGqPE0ZKEIDGMs4vKWe7IjgLOeauHsR0D5YuuycGRO5oSRXnwnmA78fQ==}

  '@vitest/spy@3.2.4':
    resolution: {integrity: sha512-vAfasCOe6AIK70iP5UD11Ac4siNUNJ9i/9PZ3NKx07sG6sUxeag1LWdNrMWeKKYBLlzuK+Gn65Yd5nyL6ds+nw==}

  '@vitest/ui@3.2.4':
    resolution: {integrity: sha512-hGISOaP18plkzbWEcP/QvtRW1xDXF2+96HbEX6byqQhAUbiS5oH6/9JwW+QsQCIYON2bI6QZBF+2PvOmrRZ9wA==}
    peerDependencies:
      vitest: 3.2.4

  '@vitest/utils@3.2.4':
    resolution: {integrity: sha512-fB2V0JFrQSMsCo9HiSq3Ezpdv4iYaXRG1Sx8edX3MwxfyNn83mKiGzOcH+Fkxt4MHxr3y42fQi1oeAInqgX2QA==}

  '@xterm/addon-fit@0.10.0':
    resolution: {integrity: sha512-UFYkDm4HUahf2lnEyHvio51TNGiLK66mqP2JoATy7hRZeXaGMRDr00JiSF7m63vR5WKATF605yEggJKsw0JpMQ==}
    peerDependencies:
      '@xterm/xterm': ^5.0.0

  '@xterm/addon-web-links@0.11.0':
    resolution: {integrity: sha512-nIHQ38pQI+a5kXnRaTgwqSHnX7KE6+4SVoceompgHL26unAxdfP6IPqUTSYPQgSwM56hsElfoNrrW5V7BUED/Q==}
    peerDependencies:
      '@xterm/xterm': ^5.0.0

  '@xterm/addon-webgl@0.18.0':
    resolution: {integrity: sha512-xCnfMBTI+/HKPdRnSOHaJDRqEpq2Ugy8LEj9GiY4J3zJObo3joylIFaMvzBwbYRg8zLtkO0KQaStCeSfoaI2/w==}
    peerDependencies:
      '@xterm/xterm': ^5.0.0

  '@xterm/xterm@5.5.0':
    resolution: {integrity: sha512-hqJHYaQb5OptNunnyAnkHyM8aCjZ1MEIDTQu1iIbbTD/xops91NB5yq1ZK/dC2JDbVWtF23zUtl9JE2NqwT87A==}

  accepts@2.0.0:
    resolution: {integrity: sha512-5cvg6CtKwfgdmVqY1WIiXKc3Q1bkRqGLi+2W/6ao+6Y7gu/RCwRuAhGEzh5B4KlszSuTLgZYuqFqo5bImjNKng==}
    engines: {node: '>= 0.6'}

  ajv@6.12.6:
    resolution: {integrity: sha512-j3fVLgvTo527anyYyJOGTYJbG+vnnQYvE0m5mmkc1TK+nxAppkCLMIL0aZ4dblVCNoGShhm+kzE4ZUykBoMg4g==}

  ansi-escapes@7.1.1:
    resolution: {integrity: sha512-Zhl0ErHcSRUaVfGUeUdDuLgpkEo8KIFjB4Y9uAc46ScOpdDiU1Dbyplh7qWJeJ/ZHpbyMSM26+X3BySgnIz40Q==}
    engines: {node: '>=18'}

  ansi-regex@6.2.2:
    resolution: {integrity: sha512-Bq3SmSpyFHaWjPk8If9yc6svM8c56dB5BAtW4Qbw5jHTwwXXcTLoRMkpDJp6VL0XzlWaCHTXrkFURMYmD0sLqg==}
    engines: {node: '>=12'}

  ansi-styles@6.2.3:
    resolution: {integrity: sha512-4Dj6M28JB+oAH8kFkTLUo+a2jwOFkuqb3yucU0CANcRRUbxS0cP0nZYCGjcc3BNXwRIsUVmDGgzawme7zvJHvg==}
    engines: {node: '>=12'}

  assertion-error@2.0.1:
    resolution: {integrity: sha512-Izi8RQcffqCeNVgFigKli1ssklIbpHnCYc6AknXGYoB6grJqyeby7jv12JUQgmTAnIDnbck1uxksT4dzN3PWBA==}
    engines: {node: '>=12'}

  autoprefixer@10.4.21:
    resolution: {integrity: sha512-O+A6LWV5LDHSJD3LjHYoNi4VLsj/Whi7k6zG12xTYaU4cQ8oxQGckXNX8cRHK5yOZ/ppVHe0ZBXGzSV9jXdVbQ==}
    engines: {node: ^10 || ^12 || >=14}
    hasBin: true
    peerDependencies:
      postcss: ^8.1.0

  baseline-browser-mapping@2.8.16:
    resolution: {integrity: sha512-OMu3BGQ4E7P1ErFsIPpbJh0qvDudM/UuJeHgkAvfWe+0HFJCXh+t/l8L6fVLR55RI/UbKrVLnAXZSVwd9ysWYw==}
    hasBin: true

  body-parser@2.2.0:
    resolution: {integrity: sha512-02qvAaxv8tp7fBa/mw1ga98OGm+eCbqzJOKoRt70sLmfEEi+jyBYVTDGfCL/k06/4EMk/z01gCe7HoCH/f2LTg==}
    engines: {node: '>=18'}

  braces@3.0.3:
    resolution: {integrity: sha512-yQbXgO/OSZVD2IsiLlro+7Hf6Q18EJrKSEsdoMzKePKXct3gvD8oLcOQdIzGupr5Fj+EDe8gO/lxc1BzfMpxvA==}
    engines: {node: '>=8'}

  browserslist@4.26.3:
    resolution: {integrity: sha512-lAUU+02RFBuCKQPj/P6NgjlbCnLBMp4UtgTx7vNHd3XSIJF87s9a5rA3aH2yw3GS9DqZAUbOtZdCCiZeVRqt0w==}
    engines: {node: ^6 || ^7 || ^8 || ^9 || ^10 || ^11 || ^12 || >=13.7}
    hasBin: true

  bytes@3.1.2:
    resolution: {integrity: sha512-/Nf7TyzTx6S3yRJObOAV7956r8cr2+Oj8AC5dt8wSP3BQAoeX58NoHyCU8P8zGkNXStjTSi6fzO6F0pBdcYbEg==}
    engines: {node: '>= 0.8'}

  cac@6.7.14:
    resolution: {integrity: sha512-b6Ilus+c3RrdDk+JhLKUAQfzzgLEPy6wcXqS7f/xe1EETvsDP6GORG7SFuOs6cID5YkqchW/LXZbX5bc8j7ZcQ==}
    engines: {node: '>=8'}

  call-bind-apply-helpers@1.0.2:
    resolution: {integrity: sha512-Sp1ablJ0ivDkSzjcaJdxEunN5/XvksFJ2sMBFfq6x0ryhQV/2b/KwFe21cMpmHtPOSij8K99/wSfoEuTObmuMQ==}
    engines: {node: '>= 0.4'}

  call-bound@1.0.4:
    resolution: {integrity: sha512-+ys997U96po4Kx/ABpBCqhA9EuxJaQWDQg7295H4hBphv3IZg0boBKuwYpt4YXp6MZ5AmZQnU/tyMTlRpaSejg==}
    engines: {node: '>= 0.4'}

  caniuse-lite@1.0.30001749:
    resolution: {integrity: sha512-0rw2fJOmLfnzCRbkm8EyHL8SvI2Apu5UbnQuTsJ0ClgrH8hcwFooJ1s5R0EP8o8aVrFu8++ae29Kt9/gZAZp/Q==}

  chai@5.3.3:
    resolution: {integrity: sha512-4zNhdJD/iOjSH0A05ea+Ke6MU5mmpQcbQsSOkgdaUMJ9zTlDTD/GYlwohmIE2u0gaxHYiVHEn1Fw9mZ/ktJWgw==}
    engines: {node: '>=18'}

  check-error@2.1.1:
    resolution: {integrity: sha512-OAlb+T7V4Op9OwdkjmguYRqncdlx5JiofwOAUkmTF+jNdHwzTaTs4sRAGpzLF3oOz5xAyDGrPgeIDFQmDOTiJw==}
    engines: {node: '>= 16'}

  chownr@3.0.0:
    resolution: {integrity: sha512-+IxzY9BZOQd/XuYPRmrvEVjF/nqj5kgT4kEq7VofrDoM1MxoRjEWkrCC3EtLi59TVawxTAn+orJwFQcrqEN1+g==}
    engines: {node: '>=18'}

  cli-cursor@5.0.0:
    resolution: {integrity: sha512-aCj4O5wKyszjMmDT4tZj93kxyydN/K5zPWSCe6/0AV/AA1pqe5ZBIw0a2ZfPQV7lL5/yb5HsUreJ6UFAF1tEQw==}
    engines: {node: '>=18'}

  cli-truncate@5.1.0:
    resolution: {integrity: sha512-7JDGG+4Zp0CsknDCedl0DYdaeOhc46QNpXi3NLQblkZpXXgA6LncLDUUyvrjSvZeF3VRQa+KiMGomazQrC1V8g==}
    engines: {node: '>=20'}

  colorette@2.0.20:
    resolution: {integrity: sha512-IfEDxwoWIjkeXL1eXcDiow4UbKjhLdq6/EuSVR9GMN7KVH3r9gQ83e73hsz1Nd1T3ijd5xv1wcWRYO+D6kCI2w==}

  commander@14.0.1:
    resolution: {integrity: sha512-2JkV3gUZUVrbNA+1sjBOYLsMZ5cEEl8GTFP2a4AVz5hvasAMCQ1D2l2le/cX+pV4N6ZU17zjUahLpIXRrnWL8A==}
    engines: {node: '>=20'}

  content-disposition@1.0.0:
    resolution: {integrity: sha512-Au9nRL8VNUut/XSzbQA38+M78dzP4D+eqg3gfJHMIHHYa3bg067xj1KxMUWj+VULbiZMowKngFFbKczUrNJ1mg==}
    engines: {node: '>= 0.6'}

  content-type@1.0.5:
    resolution: {integrity: sha512-nTjqfcBFEipKdXCv4YDQWCfmcLZKm81ldF0pAopTvyrFGVbcR6P/VAAd5G7N+0tTr8QqiU0tFadD6FK4NtJwOA==}
    engines: {node: '>= 0.6'}

  cookie-signature@1.2.2:
    resolution: {integrity: sha512-D76uU73ulSXrD1UXF4KE2TMxVVwhsnCgfAyTg9k8P6KGZjlXKrOLe4dJQKI3Bxi5wjesZoFXJWElNWBjPZMbhg==}
    engines: {node: '>=6.6.0'}

  cookie@0.7.2:
    resolution: {integrity: sha512-yki5XnKuf750l50uGTllt6kKILY4nQ1eNIQatoXEByZ5dWgnKqbnqmTrBE5B4N7lrMJKQ2ytWMiTO2o0v6Ew/w==}
    engines: {node: '>= 0.6'}

  cors@2.8.5:
    resolution: {integrity: sha512-KIHbLJqu73RGr/hnbrO9uBeixNGuvSQjul/jdFvS/KFSIH1hWVd1ng7zOHx+YrEfInLG7q4n6GHQ9cDtxv/P6g==}
    engines: {node: '>= 0.10'}

  cross-spawn@7.0.6:
    resolution: {integrity: sha512-uV2QOWP2nWzsy2aMp8aRibhi9dlzF5Hgh5SHaB9OiTGEyDTiJJyx0uy51QXdyWbtAHNua4XJzUKca3OzKUd3vA==}
    engines: {node: '>= 8'}

  debug@4.4.3:
    resolution: {integrity: sha512-RGwwWnwQvkVfavKVt22FGLw+xYSdzARwm0ru6DhTVA3umU5hZc28V3kO4stgYryrTlLpuvgI9GiijltAjNbcqA==}
    engines: {node: '>=6.0'}
    peerDependencies:
      supports-color: '*'
    peerDependenciesMeta:
      supports-color:
        optional: true

  deep-eql@5.0.2:
    resolution: {integrity: sha512-h5k/5U50IJJFpzfL6nO9jaaumfjO/f2NjK/oYB2Djzm4p9L+3T9qWpZqZ2hAbLPuuYq9wrU08WQyBTL5GbPk5Q==}
    engines: {node: '>=6'}

  depd@2.0.0:
    resolution: {integrity: sha512-g7nH6P6dyDioJogAAGprGpCtVImJhpPk/roCzdb3fIh61/s/nPsfR6onyMwkCAR/OlC3yBC0lESvUoQEAssIrw==}
    engines: {node: '>= 0.8'}

  detect-libc@2.1.2:
    resolution: {integrity: sha512-Btj2BOOO83o3WyH59e8MgXsxEQVcarkUOpEYrubB0urwnN10yQ364rsiByU11nZlqWYZm05i/of7io4mzihBtQ==}
    engines: {node: '>=8'}

  dunder-proto@1.0.1:
    resolution: {integrity: sha512-KIN/nDJBQRcXw0MLVhZE9iQHmG68qAVIBg9CqmUYjmQIhgij9U5MFvrqkUL5FbtyyzZuOeOt0zdeRe4UY7ct+A==}
    engines: {node: '>= 0.4'}

  ee-first@1.1.1:
    resolution: {integrity: sha512-WMwm9LhRUo+WUaRN+vRuETqG89IgZphVSNkdFgeb6sS/E4OrDIN7t48CAewSHXc6C8lefD8KKfr5vY61brQlow==}

  electron-to-chromium@1.5.234:
    resolution: {integrity: sha512-RXfEp2x+VRYn8jbKfQlRImzoJU01kyDvVPBmG39eU2iuRVhuS6vQNocB8J0/8GrIMLnPzgz4eW6WiRnJkTuNWg==}

  emoji-regex@10.5.0:
    resolution: {integrity: sha512-lb49vf1Xzfx080OKA0o6l8DQQpV+6Vg95zyCJX9VB/BqKYlhG7N4wgROUUHRA+ZPUefLnteQOad7z1kT2bV7bg==}

  encodeurl@2.0.0:
    resolution: {integrity: sha512-Q0n9HRi4m6JuGIV1eFlmvJB7ZEVxu93IrMyiMsGC0lrMJMWzRgx6WGquyfQgZVb31vhGgXnfmPNNXmxnOkRBrg==}
    engines: {node: '>= 0.8'}

  enhanced-resolve@5.18.3:
    resolution: {integrity: sha512-d4lC8xfavMeBjzGr2vECC3fsGXziXZQyJxD868h2M/mBI3PwAuODxAkLkq5HYuvrPYcUtiLzsTo8U3PgX3Ocww==}
    engines: {node: '>=10.13.0'}

  environment@1.1.0:
    resolution: {integrity: sha512-xUtoPkMggbz0MPyPiIWr1Kp4aeWJjDZ6SMvURhimjdZgsRuDplF5/s9hcgGhyXMhs+6vpnuoiZ2kFiu3FMnS8Q==}
    engines: {node: '>=18'}

  es-define-property@1.0.1:
    resolution: {integrity: sha512-e3nRfgfUZ4rNGL232gUgX06QNyyez04KdjFrF+LTRoOXmrOgFKDg4BCdsjW8EnT69eqdYGmRpJwiPVYNrCaW3g==}
    engines: {node: '>= 0.4'}

  es-errors@1.3.0:
    resolution: {integrity: sha512-Zf5H2Kxt2xjTvbJvP2ZWLEICxA6j+hAmMzIlypy4xcBg1vKVnx89Wy0GbS+kf5cwCVFFzdCFh2XSCFNULS6csw==}
    engines: {node: '>= 0.4'}

  es-module-lexer@1.7.0:
    resolution: {integrity: sha512-jEQoCwk8hyb2AZziIOLhDqpm5+2ww5uIE6lkO/6jcOCusfk6LhMHpXXfBLXTZ7Ydyt0j4VoUQv6uGNYbdW+kBA==}

  es-object-atoms@1.1.1:
    resolution: {integrity: sha512-FGgH2h8zKNim9ljj7dankFPcICIK9Cp5bm+c2gQSYePhpaG5+esrLODihIorn+Pe6FGJzWhXQotPv73jTaldXA==}
    engines: {node: '>= 0.4'}

  esbuild@0.25.11:
    resolution: {integrity: sha512-KohQwyzrKTQmhXDW1PjCv3Tyspn9n5GcY2RTDqeORIdIJY8yKIF7sTSopFmn/wpMPW4rdPXI0UE5LJLuq3bx0Q==}
    engines: {node: '>=18'}
    hasBin: true

  escalade@3.2.0:
    resolution: {integrity: sha512-WUj2qlxaQtO4g6Pq5c29GTcWGDyd8itL8zTlipgECz3JesAiiOKotd8JU6otB3PACgG6xkJUyVhboMS+bje/jA==}
    engines: {node: '>=6'}

  escape-html@1.0.3:
    resolution: {integrity: sha512-NiSupZ4OeuGwr68lGIeym/ksIZMJodUGOSCZ/FSnTxcrekbvqrgdUxlJOMpijaKZVjAJrWrGs/6Jy8OMuyj9ow==}

  estree-walker@3.0.3:
    resolution: {integrity: sha512-7RUKfXgSMMkzt6ZuXmqapOurLGPPfgj6l9uRZ7lRGolvk0y2yocc35LdcxKC5PQZdn2DMqioAQ2NoWcrTKmm6g==}

  etag@1.8.1:
    resolution: {integrity: sha512-aIL5Fx7mawVa300al2BnEE4iNvo1qETxLrPI/o05L7z6go7fCw1J6EQmbK4FmJ2AS7kgVF/KEZWufBfdClMcPg==}
    engines: {node: '>= 0.6'}

  eventemitter3@5.0.1:
    resolution: {integrity: sha512-GWkBvjiSZK87ELrYOSESUYeVIc9mvLLf/nXalMOS5dYrgZq9o5OVkbZAVM06CVxYsCwH9BDZFPlQTlPA1j4ahA==}

  eventsource-parser@3.0.6:
    resolution: {integrity: sha512-Vo1ab+QXPzZ4tCa8SwIHJFaSzy4R6SHf7BY79rFBDf0idraZWAkYrDjDj8uWaSm3S2TK+hJ7/t1CEmZ7jXw+pg==}
    engines: {node: '>=18.0.0'}

  eventsource@3.0.7:
    resolution: {integrity: sha512-CRT1WTyuQoD771GW56XEZFQ/ZoSfWid1alKGDYMmkt2yl8UXrVR4pspqWNEcqKvVIzg6PAltWjxcSSPrboA4iA==}
    engines: {node: '>=18.0.0'}

  expect-type@1.2.2:
    resolution: {integrity: sha512-JhFGDVJ7tmDJItKhYgJCGLOWjuK9vPxiXoUFLwLDc99NlmklilbiQJwoctZtt13+xMw91MCk/REan6MWHqDjyA==}
    engines: {node: '>=12.0.0'}

  express-rate-limit@7.5.1:
    resolution: {integrity: sha512-7iN8iPMDzOMHPUYllBEsQdWVB6fPDMPqwjBaFrgr4Jgr/+okjvzAy+UHlYYL/Vs0OsOrMkwS6PJDkFlJwoxUnw==}
    engines: {node: '>= 16'}
    peerDependencies:
      express: '>= 4.11'

  express@5.1.0:
    resolution: {integrity: sha512-DT9ck5YIRU+8GYzzU5kT3eHGA5iL+1Zd0EutOmTE9Dtk+Tvuzd23VBU+ec7HPNSTxXYO55gPV/hq4pSBJDjFpA==}
    engines: {node: '>= 18'}

  fast-deep-equal@3.1.3:
    resolution: {integrity: sha512-f3qQ9oQy9j2AhBe/H9VC91wLmKBCCU/gDOnKNAYG5hswO7BLKj09Hc5HYNz9cGI++xlpDCIgDaitVs03ATR84Q==}

  fast-json-stable-stringify@2.1.0:
    resolution: {integrity: sha512-lhd/wF+Lk98HZoTCtlVraHtfh5XYijIjalXck7saUtuanSDyLMxnHhSXEDJqHxD7msR8D0uCmqlkwjCV8xvwHw==}

  fdir@6.5.0:
    resolution: {integrity: sha512-tIbYtZbucOs0BRGqPJkshJUYdL+SDH7dVM8gjy+ERp3WAUjLEFJE+02kanyHtwjWOnwrKYBiwAmM0p4kLJAnXg==}
    engines: {node: '>=12.0.0'}
    peerDependencies:
      picomatch: ^3 || ^4
    peerDependenciesMeta:
      picomatch:
        optional: true

  fflate@0.8.2:
    resolution: {integrity: sha512-cPJU47OaAoCbg0pBvzsgpTPhmhqI5eJjh/JIu8tPj5q+T7iLvW/JAYUqmE7KOB4R1ZyEhzBaIQpQpardBF5z8A==}

  fill-range@7.1.1:
    resolution: {integrity: sha512-YsGpe3WHLK8ZYi4tWDg2Jy3ebRz2rXowDxnld4bkQB00cc/1Zw9AWnC0i9ztDJitivtQvaI9KaLyKrc+hBW0yg==}
    engines: {node: '>=8'}

  finalhandler@2.1.0:
    resolution: {integrity: sha512-/t88Ty3d5JWQbWYgaOGCCYfXRwV1+be02WqYYlL6h0lEiUAMPM8o8qKGO01YIkOHzka2up08wvgYD0mDiI+q3Q==}
    engines: {node: '>= 0.8'}

  flatted@3.3.3:
    resolution: {integrity: sha512-GX+ysw4PBCz0PzosHDepZGANEuFCMLrnRTiEy9McGjmkCQYwRq4A/X786G/fjM/+OjsWSU1ZrY5qyARZmO/uwg==}

  forwarded@0.2.0:
    resolution: {integrity: sha512-buRG0fpBtRHSTCOASe6hD258tEubFoRLb4ZNA6NxMVHNw2gOcwHo9wyablzMzOA5z9xA9L1KNjk/Nt6MT9aYow==}
    engines: {node: '>= 0.6'}

  fraction.js@4.3.7:
    resolution: {integrity: sha512-ZsDfxO51wGAXREY55a7la9LScWpwv9RxIrYABrlvOFBlH/ShPnrtsXeuUIfXKKOVicNxQ+o8JTbJvjS4M89yew==}

  fresh@2.0.0:
    resolution: {integrity: sha512-Rx/WycZ60HOaqLKAi6cHRKKI7zxWbJ31MhntmtwMoaTeF7XFH9hhBp8vITaMidfljRQ6eYWCKkaTK+ykVJHP2A==}
    engines: {node: '>= 0.8'}

  fsevents@2.3.3:
    resolution: {integrity: sha512-5xoDfX+fL7faATnagmWPpbFtwh/R77WmMMqqHGS65C3vvB0YHrgF+B1YmZ3441tMj5n63k0212XNoJwzlhffQw==}
    engines: {node: ^8.16.0 || ^10.6.0 || >=11.0.0}
    os: [darwin]

  function-bind@1.1.2:
    resolution: {integrity: sha512-7XHNxH7qX9xG5mIwxkhumTox/MIRNcOgDrxWsMt2pAr23WHp6MrRlN7FBSFpCpr+oVO0F744iUgR82nJMfG2SA==}

  get-east-asian-width@1.4.0:
    resolution: {integrity: sha512-QZjmEOC+IT1uk6Rx0sX22V6uHWVwbdbxf1faPqJ1QhLdGgsRGCZoyaQBm/piRdJy/D2um6hM1UP7ZEeQ4EkP+Q==}
    engines: {node: '>=18'}

  get-intrinsic@1.3.0:
    resolution: {integrity: sha512-9fSjSaos/fRIVIp+xSJlE6lfwhES7LNtKaCBIamHsjr2na1BiABJPo0mOjjz8GJDURarmCPGqaiVg5mfjb98CQ==}
    engines: {node: '>= 0.4'}

  get-proto@1.0.1:
    resolution: {integrity: sha512-sTSfBjoXBp89JvIKIefqw7U2CCebsc74kiY6awiGogKtoSGbgjYE/G/+l9sF3MWFPNc9IcoOC4ODfKHfxFmp0g==}
    engines: {node: '>= 0.4'}

  gopd@1.2.0:
    resolution: {integrity: sha512-ZUKRh6/kUFoAiTAtTYPZJ3hw9wNxx+BIBOijnlG9PnrJsCcSjs1wyyD6vJpaYtgnzDrKYRSqf3OO6Rfa93xsRg==}
    engines: {node: '>= 0.4'}

<<<<<<< HEAD
  graceful-fs@4.2.11:
    resolution: {integrity: sha512-RbJ5/jmFcNNCcDV5o9eTnBLJ/HszWV0P73bc+Ff4nS/rJj+YaS6IGyiOL0VoBYX+l1Wrl3k63h/KrH+nhJ0XvQ==}

  happy-dom@20.0.0:
    resolution: {integrity: sha512-GkWnwIFxVGCf2raNrxImLo397RdGhLapj5cT3R2PT7FwL62Ze1DROhzmYW7+J3p9105DYMVenEejEbnq5wA37w==}
=======
  happy-dom@20.0.2:
    resolution: {integrity: sha512-pYOyu624+6HDbY+qkjILpQGnpvZOusItCk+rvF5/V+6NkcgTKnbOldpIy22tBnxoaLtlM9nXgoqAcW29/B7CIw==}
>>>>>>> 4047dd19
    engines: {node: '>=20.0.0'}

  has-symbols@1.1.0:
    resolution: {integrity: sha512-1cDNdwJ2Jaohmb3sg4OmKaMBwuC48sYni5HUw2DvsC8LjGTLK9h+eb1X6RyuOHe4hT0ULCW68iomhjUoKUqlPQ==}
    engines: {node: '>= 0.4'}

  hasown@2.0.2:
    resolution: {integrity: sha512-0hJU9SCPvmMzIBdZFqNPXWa6dqh7WdH0cII9y+CyS8rG3nL48Bclra9HmKhVVUHyPWNH5Y7xDwAB7bfgSjkUMQ==}
    engines: {node: '>= 0.4'}

  http-errors@2.0.0:
    resolution: {integrity: sha512-FtwrG/euBzaEjYeRqOgly7G0qviiXoJWnvEH2Z1plBdXgbyjv34pHTSb9zoeHMyDy33+DWy5Wt9Wo+TURtOYSQ==}
    engines: {node: '>= 0.8'}

  husky@9.1.7:
    resolution: {integrity: sha512-5gs5ytaNjBrh5Ow3zrvdUUY+0VxIuWVL4i9irt6friV+BqdCfmV11CQTWMiBYWHbXhco+J1kHfTOUkePhCDvMA==}
    engines: {node: '>=18'}
    hasBin: true

  iconv-lite@0.6.3:
    resolution: {integrity: sha512-4fCk79wshMdzMp2rH06qWrJE4iolqLhCUH+OiuIgU++RB0+94NlDL81atO7GX55uUKueo0txHNtvEyI6D7WdMw==}
    engines: {node: '>=0.10.0'}

  iconv-lite@0.7.0:
    resolution: {integrity: sha512-cf6L2Ds3h57VVmkZe+Pn+5APsT7FpqJtEhhieDCvrE2MK5Qk9MyffgQyuxQTm6BChfeZNtcOLHp9IcWRVcIcBQ==}
    engines: {node: '>=0.10.0'}

  inherits@2.0.4:
    resolution: {integrity: sha512-k/vGaX4/Yla3WzyMCvTQOXYeIHvqOKtnqBduzTHpzpQZzAskKMhZ2K+EnBiSM9zGSoIFeMpXKxa4dYeZIQqewQ==}

  ipaddr.js@1.9.1:
    resolution: {integrity: sha512-0KI/607xoxSToH7GjN1FfSbLoU0+btTicjsQSWQlh/hZykN8KpmMf7uYwPW3R+akZ6R/w18ZlXSHBYXiYUPO3g==}
    engines: {node: '>= 0.10'}

  is-fullwidth-code-point@5.1.0:
    resolution: {integrity: sha512-5XHYaSyiqADb4RnZ1Bdad6cPp8Toise4TzEjcOYDHZkTCbKgiUl7WTUCpNWHuxmDt91wnsZBc9xinNzopv3JMQ==}
    engines: {node: '>=18'}

  is-number@7.0.0:
    resolution: {integrity: sha512-41Cifkg6e8TylSpdtTpeLVMqvSBEVzTttHvERD741+pnZ8ANv0004MRL43QKPDlK9cGvNp6NZWZUBlbGXYxxng==}
    engines: {node: '>=0.12.0'}

  is-promise@4.0.0:
    resolution: {integrity: sha512-hvpoI6korhJMnej285dSg6nu1+e6uxs7zG3BYAm5byqDsgJNWwxzM6z6iZiAgQR4TJ30JmBTOwqZUw3WlyH3AQ==}

  isexe@2.0.0:
    resolution: {integrity: sha512-RHxMLp9lnKHGHRng9QFhRCMbYAcVpn69smSGcq3f36xjgVVWThj4qqLbTLlq7Ssj8B+fIQ1EuCEGI2lKsyQeIw==}

  jiti@2.6.1:
    resolution: {integrity: sha512-ekilCSN1jwRvIbgeg/57YFh8qQDNbwDb9xT/qu2DAHbFFZUicIl4ygVaAvzveMhMVr3LnpSKTNnwt8PoOfmKhQ==}
    hasBin: true

  js-tokens@9.0.1:
    resolution: {integrity: sha512-mxa9E9ITFOt0ban3j6L5MpjwegGz6lBQmM1IJkWeBZGcMxto50+eWdjC/52xDbS2vy0k7vIMK0Fe2wfL9OQSpQ==}

  json-schema-traverse@0.4.1:
    resolution: {integrity: sha512-xbbCH5dCYU5T8LcEhhuh7HJ88HXuW3qsI3Y0zOZFKfZEHcpWiHU/Jxzk629Brsab/mMiHQti9wMP+845RPe3Vg==}

  lightningcss-darwin-arm64@1.30.1:
    resolution: {integrity: sha512-c8JK7hyE65X1MHMN+Viq9n11RRC7hgin3HhYKhrMyaXflk5GVplZ60IxyoVtzILeKr+xAJwg6zK6sjTBJ0FKYQ==}
    engines: {node: '>= 12.0.0'}
    cpu: [arm64]
    os: [darwin]

  lightningcss-darwin-x64@1.30.1:
    resolution: {integrity: sha512-k1EvjakfumAQoTfcXUcHQZhSpLlkAuEkdMBsI/ivWw9hL+7FtilQc0Cy3hrx0AAQrVtQAbMI7YjCgYgvn37PzA==}
    engines: {node: '>= 12.0.0'}
    cpu: [x64]
    os: [darwin]

  lightningcss-freebsd-x64@1.30.1:
    resolution: {integrity: sha512-kmW6UGCGg2PcyUE59K5r0kWfKPAVy4SltVeut+umLCFoJ53RdCUWxcRDzO1eTaxf/7Q2H7LTquFHPL5R+Gjyig==}
    engines: {node: '>= 12.0.0'}
    cpu: [x64]
    os: [freebsd]

  lightningcss-linux-arm-gnueabihf@1.30.1:
    resolution: {integrity: sha512-MjxUShl1v8pit+6D/zSPq9S9dQ2NPFSQwGvxBCYaBYLPlCWuPh9/t1MRS8iUaR8i+a6w7aps+B4N0S1TYP/R+Q==}
    engines: {node: '>= 12.0.0'}
    cpu: [arm]
    os: [linux]

  lightningcss-linux-arm64-gnu@1.30.1:
    resolution: {integrity: sha512-gB72maP8rmrKsnKYy8XUuXi/4OctJiuQjcuqWNlJQ6jZiWqtPvqFziskH3hnajfvKB27ynbVCucKSm2rkQp4Bw==}
    engines: {node: '>= 12.0.0'}
    cpu: [arm64]
    os: [linux]

  lightningcss-linux-arm64-musl@1.30.1:
    resolution: {integrity: sha512-jmUQVx4331m6LIX+0wUhBbmMX7TCfjF5FoOH6SD1CttzuYlGNVpA7QnrmLxrsub43ClTINfGSYyHe2HWeLl5CQ==}
    engines: {node: '>= 12.0.0'}
    cpu: [arm64]
    os: [linux]

  lightningcss-linux-x64-gnu@1.30.1:
    resolution: {integrity: sha512-piWx3z4wN8J8z3+O5kO74+yr6ze/dKmPnI7vLqfSqI8bccaTGY5xiSGVIJBDd5K5BHlvVLpUB3S2YCfelyJ1bw==}
    engines: {node: '>= 12.0.0'}
    cpu: [x64]
    os: [linux]

  lightningcss-linux-x64-musl@1.30.1:
    resolution: {integrity: sha512-rRomAK7eIkL+tHY0YPxbc5Dra2gXlI63HL+v1Pdi1a3sC+tJTcFrHX+E86sulgAXeI7rSzDYhPSeHHjqFhqfeQ==}
    engines: {node: '>= 12.0.0'}
    cpu: [x64]
    os: [linux]

  lightningcss-win32-arm64-msvc@1.30.1:
    resolution: {integrity: sha512-mSL4rqPi4iXq5YVqzSsJgMVFENoa4nGTT/GjO2c0Yl9OuQfPsIfncvLrEW6RbbB24WtZ3xP/2CCmI3tNkNV4oA==}
    engines: {node: '>= 12.0.0'}
    cpu: [arm64]
    os: [win32]

  lightningcss-win32-x64-msvc@1.30.1:
    resolution: {integrity: sha512-PVqXh48wh4T53F/1CCu8PIPCxLzWyCnn/9T5W1Jpmdy5h9Cwd+0YQS6/LwhHXSafuc61/xg9Lv5OrCby6a++jg==}
    engines: {node: '>= 12.0.0'}
    cpu: [x64]
    os: [win32]

  lightningcss@1.30.1:
    resolution: {integrity: sha512-xi6IyHML+c9+Q3W0S4fCQJOym42pyurFiJUHEcEyHS0CeKzia4yZDEsLlqOFykxOdHpNy0NmvVO31vcSqAxJCg==}
    engines: {node: '>= 12.0.0'}

  lint-staged@16.2.4:
    resolution: {integrity: sha512-Pkyr/wd90oAyXk98i/2KwfkIhoYQUMtss769FIT9hFM5ogYZwrk+GRE46yKXSg2ZGhcJ1p38Gf5gmI5Ohjg2yg==}
    engines: {node: '>=20.17'}
    hasBin: true

  listr2@9.0.4:
    resolution: {integrity: sha512-1wd/kpAdKRLwv7/3OKC8zZ5U8e/fajCfWMxacUvB79S5nLrYGPtUI/8chMQhn3LQjsRVErTb9i1ECAwW0ZIHnQ==}
    engines: {node: '>=20.0.0'}

  log-update@6.1.0:
    resolution: {integrity: sha512-9ie8ItPR6tjY5uYJh8K/Zrv/RMZ5VOlOWvtZdEHYSTFKZfIBPQa9tOAEeAWhd+AnIneLJ22w5fjOYtoutpWq5w==}
    engines: {node: '>=18'}

  loupe@3.2.1:
    resolution: {integrity: sha512-CdzqowRJCeLU72bHvWqwRBBlLcMEtIvGrlvef74kMnV2AolS9Y8xUv1I0U/MNAWMhBlKIoyuEgoJ0t/bbwHbLQ==}

  magic-string@0.30.19:
    resolution: {integrity: sha512-2N21sPY9Ws53PZvsEpVtNuSW+ScYbQdp4b9qUaL+9QkHUrGFKo56Lg9Emg5s9V/qrtNBmiR01sYhUOwu3H+VOw==}

  math-intrinsics@1.1.0:
    resolution: {integrity: sha512-/IXtbwEk5HTPyEwyKX6hGkYXxM9nbj64B+ilVJnC/R6B0pH5G4V3b0pVbL7DBj4tkhBAppbQUlf6F6Xl9LHu1g==}
    engines: {node: '>= 0.4'}

  media-typer@1.1.0:
    resolution: {integrity: sha512-aisnrDP4GNe06UcKFnV5bfMNPBUw4jsLGaWwWfnH3v02GnBuXX2MCVn5RbrWo0j3pczUilYblq7fQ7Nw2t5XKw==}
    engines: {node: '>= 0.8'}

  merge-descriptors@2.0.0:
    resolution: {integrity: sha512-Snk314V5ayFLhp3fkUREub6WtjBfPdCPY1Ln8/8munuLuiYhsABgBVWsozAG+MWMbVEvcdcpbi9R7ww22l9Q3g==}
    engines: {node: '>=18'}

  micromatch@4.0.8:
    resolution: {integrity: sha512-PXwfBhYu0hBCPw8Dn0E+WDYb7af3dSLVWKi3HGv84IdF4TyFoC0ysxFd0Goxw7nSv4T/PzEJQxsYsEiFCKo2BA==}
    engines: {node: '>=8.6'}

  mime-db@1.54.0:
    resolution: {integrity: sha512-aU5EJuIN2WDemCcAp2vFBfp/m4EAhWJnUNSSw0ixs7/kXbd6Pg64EmwJkNdFhB8aWt1sH2CTXrLxo/iAGV3oPQ==}
    engines: {node: '>= 0.6'}

  mime-types@3.0.1:
    resolution: {integrity: sha512-xRc4oEhT6eaBpU1XF7AjpOFD+xQmXNB5OVKwp4tqCuBpHLS/ZbBDrc07mYTDqVMg6PfxUjjNp85O6Cd2Z/5HWA==}
    engines: {node: '>= 0.6'}

  mimic-function@5.0.1:
    resolution: {integrity: sha512-VP79XUPxV2CigYP3jWwAUFSku2aKqBH7uTAapFWCBqutsbmDo96KY5o8uh6U+/YSIn5OxJnXp73beVkpqMIGhA==}
    engines: {node: '>=18'}

  minipass@7.1.2:
    resolution: {integrity: sha512-qOOzS1cBTWYF4BH8fVePDBOO9iptMnGUEZwNc/cMWnTV2nVLZ7VoNWEPHkYczZA0pdoA7dl6e7FL659nX9S2aw==}
    engines: {node: '>=16 || 14 >=14.17'}

  minizlib@3.1.0:
    resolution: {integrity: sha512-KZxYo1BUkWD2TVFLr0MQoM8vUUigWD3LlD83a/75BqC+4qE0Hb1Vo5v1FgcfaNXvfXzr+5EhQ6ing/CaBijTlw==}
    engines: {node: '>= 18'}

  mrmime@2.0.1:
    resolution: {integrity: sha512-Y3wQdFg2Va6etvQ5I82yUhGdsKrcYox6p7FfL1LbK2J4V01F9TGlepTIhnK24t7koZibmg82KGglhA1XK5IsLQ==}
    engines: {node: '>=10'}

  ms@2.1.3:
    resolution: {integrity: sha512-6FlzubTLZG3J2a/NVCAleEhjzq5oxgHyaCU9yYXvcLsvoVaHJq/s5xXI6/XXP6tz7R9xAOtHnSO/tXtF3WRTlA==}

  nano-spawn@2.0.0:
    resolution: {integrity: sha512-tacvGzUY5o2D8CBh2rrwxyNojUsZNU2zjNTzKQrkgGJQTbGAfArVWXSKMBokBeeg6C7OLRGUEyoFlYbfeWQIqw==}
    engines: {node: '>=20.17'}

  nanoid@3.3.11:
    resolution: {integrity: sha512-N8SpfPUnUp1bK+PMYW8qSWdl9U+wwNWI4QKxOYDy9JAro3WMX7p2OeVRF9v+347pnakNevPmiHhNmZ2HbFA76w==}
    engines: {node: ^10 || ^12 || ^13.7 || ^14 || >=15.0.1}
    hasBin: true

  negotiator@1.0.0:
    resolution: {integrity: sha512-8Ofs/AUQh8MaEcrlq5xOX0CQ9ypTF5dl78mjlMNfOK08fzpgTHQRQPBxcPlEtIw0yRpws+Zo/3r+5WRby7u3Gg==}
    engines: {node: '>= 0.6'}

  node-releases@2.0.23:
    resolution: {integrity: sha512-cCmFDMSm26S6tQSDpBCg/NR8NENrVPhAJSf+XbxBG4rPFaaonlEoE9wHQmun+cls499TQGSb7ZyPBRlzgKfpeg==}

  normalize-range@0.1.2:
    resolution: {integrity: sha512-bdok/XvKII3nUpklnV6P2hxtMNrCboOjAcyBuQnWEhO665FwrSNRxU+AqpsyvO6LgGYPspN+lu5CLtw4jPRKNA==}
    engines: {node: '>=0.10.0'}

  object-assign@4.1.1:
    resolution: {integrity: sha512-rJgTQnkUnH1sFw8yT6VSU3zD3sWmu6sZhIseY8VX+GRu3P6F7Fu+JNDoXfklElbLJSnc3FUQHVe4cU5hj+BcUg==}
    engines: {node: '>=0.10.0'}

  object-inspect@1.13.4:
    resolution: {integrity: sha512-W67iLl4J2EXEGTbfeHCffrjDfitvLANg0UlX3wFUUSTx92KXRFegMHUVgSqE+wvhAbi4WqjGg9czysTV2Epbew==}
    engines: {node: '>= 0.4'}

  on-finished@2.4.1:
    resolution: {integrity: sha512-oVlzkg3ENAhCk2zdv7IJwd/QUD4z2RxRwpkcGY8psCVcCYZNq4wYnVWALHM+brtuJjePWiYF/ClmuDr8Ch5+kg==}
    engines: {node: '>= 0.8'}

  once@1.4.0:
    resolution: {integrity: sha512-lNaJgI+2Q5URQBkccEKHTQOPaXdUxnZZElQTZY0MFUAuaEqe1E+Nyvgdz/aIyNi6Z9MzO5dv1H8n58/GELp3+w==}

  onetime@7.0.0:
    resolution: {integrity: sha512-VXJjc87FScF88uafS3JllDgvAm+c/Slfz06lorj2uAY34rlUu0Nt+v8wreiImcrgAjjIHp1rXpTDlLOGw29WwQ==}
    engines: {node: '>=18'}

  parseurl@1.3.3:
    resolution: {integrity: sha512-CiyeOxFT/JZyN5m0z9PfXw4SCBJ6Sygz1Dpl0wqjlhDEGGBP1GnsUVEL0p63hoG1fcj3fHynXi9NYO4nWOL+qQ==}
    engines: {node: '>= 0.8'}

  path-key@3.1.1:
    resolution: {integrity: sha512-ojmeN0qd+y0jszEtoY48r0Peq5dwMEkIlCOu6Q5f41lfkswXuKtYrhgoTpLnyIcHm24Uhqx+5Tqm2InSwLhE6Q==}
    engines: {node: '>=8'}

  path-to-regexp@8.3.0:
    resolution: {integrity: sha512-7jdwVIRtsP8MYpdXSwOS0YdD0Du+qOoF/AEPIt88PcCFrZCzx41oxku1jD88hZBwbNUIEfpqvuhjFaMAqMTWnA==}

  pathe@2.0.3:
    resolution: {integrity: sha512-WUjGcAqP1gQacoQe+OBJsFA7Ld4DyXuUIjZ5cc75cLHvJ7dtNsTugphxIADwspS+AraAUePCKrSVtPLFj/F88w==}

  pathval@2.0.1:
    resolution: {integrity: sha512-//nshmD55c46FuFw26xV/xFAaB5HF9Xdap7HJBBnrKdAd6/GxDBaNA1870O79+9ueg61cZLSVc+OaFlfmObYVQ==}
    engines: {node: '>= 14.16'}

  picocolors@1.1.1:
    resolution: {integrity: sha512-xceH2snhtb5M9liqDsmEw56le376mTZkEX/jEb/RxNFyegNul7eNslCXP9FDj/Lcu0X8KEyMceP2ntpaHrDEVA==}

  picomatch@2.3.1:
    resolution: {integrity: sha512-JU3teHTNjmE2VCGFzuY8EXzCDVwEqB2a8fsIvwaStHhAWJEeVd1o1QD80CU6+ZdEXXSLbSsuLwJjkCBWqRQUVA==}
    engines: {node: '>=8.6'}

  picomatch@4.0.3:
    resolution: {integrity: sha512-5gTmgEY/sqK6gFXLIsQNH19lWb4ebPDLA4SdLP7dsWkIXHWlG66oPuVvXSGFPppYZz8ZDZq0dYYrbHfBCVUb1Q==}
    engines: {node: '>=12'}

  pidtree@0.6.0:
    resolution: {integrity: sha512-eG2dWTVw5bzqGRztnHExczNxt5VGsE6OwTeCG3fdUf9KBsZzO3R5OIIIzWR+iZA0NtZ+RDVdaoE2dK1cn6jH4g==}
    engines: {node: '>=0.10'}
    hasBin: true

  pkce-challenge@5.0.0:
    resolution: {integrity: sha512-ueGLflrrnvwB3xuo/uGob5pd5FN7l0MsLf0Z87o/UQmRtwjvfylfc9MurIxRAWywCYTgrvpXBcqjV4OfCYGCIQ==}
    engines: {node: '>=16.20.0'}

  postcss-value-parser@4.2.0:
    resolution: {integrity: sha512-1NNCs6uurfkVbeXG4S8JFT9t19m45ICnif8zWLd5oPSZ50QnwMfK+H3jv408d4jw/7Bttv5axS5IiHoLaVNHeQ==}

  postcss@8.5.6:
    resolution: {integrity: sha512-3Ybi1tAuwAP9s0r1UQ2J4n5Y0G05bJkpUIO0/bI9MhwmD70S5aTWbXGBwxHrelT+XM1k6dM0pk+SwNkpTRN7Pg==}
    engines: {node: ^10 || ^12 || >=14}

  proxy-addr@2.0.7:
    resolution: {integrity: sha512-llQsMLSUDUPT44jdrU/O37qlnifitDP+ZwrmmZcoSKyLKvtZxpyV0n2/bD/N4tBAAZ/gJEdZU7KMraoK1+XYAg==}
    engines: {node: '>= 0.10'}

  punycode@2.3.1:
    resolution: {integrity: sha512-vYt7UD1U9Wg6138shLtLOvdAu+8DsC/ilFtEVHcH+wydcSpNE20AfSOduf6MkRFahL5FY7X1oU7nKVZFtfq8Fg==}
    engines: {node: '>=6'}

  qs@6.14.0:
    resolution: {integrity: sha512-YWWTjgABSKcvs/nWBi9PycY/JiPJqOD4JA6o9Sej2AtvSGarXxKC3OQSk4pAarbdQlKAh5D4FCQkJNkW+GAn3w==}
    engines: {node: '>=0.6'}

  range-parser@1.2.1:
    resolution: {integrity: sha512-Hrgsx+orqoygnmhFbKaHE6c296J+HTAQXoxEF6gNupROmmGJRoyzfG3ccAveqCBrwr/2yxQ5BVd/GTl5agOwSg==}
    engines: {node: '>= 0.6'}

  raw-body@3.0.1:
    resolution: {integrity: sha512-9G8cA+tuMS75+6G/TzW8OtLzmBDMo8p1JRxN5AZ+LAp8uxGA8V8GZm4GQ4/N5QNQEnLmg6SS7wyuSmbKepiKqA==}
    engines: {node: '>= 0.10'}

  restore-cursor@5.1.0:
    resolution: {integrity: sha512-oMA2dcrw6u0YfxJQXm342bFKX/E4sG9rbTzO9ptUcR/e8A33cHuvStiYOwH7fszkZlZ1z/ta9AAoPk2F4qIOHA==}
    engines: {node: '>=18'}

  rfdc@1.4.1:
    resolution: {integrity: sha512-q1b3N5QkRUWUl7iyylaaj3kOpIT0N2i9MqIEQXP73GVsN9cw3fdx8X63cEmWhJGi2PPCF23Ijp7ktmd39rawIA==}

  rollup@4.52.4:
    resolution: {integrity: sha512-CLEVl+MnPAiKh5pl4dEWSyMTpuflgNQiLGhMv8ezD5W/qP8AKvmYpCOKRRNOh7oRKnauBZ4SyeYkMS+1VSyKwQ==}
    engines: {node: '>=18.0.0', npm: '>=8.0.0'}
    hasBin: true

  router@2.2.0:
    resolution: {integrity: sha512-nLTrUKm2UyiL7rlhapu/Zl45FwNgkZGaCpZbIHajDYgwlJCOzLSk+cIPAnsEqV955GjILJnKbdQC1nVPz+gAYQ==}
    engines: {node: '>= 18'}

  safe-buffer@5.2.1:
    resolution: {integrity: sha512-rp3So07KcdmmKbGvgaNxQSJr7bGVSVk5S9Eq1F+ppbRo70+YeaDxkw5Dd8NPN+GD6bjnYm2VuPuCXmpuYvmCXQ==}

  safer-buffer@2.1.2:
    resolution: {integrity: sha512-YZo3K82SD7Riyi0E1EQPojLz7kpepnSQI9IyPbHHg1XXXevb5dJI7tpyN2ADxGcQbHG7vcyRHk0cbwqcQriUtg==}

  semver@7.7.3:
    resolution: {integrity: sha512-SdsKMrI9TdgjdweUSR9MweHA4EJ8YxHn8DFaDisvhVlUOe4BF1tLD7GAj0lIqWVl+dPb/rExr0Btby5loQm20Q==}
    engines: {node: '>=10'}
    hasBin: true

  send@1.2.0:
    resolution: {integrity: sha512-uaW0WwXKpL9blXE2o0bRhoL2EGXIrZxQ2ZQ4mgcfoBxdFmQold+qWsD2jLrfZ0trjKL6vOw0j//eAwcALFjKSw==}
    engines: {node: '>= 18'}

  serve-static@2.2.0:
    resolution: {integrity: sha512-61g9pCh0Vnh7IutZjtLGGpTA355+OPn2TyDv/6ivP2h/AdAVX9azsoxmg2/M6nZeQZNYBEwIcsne1mJd9oQItQ==}
    engines: {node: '>= 18'}

  setprototypeof@1.2.0:
    resolution: {integrity: sha512-E5LDX7Wrp85Kil5bhZv46j8jOeboKq5JMmYM3gVGdGH8xFpPWXUMsNrlODCrkoxMEeNi/XZIwuRvY4XNwYMJpw==}

  shebang-command@2.0.0:
    resolution: {integrity: sha512-kHxr2zZpYtdmrN1qDjrrX/Z1rR1kG8Dx+gkpK1G4eXmvXswmcE1hTWBWYUzlraYw1/yZp6YuDY77YtvbN0dmDA==}
    engines: {node: '>=8'}

  shebang-regex@3.0.0:
    resolution: {integrity: sha512-7++dFhtcx3353uBaq8DDR4NuxBetBzC7ZQOhmTQInHEd6bSrXdiEyzCvG07Z44UYdLShWUyXt5M/yhz8ekcb1A==}
    engines: {node: '>=8'}

  side-channel-list@1.0.0:
    resolution: {integrity: sha512-FCLHtRD/gnpCiCHEiJLOwdmFP+wzCmDEkc9y7NsYxeF4u7Btsn1ZuwgwJGxImImHicJArLP4R0yX4c2KCrMrTA==}
    engines: {node: '>= 0.4'}

  side-channel-map@1.0.1:
    resolution: {integrity: sha512-VCjCNfgMsby3tTdo02nbjtM/ewra6jPHmpThenkTYh8pG9ucZ/1P8So4u4FGBek/BjpOVsDCMoLA/iuBKIFXRA==}
    engines: {node: '>= 0.4'}

  side-channel-weakmap@1.0.2:
    resolution: {integrity: sha512-WPS/HvHQTYnHisLo9McqBHOJk2FkHO/tlpvldyrnem4aeQp4hai3gythswg6p01oSoTl58rcpiFAjF2br2Ak2A==}
    engines: {node: '>= 0.4'}

  side-channel@1.1.0:
    resolution: {integrity: sha512-ZX99e6tRweoUXqR+VBrslhda51Nh5MTQwou5tnUDgbtyM0dBgmhEDtWGP/xbKn6hqfPRHujUNwz5fy/wbbhnpw==}
    engines: {node: '>= 0.4'}

  siginfo@2.0.0:
    resolution: {integrity: sha512-ybx0WO1/8bSBLEWXZvEd7gMW3Sn3JFlW3TvX1nREbDLRNQNaeNN8WK0meBwPdAaOI7TtRRRJn/Es1zhrrCHu7g==}

  signal-exit@4.1.0:
    resolution: {integrity: sha512-bzyZ1e88w9O1iNJbKnOlvYTrWPDl46O1bG0D3XInv+9tkPrxrN8jUUTiFlDkkmKWgn1M6CfIA13SuGqOa9Korw==}
    engines: {node: '>=14'}

  sirv@3.0.2:
    resolution: {integrity: sha512-2wcC/oGxHis/BoHkkPwldgiPSYcpZK3JU28WoMVv55yHJgcZ8rlXvuG9iZggz+sU1d4bRgIGASwyWqjxu3FM0g==}
    engines: {node: '>=18'}

  slice-ansi@7.1.2:
    resolution: {integrity: sha512-iOBWFgUX7caIZiuutICxVgX1SdxwAVFFKwt1EvMYYec/NWO5meOJ6K5uQxhrYBdQJne4KxiqZc+KptFOWFSI9w==}
    engines: {node: '>=18'}

  source-map-js@1.2.1:
    resolution: {integrity: sha512-UXWMKhLOwVKb728IUtQPXxfYU+usdybtUrK/8uGE8CQMvrhOpwvzDBwj0QhSL7MQc7vIsISBG8VQ8+IDQxpfQA==}
    engines: {node: '>=0.10.0'}

  stackback@0.0.2:
    resolution: {integrity: sha512-1XMJE5fQo1jGH6Y/7ebnwPOBEkIEnT4QF32d5R1+VXdXveM0IBMJt8zfaxX1P3QhVwrYe+576+jkANtSS2mBbw==}

  statuses@2.0.1:
    resolution: {integrity: sha512-RwNA9Z/7PrK06rYLIzFMlaF+l73iwpzsqRIFgbMLbTcLD6cOao82TaWefPXQvB2fOC4AjuYSEndS7N/mTCbkdQ==}
    engines: {node: '>= 0.8'}

  statuses@2.0.2:
    resolution: {integrity: sha512-DvEy55V3DB7uknRo+4iOGT5fP1slR8wQohVdknigZPMpMstaKJQWhwiYBACJE3Ul2pTnATihhBYnRhZQHGBiRw==}
    engines: {node: '>= 0.8'}

  std-env@3.9.0:
    resolution: {integrity: sha512-UGvjygr6F6tpH7o2qyqR6QYpwraIjKSdtzyBdyytFOHmPZY917kwdwLG0RbOjWOnKmnm3PeHjaoLLMie7kPLQw==}

  string-argv@0.3.2:
    resolution: {integrity: sha512-aqD2Q0144Z+/RqG52NeHEkZauTAUWJO8c6yTftGJKO3Tja5tUgIfmIl6kExvhtxSDP7fXB6DvzkfMpCd/F3G+Q==}
    engines: {node: '>=0.6.19'}

  string-width@7.2.0:
    resolution: {integrity: sha512-tsaTIkKW9b4N+AEj+SVA+WhJzV7/zMhcSu78mLKWSk7cXMOSHsBKFWUs0fWwq8QyK3MgJBQRX6Gbi4kYbdvGkQ==}
    engines: {node: '>=18'}

  string-width@8.1.0:
    resolution: {integrity: sha512-Kxl3KJGb/gxkaUMOjRsQ8IrXiGW75O4E3RPjFIINOVH8AMl2SQ/yWdTzWwF3FevIX9LcMAjJW+GRwAlAbTSXdg==}
    engines: {node: '>=20'}

  strip-ansi@7.1.2:
    resolution: {integrity: sha512-gmBGslpoQJtgnMAvOVqGZpEz9dyoKTCzy2nfz/n8aIFhN/jCE/rCmcxabB6jOOHV+0WNnylOxaxBQPSvcWklhA==}
    engines: {node: '>=12'}

  strip-literal@3.1.0:
    resolution: {integrity: sha512-8r3mkIM/2+PpjHoOtiAW8Rg3jJLHaV7xPwG+YRGrv6FP0wwk/toTpATxWYOW0BKdWwl82VT2tFYi5DlROa0Mxg==}

  tailwindcss@4.1.14:
    resolution: {integrity: sha512-b7pCxjGO98LnxVkKjaZSDeNuljC4ueKUddjENJOADtubtdo8llTaJy7HwBMeLNSSo2N5QIAgklslK1+Ir8r6CA==}

  tapable@2.3.0:
    resolution: {integrity: sha512-g9ljZiwki/LfxmQADO3dEY1CbpmXT5Hm2fJ+QaGKwSXUylMybePR7/67YW7jOrrvjEgL1Fmz5kzyAjWVWLlucg==}
    engines: {node: '>=6'}

  tar@7.5.1:
    resolution: {integrity: sha512-nlGpxf+hv0v7GkWBK2V9spgactGOp0qvfWRxUMjqHyzrt3SgwE48DIv/FhqPHJYLHpgW1opq3nERbz5Anq7n1g==}
    engines: {node: '>=18'}

  tinybench@2.9.0:
    resolution: {integrity: sha512-0+DUvqWMValLmha6lr4kD8iAMK1HzV0/aKnCtWb9v9641TnP/MFb7Pc2bxoxQjTXAErryXVgUOfv2YqNllqGeg==}

  tinyexec@0.3.2:
    resolution: {integrity: sha512-KQQR9yN7R5+OSwaK0XQoj22pwHoTlgYqmUscPYoknOoWCWfj/5/ABTMRi69FrKU5ffPVh5QcFikpWJI/P1ocHA==}

  tinyglobby@0.2.15:
    resolution: {integrity: sha512-j2Zq4NyQYG5XMST4cbs02Ak8iJUdxRM0XI5QyxXuZOzKOINmWurp3smXu3y5wDcJrptwpSjgXHzIQxR0omXljQ==}
    engines: {node: '>=12.0.0'}

  tinypool@1.1.1:
    resolution: {integrity: sha512-Zba82s87IFq9A9XmjiX5uZA/ARWDrB03OHlq+Vw1fSdt0I+4/Kutwy8BP4Y/y/aORMo61FQ0vIb5j44vSo5Pkg==}
    engines: {node: ^18.0.0 || >=20.0.0}

  tinyrainbow@2.0.0:
    resolution: {integrity: sha512-op4nsTR47R6p0vMUUoYl/a+ljLFVtlfaXkLQmqfLR1qHma1h/ysYk4hEXZ880bf2CYgTskvTa/e196Vd5dDQXw==}
    engines: {node: '>=14.0.0'}

  tinyspy@4.0.4:
    resolution: {integrity: sha512-azl+t0z7pw/z958Gy9svOTuzqIk6xq+NSheJzn5MMWtWTFywIacg2wUlzKFGtt3cthx0r2SxMK0yzJOR0IES7Q==}
    engines: {node: '>=14.0.0'}

  to-regex-range@5.0.1:
    resolution: {integrity: sha512-65P7iz6X5yEr1cwcgvQxbbIw7Uk3gOy5dIdtZ4rDveLqhrdJP+Li/Hx6tyK0NEb+2GCyneCMJiGqrADCSNk8sQ==}
    engines: {node: '>=8.0'}

  toidentifier@1.0.1:
    resolution: {integrity: sha512-o5sSPKEkg/DIQNmH43V0/uerLrpzVedkUh8tGNvaeXpfpuwjKenlSox/2O/BTlZUtEe+JG7s5YhEz608PlAHRA==}
    engines: {node: '>=0.6'}

  totalist@3.0.1:
    resolution: {integrity: sha512-sf4i37nQ2LBx4m3wB74y+ubopq6W/dIzXg0FDGjsYnZHVa1Da8FH853wlL2gtUhg+xJXjfk3kUZS3BRoQeoQBQ==}
    engines: {node: '>=6'}

  type-is@2.0.1:
    resolution: {integrity: sha512-OZs6gsjF4vMp32qrCbiVSkrFmXtG/AZhY3t0iAMrMBiAZyV9oALtXO8hsrHbMXF9x6L3grlFuwW2oAz7cav+Gw==}
    engines: {node: '>= 0.6'}

  typescript@5.9.3:
    resolution: {integrity: sha512-jl1vZzPDinLr9eUt3J/t7V6FgNEw9QjvBPdysz9KfQDD41fQrC2Y4vKQdiaUpFT4bXlb1RHhLpp8wtm6M5TgSw==}
    engines: {node: '>=14.17'}
    hasBin: true

  undici-types@6.21.0:
    resolution: {integrity: sha512-iwDZqg0QAGrg9Rav5H4n0M64c3mkR59cJ6wQp+7C4nI0gsmExaedaYLNO44eT4AtBBwjbTiGPMlt2Md0T9H9JQ==}

  unpipe@1.0.0:
    resolution: {integrity: sha512-pjy2bYhSsufwWlKwPc+l3cN7+wuJlK6uz0YdJEOlQDbl6jo/YlPi4mb8agUkVC8BF7V8NuzeyPNqRksA3hztKQ==}
    engines: {node: '>= 0.8'}

  update-browserslist-db@1.1.3:
    resolution: {integrity: sha512-UxhIZQ+QInVdunkDAaiazvvT/+fXL5Osr0JZlJulepYu6Jd7qJtDZjlur0emRlT71EN3ScPoE7gvsuIKKNavKw==}
    hasBin: true
    peerDependencies:
      browserslist: '>= 4.21.0'

  uri-js@4.4.1:
    resolution: {integrity: sha512-7rKUyy33Q1yc98pQ1DAmLtwX109F7TIfWlW1Ydo8Wl1ii1SeHieeh0HHfPeL2fMXK6z0s8ecKs9frCuLJvndBg==}

  vary@1.1.2:
    resolution: {integrity: sha512-BNGbWLfd0eUPabhkXUVm0j8uuvREyTh5ovRa/dyow/BqAbZJyC+5fU+IzQOzmAKzYqYRAISoRhdQr3eIZ/PXqg==}
    engines: {node: '>= 0.8'}

  vite-node@3.2.4:
    resolution: {integrity: sha512-EbKSKh+bh1E1IFxeO0pg1n4dvoOTt0UDiXMd/qn++r98+jPO1xtJilvXldeuQ8giIB5IkpjCgMleHMNEsGH6pg==}
    engines: {node: ^18.0.0 || ^20.0.0 || >=22.0.0}
    hasBin: true

  vite@7.1.10:
    resolution: {integrity: sha512-CmuvUBzVJ/e3HGxhg6cYk88NGgTnBoOo7ogtfJJ0fefUWAxN/WDSUa50o+oVBxuIhO8FoEZW0j2eW7sfjs5EtA==}
    engines: {node: ^20.19.0 || >=22.12.0}
    hasBin: true
    peerDependencies:
      '@types/node': ^20.19.0 || >=22.12.0
      jiti: '>=1.21.0'
      less: ^4.0.0
      lightningcss: ^1.21.0
      sass: ^1.70.0
      sass-embedded: ^1.70.0
      stylus: '>=0.54.8'
      sugarss: ^5.0.0
      terser: ^5.16.0
      tsx: ^4.8.1
      yaml: ^2.4.2
    peerDependenciesMeta:
      '@types/node':
        optional: true
      jiti:
        optional: true
      less:
        optional: true
      lightningcss:
        optional: true
      sass:
        optional: true
      sass-embedded:
        optional: true
      stylus:
        optional: true
      sugarss:
        optional: true
      terser:
        optional: true
      tsx:
        optional: true
      yaml:
        optional: true

  vitest@3.2.4:
    resolution: {integrity: sha512-LUCP5ev3GURDysTWiP47wRRUpLKMOfPh+yKTx3kVIEiu5KOMeqzpnYNsKyOoVrULivR8tLcks4+lga33Whn90A==}
    engines: {node: ^18.0.0 || ^20.0.0 || >=22.0.0}
    hasBin: true
    peerDependencies:
      '@edge-runtime/vm': '*'
      '@types/debug': ^4.1.12
      '@types/node': ^18.0.0 || ^20.0.0 || >=22.0.0
      '@vitest/browser': 3.2.4
      '@vitest/ui': 3.2.4
      happy-dom: '*'
      jsdom: '*'
    peerDependenciesMeta:
      '@edge-runtime/vm':
        optional: true
      '@types/debug':
        optional: true
      '@types/node':
        optional: true
      '@vitest/browser':
        optional: true
      '@vitest/ui':
        optional: true
      happy-dom:
        optional: true
      jsdom:
        optional: true

  whatwg-mimetype@3.0.0:
    resolution: {integrity: sha512-nt+N2dzIutVRxARx1nghPKGv1xHikU7HKdfafKkLNLindmPU/ch3U31NOCGGA/dmPcmb1VlofO0vnKAcsm0o/Q==}
    engines: {node: '>=12'}

  which@2.0.2:
    resolution: {integrity: sha512-BLI3Tl1TW3Pvl70l3yq3Y64i+awpwXqsGBYWkkqMtnbXgrMD+yj7rhW0kuEDxzJaYXGjEW5ogapKNMEKNMjibA==}
    engines: {node: '>= 8'}
    hasBin: true

  why-is-node-running@2.3.0:
    resolution: {integrity: sha512-hUrmaWBdVDcxvYqnyh09zunKzROWjbZTiNy8dBEjkS7ehEDQibXJ7XvlmtbwuTclUiIyN+CyXQD4Vmko8fNm8w==}
    engines: {node: '>=8'}
    hasBin: true

  wrap-ansi@9.0.2:
    resolution: {integrity: sha512-42AtmgqjV+X1VpdOfyTGOYRi0/zsoLqtXQckTmqTeybT+BDIbM/Guxo7x3pE2vtpr1ok6xRqM9OpBe+Jyoqyww==}
    engines: {node: '>=18'}

  wrappy@1.0.2:
    resolution: {integrity: sha512-l4Sp/DRseor9wL6EvV2+TuQn63dMkPjZ/sp9XkghTEbV9KlPS1xUsZ3u7/IQO4wxtcFB4bgpQPRcR3QCvezPcQ==}

  yallist@5.0.0:
    resolution: {integrity: sha512-YgvUTfwqyc7UXVMrB+SImsVYSmTS8X/tSrtdNZMImM+n7+QTriRXyXim0mBrTXNeqzVF0KWGgHPeiyViFFrNDw==}
    engines: {node: '>=18'}

  yaml@2.8.1:
    resolution: {integrity: sha512-lcYcMxX2PO9XMGvAJkJ3OsNMw+/7FKes7/hgerGUYWIoWu5j/+YQqcZr5JnPZWzOsEBgMbSbiSTn/dv/69Mkpw==}
    engines: {node: '>= 14.6'}
    hasBin: true

  zod-to-json-schema@3.24.6:
    resolution: {integrity: sha512-h/z3PKvcTcTetyjl1fkj79MHNEjm+HpD6NXheWjzOekY7kV+lwDYnHw+ivHkijnCSMz1yJaWBD9vu/Fcmk+vEg==}
    peerDependencies:
      zod: ^3.24.1

  zod@3.25.76:
    resolution: {integrity: sha512-gzUt/qt81nXsFGKIFcC3YnfEAx5NkunCfnDlvuBSSFS02bcXu4Lmea0AFIUwbLWxWPx3d9p8S5QoaujKcNQxcQ==}

snapshots:

  '@alloc/quick-lru@5.2.0': {}

  '@biomejs/biome@2.2.6':
    optionalDependencies:
      '@biomejs/cli-darwin-arm64': 2.2.6
      '@biomejs/cli-darwin-x64': 2.2.6
      '@biomejs/cli-linux-arm64': 2.2.6
      '@biomejs/cli-linux-arm64-musl': 2.2.6
      '@biomejs/cli-linux-x64': 2.2.6
      '@biomejs/cli-linux-x64-musl': 2.2.6
      '@biomejs/cli-win32-arm64': 2.2.6
      '@biomejs/cli-win32-x64': 2.2.6

  '@biomejs/cli-darwin-arm64@2.2.6':
    optional: true

  '@biomejs/cli-darwin-x64@2.2.6':
    optional: true

  '@biomejs/cli-linux-arm64-musl@2.2.6':
    optional: true

  '@biomejs/cli-linux-arm64@2.2.6':
    optional: true

  '@biomejs/cli-linux-x64-musl@2.2.6':
    optional: true

  '@biomejs/cli-linux-x64@2.2.6':
    optional: true

  '@biomejs/cli-win32-arm64@2.2.6':
    optional: true

  '@biomejs/cli-win32-x64@2.2.6':
    optional: true

  '@esbuild/aix-ppc64@0.25.11':
    optional: true

  '@esbuild/android-arm64@0.25.11':
    optional: true

  '@esbuild/android-arm@0.25.11':
    optional: true

  '@esbuild/android-x64@0.25.11':
    optional: true

  '@esbuild/darwin-arm64@0.25.11':
    optional: true

  '@esbuild/darwin-x64@0.25.11':
    optional: true

  '@esbuild/freebsd-arm64@0.25.11':
    optional: true

  '@esbuild/freebsd-x64@0.25.11':
    optional: true

  '@esbuild/linux-arm64@0.25.11':
    optional: true

  '@esbuild/linux-arm@0.25.11':
    optional: true

  '@esbuild/linux-ia32@0.25.11':
    optional: true

  '@esbuild/linux-loong64@0.25.11':
    optional: true

  '@esbuild/linux-mips64el@0.25.11':
    optional: true

  '@esbuild/linux-ppc64@0.25.11':
    optional: true

  '@esbuild/linux-riscv64@0.25.11':
    optional: true

  '@esbuild/linux-s390x@0.25.11':
    optional: true

  '@esbuild/linux-x64@0.25.11':
    optional: true

  '@esbuild/netbsd-arm64@0.25.11':
    optional: true

  '@esbuild/netbsd-x64@0.25.11':
    optional: true

  '@esbuild/openbsd-arm64@0.25.11':
    optional: true

  '@esbuild/openbsd-x64@0.25.11':
    optional: true

  '@esbuild/openharmony-arm64@0.25.11':
    optional: true

  '@esbuild/sunos-x64@0.25.11':
    optional: true

  '@esbuild/win32-arm64@0.25.11':
    optional: true

  '@esbuild/win32-ia32@0.25.11':
    optional: true

  '@esbuild/win32-x64@0.25.11':
    optional: true

  '@isaacs/fs-minipass@4.0.1':
    dependencies:
      minipass: 7.1.2

  '@jridgewell/gen-mapping@0.3.13':
    dependencies:
      '@jridgewell/sourcemap-codec': 1.5.5
      '@jridgewell/trace-mapping': 0.3.31

  '@jridgewell/remapping@2.3.5':
    dependencies:
      '@jridgewell/gen-mapping': 0.3.13
      '@jridgewell/trace-mapping': 0.3.31

  '@jridgewell/resolve-uri@3.1.2': {}

  '@jridgewell/sourcemap-codec@1.5.5': {}

  '@jridgewell/trace-mapping@0.3.31':
    dependencies:
      '@jridgewell/resolve-uri': 3.1.2
      '@jridgewell/sourcemap-codec': 1.5.5

  '@modelcontextprotocol/sdk@1.20.0':
    dependencies:
      ajv: 6.12.6
      content-type: 1.0.5
      cors: 2.8.5
      cross-spawn: 7.0.6
      eventsource: 3.0.7
      eventsource-parser: 3.0.6
      express: 5.1.0
      express-rate-limit: 7.5.1(express@5.1.0)
      pkce-challenge: 5.0.0
      raw-body: 3.0.1
      zod: 3.25.76
      zod-to-json-schema: 3.24.6(zod@3.25.76)
    transitivePeerDependencies:
      - supports-color

  '@polka/url@1.0.0-next.29': {}

  '@rollup/rollup-android-arm-eabi@4.52.4':
    optional: true

  '@rollup/rollup-android-arm64@4.52.4':
    optional: true

  '@rollup/rollup-darwin-arm64@4.52.4':
    optional: true

  '@rollup/rollup-darwin-x64@4.52.4':
    optional: true

  '@rollup/rollup-freebsd-arm64@4.52.4':
    optional: true

  '@rollup/rollup-freebsd-x64@4.52.4':
    optional: true

  '@rollup/rollup-linux-arm-gnueabihf@4.52.4':
    optional: true

  '@rollup/rollup-linux-arm-musleabihf@4.52.4':
    optional: true

  '@rollup/rollup-linux-arm64-gnu@4.52.4':
    optional: true

  '@rollup/rollup-linux-arm64-musl@4.52.4':
    optional: true

  '@rollup/rollup-linux-loong64-gnu@4.52.4':
    optional: true

  '@rollup/rollup-linux-ppc64-gnu@4.52.4':
    optional: true

  '@rollup/rollup-linux-riscv64-gnu@4.52.4':
    optional: true

  '@rollup/rollup-linux-riscv64-musl@4.52.4':
    optional: true

  '@rollup/rollup-linux-s390x-gnu@4.52.4':
    optional: true

  '@rollup/rollup-linux-x64-gnu@4.52.4':
    optional: true

  '@rollup/rollup-linux-x64-musl@4.52.4':
    optional: true

  '@rollup/rollup-openharmony-arm64@4.52.4':
    optional: true

  '@rollup/rollup-win32-arm64-msvc@4.52.4':
    optional: true

  '@rollup/rollup-win32-ia32-msvc@4.52.4':
    optional: true

  '@rollup/rollup-win32-x64-gnu@4.52.4':
    optional: true

  '@rollup/rollup-win32-x64-msvc@4.52.4':
    optional: true

  '@tailwindcss/node@4.1.14':
    dependencies:
      '@jridgewell/remapping': 2.3.5
      enhanced-resolve: 5.18.3
      jiti: 2.6.1
      lightningcss: 1.30.1
      magic-string: 0.30.19
      source-map-js: 1.2.1
      tailwindcss: 4.1.14

  '@tailwindcss/oxide-android-arm64@4.1.14':
    optional: true

  '@tailwindcss/oxide-darwin-arm64@4.1.14':
    optional: true

  '@tailwindcss/oxide-darwin-x64@4.1.14':
    optional: true

  '@tailwindcss/oxide-freebsd-x64@4.1.14':
    optional: true

  '@tailwindcss/oxide-linux-arm-gnueabihf@4.1.14':
    optional: true

  '@tailwindcss/oxide-linux-arm64-gnu@4.1.14':
    optional: true

  '@tailwindcss/oxide-linux-arm64-musl@4.1.14':
    optional: true

  '@tailwindcss/oxide-linux-x64-gnu@4.1.14':
    optional: true

  '@tailwindcss/oxide-linux-x64-musl@4.1.14':
    optional: true

  '@tailwindcss/oxide-wasm32-wasi@4.1.14':
    optional: true

  '@tailwindcss/oxide-win32-arm64-msvc@4.1.14':
    optional: true

  '@tailwindcss/oxide-win32-x64-msvc@4.1.14':
    optional: true

  '@tailwindcss/oxide@4.1.14':
    dependencies:
      detect-libc: 2.1.2
      tar: 7.5.1
    optionalDependencies:
      '@tailwindcss/oxide-android-arm64': 4.1.14
      '@tailwindcss/oxide-darwin-arm64': 4.1.14
      '@tailwindcss/oxide-darwin-x64': 4.1.14
      '@tailwindcss/oxide-freebsd-x64': 4.1.14
      '@tailwindcss/oxide-linux-arm-gnueabihf': 4.1.14
      '@tailwindcss/oxide-linux-arm64-gnu': 4.1.14
      '@tailwindcss/oxide-linux-arm64-musl': 4.1.14
      '@tailwindcss/oxide-linux-x64-gnu': 4.1.14
      '@tailwindcss/oxide-linux-x64-musl': 4.1.14
      '@tailwindcss/oxide-wasm32-wasi': 4.1.14
      '@tailwindcss/oxide-win32-arm64-msvc': 4.1.14
      '@tailwindcss/oxide-win32-x64-msvc': 4.1.14

  '@tailwindcss/postcss@4.1.14':
    dependencies:
      '@alloc/quick-lru': 5.2.0
      '@tailwindcss/node': 4.1.14
      '@tailwindcss/oxide': 4.1.14
      postcss: 8.5.6
      tailwindcss: 4.1.14

  '@tauri-apps/api@1.6.0': {}

  '@tauri-apps/cli-darwin-arm64@1.6.3':
    optional: true

  '@tauri-apps/cli-darwin-x64@1.6.3':
    optional: true

  '@tauri-apps/cli-linux-arm-gnueabihf@1.6.3':
    optional: true

  '@tauri-apps/cli-linux-arm64-gnu@1.6.3':
    optional: true

  '@tauri-apps/cli-linux-arm64-musl@1.6.3':
    optional: true

  '@tauri-apps/cli-linux-x64-gnu@1.6.3':
    optional: true

  '@tauri-apps/cli-linux-x64-musl@1.6.3':
    optional: true

  '@tauri-apps/cli-win32-arm64-msvc@1.6.3':
    optional: true

  '@tauri-apps/cli-win32-ia32-msvc@1.6.3':
    optional: true

  '@tauri-apps/cli-win32-x64-msvc@1.6.3':
    optional: true

  '@tauri-apps/cli@1.6.3':
    dependencies:
      semver: 7.7.3
    optionalDependencies:
      '@tauri-apps/cli-darwin-arm64': 1.6.3
      '@tauri-apps/cli-darwin-x64': 1.6.3
      '@tauri-apps/cli-linux-arm-gnueabihf': 1.6.3
      '@tauri-apps/cli-linux-arm64-gnu': 1.6.3
      '@tauri-apps/cli-linux-arm64-musl': 1.6.3
      '@tauri-apps/cli-linux-x64-gnu': 1.6.3
      '@tauri-apps/cli-linux-x64-musl': 1.6.3
      '@tauri-apps/cli-win32-arm64-msvc': 1.6.3
      '@tauri-apps/cli-win32-ia32-msvc': 1.6.3
      '@tauri-apps/cli-win32-x64-msvc': 1.6.3

  '@types/chai@5.2.2':
    dependencies:
      '@types/deep-eql': 4.0.2

  '@types/deep-eql@4.0.2': {}

  '@types/estree@1.0.8': {}

  '@types/node@20.19.21':
    dependencies:
      undici-types: 6.21.0

  '@types/node@22.18.10':
    dependencies:
      undici-types: 6.21.0

  '@types/whatwg-mimetype@3.0.2': {}

  '@vitest/expect@3.2.4':
    dependencies:
      '@types/chai': 5.2.2
      '@vitest/spy': 3.2.4
      '@vitest/utils': 3.2.4
      chai: 5.3.3
      tinyrainbow: 2.0.0

  '@vitest/mocker@3.2.4(vite@7.1.10(@types/node@22.18.10)(jiti@2.6.1)(lightningcss@1.30.1)(yaml@2.8.1))':
    dependencies:
      '@vitest/spy': 3.2.4
      estree-walker: 3.0.3
      magic-string: 0.30.19
    optionalDependencies:
      vite: 7.1.10(@types/node@22.18.10)(jiti@2.6.1)(lightningcss@1.30.1)(yaml@2.8.1)

  '@vitest/pretty-format@3.2.4':
    dependencies:
      tinyrainbow: 2.0.0

  '@vitest/runner@3.2.4':
    dependencies:
      '@vitest/utils': 3.2.4
      pathe: 2.0.3
      strip-literal: 3.1.0

  '@vitest/snapshot@3.2.4':
    dependencies:
      '@vitest/pretty-format': 3.2.4
      magic-string: 0.30.19
      pathe: 2.0.3

  '@vitest/spy@3.2.4':
    dependencies:
      tinyspy: 4.0.4

  '@vitest/ui@3.2.4(vitest@3.2.4)':
    dependencies:
      '@vitest/utils': 3.2.4
      fflate: 0.8.2
      flatted: 3.3.3
      pathe: 2.0.3
      sirv: 3.0.2
      tinyglobby: 0.2.15
      tinyrainbow: 2.0.0
<<<<<<< HEAD
      vitest: 3.2.4(@types/node@22.18.10)(@vitest/ui@3.2.4)(happy-dom@20.0.0)(jiti@2.6.1)(lightningcss@1.30.1)(yaml@2.8.1)
=======
      vitest: 3.2.4(@types/node@22.18.10)(@vitest/ui@3.2.4)(happy-dom@20.0.2)
>>>>>>> 4047dd19

  '@vitest/utils@3.2.4':
    dependencies:
      '@vitest/pretty-format': 3.2.4
      loupe: 3.2.1
      tinyrainbow: 2.0.0

  '@xterm/addon-fit@0.10.0(@xterm/xterm@5.5.0)':
    dependencies:
      '@xterm/xterm': 5.5.0

  '@xterm/addon-web-links@0.11.0(@xterm/xterm@5.5.0)':
    dependencies:
      '@xterm/xterm': 5.5.0

  '@xterm/addon-webgl@0.18.0(@xterm/xterm@5.5.0)':
    dependencies:
      '@xterm/xterm': 5.5.0

  '@xterm/xterm@5.5.0': {}

  accepts@2.0.0:
    dependencies:
      mime-types: 3.0.1
      negotiator: 1.0.0

  ajv@6.12.6:
    dependencies:
      fast-deep-equal: 3.1.3
      fast-json-stable-stringify: 2.1.0
      json-schema-traverse: 0.4.1
      uri-js: 4.4.1

  ansi-escapes@7.1.1:
    dependencies:
      environment: 1.1.0

  ansi-regex@6.2.2: {}

  ansi-styles@6.2.3: {}

  assertion-error@2.0.1: {}

  autoprefixer@10.4.21(postcss@8.5.6):
    dependencies:
      browserslist: 4.26.3
      caniuse-lite: 1.0.30001749
      fraction.js: 4.3.7
      normalize-range: 0.1.2
      picocolors: 1.1.1
      postcss: 8.5.6
      postcss-value-parser: 4.2.0

  baseline-browser-mapping@2.8.16: {}

  body-parser@2.2.0:
    dependencies:
      bytes: 3.1.2
      content-type: 1.0.5
      debug: 4.4.3
      http-errors: 2.0.0
      iconv-lite: 0.6.3
      on-finished: 2.4.1
      qs: 6.14.0
      raw-body: 3.0.1
      type-is: 2.0.1
    transitivePeerDependencies:
      - supports-color

  braces@3.0.3:
    dependencies:
      fill-range: 7.1.1

  browserslist@4.26.3:
    dependencies:
      baseline-browser-mapping: 2.8.16
      caniuse-lite: 1.0.30001749
      electron-to-chromium: 1.5.234
      node-releases: 2.0.23
      update-browserslist-db: 1.1.3(browserslist@4.26.3)

  bytes@3.1.2: {}

  cac@6.7.14: {}

  call-bind-apply-helpers@1.0.2:
    dependencies:
      es-errors: 1.3.0
      function-bind: 1.1.2

  call-bound@1.0.4:
    dependencies:
      call-bind-apply-helpers: 1.0.2
      get-intrinsic: 1.3.0

  caniuse-lite@1.0.30001749: {}

  chai@5.3.3:
    dependencies:
      assertion-error: 2.0.1
      check-error: 2.1.1
      deep-eql: 5.0.2
      loupe: 3.2.1
      pathval: 2.0.1

  check-error@2.1.1: {}

  chownr@3.0.0: {}

  cli-cursor@5.0.0:
    dependencies:
      restore-cursor: 5.1.0

  cli-truncate@5.1.0:
    dependencies:
      slice-ansi: 7.1.2
      string-width: 8.1.0

  colorette@2.0.20: {}

  commander@14.0.1: {}

  content-disposition@1.0.0:
    dependencies:
      safe-buffer: 5.2.1

  content-type@1.0.5: {}

  cookie-signature@1.2.2: {}

  cookie@0.7.2: {}

  cors@2.8.5:
    dependencies:
      object-assign: 4.1.1
      vary: 1.1.2

  cross-spawn@7.0.6:
    dependencies:
      path-key: 3.1.1
      shebang-command: 2.0.0
      which: 2.0.2

  debug@4.4.3:
    dependencies:
      ms: 2.1.3

  deep-eql@5.0.2: {}

  depd@2.0.0: {}

  detect-libc@2.1.2: {}

  dunder-proto@1.0.1:
    dependencies:
      call-bind-apply-helpers: 1.0.2
      es-errors: 1.3.0
      gopd: 1.2.0

  ee-first@1.1.1: {}

  electron-to-chromium@1.5.234: {}

  emoji-regex@10.5.0: {}

  encodeurl@2.0.0: {}

  enhanced-resolve@5.18.3:
    dependencies:
      graceful-fs: 4.2.11
      tapable: 2.3.0

  environment@1.1.0: {}

  es-define-property@1.0.1: {}

  es-errors@1.3.0: {}

  es-module-lexer@1.7.0: {}

  es-object-atoms@1.1.1:
    dependencies:
      es-errors: 1.3.0

  esbuild@0.25.11:
    optionalDependencies:
      '@esbuild/aix-ppc64': 0.25.11
      '@esbuild/android-arm': 0.25.11
      '@esbuild/android-arm64': 0.25.11
      '@esbuild/android-x64': 0.25.11
      '@esbuild/darwin-arm64': 0.25.11
      '@esbuild/darwin-x64': 0.25.11
      '@esbuild/freebsd-arm64': 0.25.11
      '@esbuild/freebsd-x64': 0.25.11
      '@esbuild/linux-arm': 0.25.11
      '@esbuild/linux-arm64': 0.25.11
      '@esbuild/linux-ia32': 0.25.11
      '@esbuild/linux-loong64': 0.25.11
      '@esbuild/linux-mips64el': 0.25.11
      '@esbuild/linux-ppc64': 0.25.11
      '@esbuild/linux-riscv64': 0.25.11
      '@esbuild/linux-s390x': 0.25.11
      '@esbuild/linux-x64': 0.25.11
      '@esbuild/netbsd-arm64': 0.25.11
      '@esbuild/netbsd-x64': 0.25.11
      '@esbuild/openbsd-arm64': 0.25.11
      '@esbuild/openbsd-x64': 0.25.11
      '@esbuild/openharmony-arm64': 0.25.11
      '@esbuild/sunos-x64': 0.25.11
      '@esbuild/win32-arm64': 0.25.11
      '@esbuild/win32-ia32': 0.25.11
      '@esbuild/win32-x64': 0.25.11

  escalade@3.2.0: {}

  escape-html@1.0.3: {}

  estree-walker@3.0.3:
    dependencies:
      '@types/estree': 1.0.8

  etag@1.8.1: {}

  eventemitter3@5.0.1: {}

  eventsource-parser@3.0.6: {}

  eventsource@3.0.7:
    dependencies:
      eventsource-parser: 3.0.6

  expect-type@1.2.2: {}

  express-rate-limit@7.5.1(express@5.1.0):
    dependencies:
      express: 5.1.0

  express@5.1.0:
    dependencies:
      accepts: 2.0.0
      body-parser: 2.2.0
      content-disposition: 1.0.0
      content-type: 1.0.5
      cookie: 0.7.2
      cookie-signature: 1.2.2
      debug: 4.4.3
      encodeurl: 2.0.0
      escape-html: 1.0.3
      etag: 1.8.1
      finalhandler: 2.1.0
      fresh: 2.0.0
      http-errors: 2.0.0
      merge-descriptors: 2.0.0
      mime-types: 3.0.1
      on-finished: 2.4.1
      once: 1.4.0
      parseurl: 1.3.3
      proxy-addr: 2.0.7
      qs: 6.14.0
      range-parser: 1.2.1
      router: 2.2.0
      send: 1.2.0
      serve-static: 2.2.0
      statuses: 2.0.2
      type-is: 2.0.1
      vary: 1.1.2
    transitivePeerDependencies:
      - supports-color

  fast-deep-equal@3.1.3: {}

  fast-json-stable-stringify@2.1.0: {}

  fdir@6.5.0(picomatch@4.0.3):
    optionalDependencies:
      picomatch: 4.0.3

  fflate@0.8.2: {}

  fill-range@7.1.1:
    dependencies:
      to-regex-range: 5.0.1

  finalhandler@2.1.0:
    dependencies:
      debug: 4.4.3
      encodeurl: 2.0.0
      escape-html: 1.0.3
      on-finished: 2.4.1
      parseurl: 1.3.3
      statuses: 2.0.2
    transitivePeerDependencies:
      - supports-color

  flatted@3.3.3: {}

  forwarded@0.2.0: {}

  fraction.js@4.3.7: {}

  fresh@2.0.0: {}

  fsevents@2.3.3:
    optional: true

  function-bind@1.1.2: {}

  get-east-asian-width@1.4.0: {}

  get-intrinsic@1.3.0:
    dependencies:
      call-bind-apply-helpers: 1.0.2
      es-define-property: 1.0.1
      es-errors: 1.3.0
      es-object-atoms: 1.1.1
      function-bind: 1.1.2
      get-proto: 1.0.1
      gopd: 1.2.0
      has-symbols: 1.1.0
      hasown: 2.0.2
      math-intrinsics: 1.1.0

  get-proto@1.0.1:
    dependencies:
      dunder-proto: 1.0.1
      es-object-atoms: 1.1.1

  gopd@1.2.0: {}

<<<<<<< HEAD
  graceful-fs@4.2.11: {}

  happy-dom@20.0.0:
=======
  happy-dom@20.0.2:
>>>>>>> 4047dd19
    dependencies:
      '@types/node': 20.19.21
      '@types/whatwg-mimetype': 3.0.2
      whatwg-mimetype: 3.0.0

  has-symbols@1.1.0: {}

  hasown@2.0.2:
    dependencies:
      function-bind: 1.1.2

  http-errors@2.0.0:
    dependencies:
      depd: 2.0.0
      inherits: 2.0.4
      setprototypeof: 1.2.0
      statuses: 2.0.1
      toidentifier: 1.0.1

  husky@9.1.7: {}

  iconv-lite@0.6.3:
    dependencies:
      safer-buffer: 2.1.2

  iconv-lite@0.7.0:
    dependencies:
      safer-buffer: 2.1.2

  inherits@2.0.4: {}

  ipaddr.js@1.9.1: {}

  is-fullwidth-code-point@5.1.0:
    dependencies:
      get-east-asian-width: 1.4.0

  is-number@7.0.0: {}

  is-promise@4.0.0: {}

  isexe@2.0.0: {}

  jiti@2.6.1: {}

  js-tokens@9.0.1: {}

  json-schema-traverse@0.4.1: {}

  lightningcss-darwin-arm64@1.30.1:
    optional: true

  lightningcss-darwin-x64@1.30.1:
    optional: true

  lightningcss-freebsd-x64@1.30.1:
    optional: true

  lightningcss-linux-arm-gnueabihf@1.30.1:
    optional: true

  lightningcss-linux-arm64-gnu@1.30.1:
    optional: true

  lightningcss-linux-arm64-musl@1.30.1:
    optional: true

  lightningcss-linux-x64-gnu@1.30.1:
    optional: true

  lightningcss-linux-x64-musl@1.30.1:
    optional: true

  lightningcss-win32-arm64-msvc@1.30.1:
    optional: true

  lightningcss-win32-x64-msvc@1.30.1:
    optional: true

  lightningcss@1.30.1:
    dependencies:
      detect-libc: 2.1.2
    optionalDependencies:
      lightningcss-darwin-arm64: 1.30.1
      lightningcss-darwin-x64: 1.30.1
      lightningcss-freebsd-x64: 1.30.1
      lightningcss-linux-arm-gnueabihf: 1.30.1
      lightningcss-linux-arm64-gnu: 1.30.1
      lightningcss-linux-arm64-musl: 1.30.1
      lightningcss-linux-x64-gnu: 1.30.1
      lightningcss-linux-x64-musl: 1.30.1
      lightningcss-win32-arm64-msvc: 1.30.1
      lightningcss-win32-x64-msvc: 1.30.1

  lint-staged@16.2.4:
    dependencies:
      commander: 14.0.1
      listr2: 9.0.4
      micromatch: 4.0.8
      nano-spawn: 2.0.0
      pidtree: 0.6.0
      string-argv: 0.3.2
      yaml: 2.8.1

  listr2@9.0.4:
    dependencies:
      cli-truncate: 5.1.0
      colorette: 2.0.20
      eventemitter3: 5.0.1
      log-update: 6.1.0
      rfdc: 1.4.1
      wrap-ansi: 9.0.2

  log-update@6.1.0:
    dependencies:
      ansi-escapes: 7.1.1
      cli-cursor: 5.0.0
      slice-ansi: 7.1.2
      strip-ansi: 7.1.2
      wrap-ansi: 9.0.2

  loupe@3.2.1: {}

  magic-string@0.30.19:
    dependencies:
      '@jridgewell/sourcemap-codec': 1.5.5

  math-intrinsics@1.1.0: {}

  media-typer@1.1.0: {}

  merge-descriptors@2.0.0: {}

  micromatch@4.0.8:
    dependencies:
      braces: 3.0.3
      picomatch: 2.3.1

  mime-db@1.54.0: {}

  mime-types@3.0.1:
    dependencies:
      mime-db: 1.54.0

  mimic-function@5.0.1: {}

  minipass@7.1.2: {}

  minizlib@3.1.0:
    dependencies:
      minipass: 7.1.2

  mrmime@2.0.1: {}

  ms@2.1.3: {}

  nano-spawn@2.0.0: {}

  nanoid@3.3.11: {}

  negotiator@1.0.0: {}

  node-releases@2.0.23: {}

  normalize-range@0.1.2: {}

  object-assign@4.1.1: {}

  object-inspect@1.13.4: {}

  on-finished@2.4.1:
    dependencies:
      ee-first: 1.1.1

  once@1.4.0:
    dependencies:
      wrappy: 1.0.2

  onetime@7.0.0:
    dependencies:
      mimic-function: 5.0.1

  parseurl@1.3.3: {}

  path-key@3.1.1: {}

  path-to-regexp@8.3.0: {}

  pathe@2.0.3: {}

  pathval@2.0.1: {}

  picocolors@1.1.1: {}

  picomatch@2.3.1: {}

  picomatch@4.0.3: {}

  pidtree@0.6.0: {}

  pkce-challenge@5.0.0: {}

  postcss-value-parser@4.2.0: {}

  postcss@8.5.6:
    dependencies:
      nanoid: 3.3.11
      picocolors: 1.1.1
      source-map-js: 1.2.1

  proxy-addr@2.0.7:
    dependencies:
      forwarded: 0.2.0
      ipaddr.js: 1.9.1

  punycode@2.3.1: {}

  qs@6.14.0:
    dependencies:
      side-channel: 1.1.0

  range-parser@1.2.1: {}

  raw-body@3.0.1:
    dependencies:
      bytes: 3.1.2
      http-errors: 2.0.0
      iconv-lite: 0.7.0
      unpipe: 1.0.0

  restore-cursor@5.1.0:
    dependencies:
      onetime: 7.0.0
      signal-exit: 4.1.0

  rfdc@1.4.1: {}

  rollup@4.52.4:
    dependencies:
      '@types/estree': 1.0.8
    optionalDependencies:
      '@rollup/rollup-android-arm-eabi': 4.52.4
      '@rollup/rollup-android-arm64': 4.52.4
      '@rollup/rollup-darwin-arm64': 4.52.4
      '@rollup/rollup-darwin-x64': 4.52.4
      '@rollup/rollup-freebsd-arm64': 4.52.4
      '@rollup/rollup-freebsd-x64': 4.52.4
      '@rollup/rollup-linux-arm-gnueabihf': 4.52.4
      '@rollup/rollup-linux-arm-musleabihf': 4.52.4
      '@rollup/rollup-linux-arm64-gnu': 4.52.4
      '@rollup/rollup-linux-arm64-musl': 4.52.4
      '@rollup/rollup-linux-loong64-gnu': 4.52.4
      '@rollup/rollup-linux-ppc64-gnu': 4.52.4
      '@rollup/rollup-linux-riscv64-gnu': 4.52.4
      '@rollup/rollup-linux-riscv64-musl': 4.52.4
      '@rollup/rollup-linux-s390x-gnu': 4.52.4
      '@rollup/rollup-linux-x64-gnu': 4.52.4
      '@rollup/rollup-linux-x64-musl': 4.52.4
      '@rollup/rollup-openharmony-arm64': 4.52.4
      '@rollup/rollup-win32-arm64-msvc': 4.52.4
      '@rollup/rollup-win32-ia32-msvc': 4.52.4
      '@rollup/rollup-win32-x64-gnu': 4.52.4
      '@rollup/rollup-win32-x64-msvc': 4.52.4
      fsevents: 2.3.3

  router@2.2.0:
    dependencies:
      debug: 4.4.3
      depd: 2.0.0
      is-promise: 4.0.0
      parseurl: 1.3.3
      path-to-regexp: 8.3.0
    transitivePeerDependencies:
      - supports-color

  safe-buffer@5.2.1: {}

  safer-buffer@2.1.2: {}

  semver@7.7.3: {}

  send@1.2.0:
    dependencies:
      debug: 4.4.3
      encodeurl: 2.0.0
      escape-html: 1.0.3
      etag: 1.8.1
      fresh: 2.0.0
      http-errors: 2.0.0
      mime-types: 3.0.1
      ms: 2.1.3
      on-finished: 2.4.1
      range-parser: 1.2.1
      statuses: 2.0.2
    transitivePeerDependencies:
      - supports-color

  serve-static@2.2.0:
    dependencies:
      encodeurl: 2.0.0
      escape-html: 1.0.3
      parseurl: 1.3.3
      send: 1.2.0
    transitivePeerDependencies:
      - supports-color

  setprototypeof@1.2.0: {}

  shebang-command@2.0.0:
    dependencies:
      shebang-regex: 3.0.0

  shebang-regex@3.0.0: {}

  side-channel-list@1.0.0:
    dependencies:
      es-errors: 1.3.0
      object-inspect: 1.13.4

  side-channel-map@1.0.1:
    dependencies:
      call-bound: 1.0.4
      es-errors: 1.3.0
      get-intrinsic: 1.3.0
      object-inspect: 1.13.4

  side-channel-weakmap@1.0.2:
    dependencies:
      call-bound: 1.0.4
      es-errors: 1.3.0
      get-intrinsic: 1.3.0
      object-inspect: 1.13.4
      side-channel-map: 1.0.1

  side-channel@1.1.0:
    dependencies:
      es-errors: 1.3.0
      object-inspect: 1.13.4
      side-channel-list: 1.0.0
      side-channel-map: 1.0.1
      side-channel-weakmap: 1.0.2

  siginfo@2.0.0: {}

  signal-exit@4.1.0: {}

  sirv@3.0.2:
    dependencies:
      '@polka/url': 1.0.0-next.29
      mrmime: 2.0.1
      totalist: 3.0.1

  slice-ansi@7.1.2:
    dependencies:
      ansi-styles: 6.2.3
      is-fullwidth-code-point: 5.1.0

  source-map-js@1.2.1: {}

  stackback@0.0.2: {}

  statuses@2.0.1: {}

  statuses@2.0.2: {}

  std-env@3.9.0: {}

  string-argv@0.3.2: {}

  string-width@7.2.0:
    dependencies:
      emoji-regex: 10.5.0
      get-east-asian-width: 1.4.0
      strip-ansi: 7.1.2

  string-width@8.1.0:
    dependencies:
      get-east-asian-width: 1.4.0
      strip-ansi: 7.1.2

  strip-ansi@7.1.2:
    dependencies:
      ansi-regex: 6.2.2

  strip-literal@3.1.0:
    dependencies:
      js-tokens: 9.0.1

  tailwindcss@4.1.14: {}

  tapable@2.3.0: {}

  tar@7.5.1:
    dependencies:
      '@isaacs/fs-minipass': 4.0.1
      chownr: 3.0.0
      minipass: 7.1.2
      minizlib: 3.1.0
      yallist: 5.0.0

  tinybench@2.9.0: {}

  tinyexec@0.3.2: {}

  tinyglobby@0.2.15:
    dependencies:
      fdir: 6.5.0(picomatch@4.0.3)
      picomatch: 4.0.3

  tinypool@1.1.1: {}

  tinyrainbow@2.0.0: {}

  tinyspy@4.0.4: {}

  to-regex-range@5.0.1:
    dependencies:
      is-number: 7.0.0

  toidentifier@1.0.1: {}

  totalist@3.0.1: {}

  type-is@2.0.1:
    dependencies:
      content-type: 1.0.5
      media-typer: 1.1.0
      mime-types: 3.0.1

  typescript@5.9.3: {}

  undici-types@6.21.0: {}

  unpipe@1.0.0: {}

  update-browserslist-db@1.1.3(browserslist@4.26.3):
    dependencies:
      browserslist: 4.26.3
      escalade: 3.2.0
      picocolors: 1.1.1

  uri-js@4.4.1:
    dependencies:
      punycode: 2.3.1

  vary@1.1.2: {}

  vite-node@3.2.4(@types/node@22.18.10)(jiti@2.6.1)(lightningcss@1.30.1)(yaml@2.8.1):
    dependencies:
      cac: 6.7.14
      debug: 4.4.3
      es-module-lexer: 1.7.0
      pathe: 2.0.3
      vite: 7.1.10(@types/node@22.18.10)(jiti@2.6.1)(lightningcss@1.30.1)(yaml@2.8.1)
    transitivePeerDependencies:
      - '@types/node'
      - jiti
      - less
      - lightningcss
      - sass
      - sass-embedded
      - stylus
      - sugarss
      - supports-color
      - terser
      - tsx
      - yaml

  vite@7.1.10(@types/node@22.18.10)(jiti@2.6.1)(lightningcss@1.30.1)(yaml@2.8.1):
    dependencies:
      esbuild: 0.25.11
      fdir: 6.5.0(picomatch@4.0.3)
      picomatch: 4.0.3
      postcss: 8.5.6
      rollup: 4.52.4
      tinyglobby: 0.2.15
    optionalDependencies:
      '@types/node': 22.18.10
      fsevents: 2.3.3
      jiti: 2.6.1
      lightningcss: 1.30.1
      yaml: 2.8.1

<<<<<<< HEAD
  vitest@3.2.4(@types/node@22.18.10)(@vitest/ui@3.2.4)(happy-dom@20.0.0)(jiti@2.6.1)(lightningcss@1.30.1)(yaml@2.8.1):
=======
  vitest@3.2.4(@types/node@22.18.10)(@vitest/ui@3.2.4)(happy-dom@20.0.2):
>>>>>>> 4047dd19
    dependencies:
      '@types/chai': 5.2.2
      '@vitest/expect': 3.2.4
      '@vitest/mocker': 3.2.4(vite@7.1.10(@types/node@22.18.10)(jiti@2.6.1)(lightningcss@1.30.1)(yaml@2.8.1))
      '@vitest/pretty-format': 3.2.4
      '@vitest/runner': 3.2.4
      '@vitest/snapshot': 3.2.4
      '@vitest/spy': 3.2.4
      '@vitest/utils': 3.2.4
      chai: 5.3.3
      debug: 4.4.3
      expect-type: 1.2.2
      magic-string: 0.30.19
      pathe: 2.0.3
      picomatch: 4.0.3
      std-env: 3.9.0
      tinybench: 2.9.0
      tinyexec: 0.3.2
      tinyglobby: 0.2.15
      tinypool: 1.1.1
      tinyrainbow: 2.0.0
      vite: 7.1.10(@types/node@22.18.10)(jiti@2.6.1)(lightningcss@1.30.1)(yaml@2.8.1)
      vite-node: 3.2.4(@types/node@22.18.10)(jiti@2.6.1)(lightningcss@1.30.1)(yaml@2.8.1)
      why-is-node-running: 2.3.0
    optionalDependencies:
      '@types/node': 22.18.10
      '@vitest/ui': 3.2.4(vitest@3.2.4)
      happy-dom: 20.0.2
    transitivePeerDependencies:
      - jiti
      - less
      - lightningcss
      - msw
      - sass
      - sass-embedded
      - stylus
      - sugarss
      - supports-color
      - terser
      - tsx
      - yaml

  whatwg-mimetype@3.0.0: {}

  which@2.0.2:
    dependencies:
      isexe: 2.0.0

  why-is-node-running@2.3.0:
    dependencies:
      siginfo: 2.0.0
      stackback: 0.0.2

  wrap-ansi@9.0.2:
    dependencies:
      ansi-styles: 6.2.3
      string-width: 7.2.0
      strip-ansi: 7.1.2

  wrappy@1.0.2: {}

  yallist@5.0.0: {}

  yaml@2.8.1: {}

  zod-to-json-schema@3.24.6(zod@3.25.76):
    dependencies:
      zod: 3.25.76

  zod@3.25.76: {}<|MERGE_RESOLUTION|>--- conflicted
+++ resolved
@@ -25,16 +25,11 @@
         version: 5.5.0
     devDependencies:
       '@biomejs/biome':
-<<<<<<< HEAD
-        specifier: ^2.2.5
-        version: 2.2.5
+        specifier: ^2.2.6
+        version: 2.2.6
       '@tailwindcss/postcss':
         specifier: ^4.1.14
         version: 4.1.14
-=======
-        specifier: ^2.2.6
-        version: 2.2.6
->>>>>>> 4047dd19
       '@tauri-apps/cli':
         specifier: ^1.6.3
         version: 1.6.3
@@ -67,11 +62,7 @@
         version: 7.1.10(@types/node@22.18.10)(jiti@2.6.1)(lightningcss@1.30.1)(yaml@2.8.1)
       vitest:
         specifier: ^3.2.4
-<<<<<<< HEAD
-        version: 3.2.4(@types/node@22.18.10)(@vitest/ui@3.2.4)(happy-dom@20.0.0)(jiti@2.6.1)(lightningcss@1.30.1)(yaml@2.8.1)
-=======
-        version: 3.2.4(@types/node@22.18.10)(@vitest/ui@3.2.4)(happy-dom@20.0.2)
->>>>>>> 4047dd19
+        version: 3.2.4(@types/node@22.18.10)(@vitest/ui@3.2.4)(happy-dom@20.0.2)(jiti@2.6.1)(lightningcss@1.30.1)(yaml@2.8.1)
 
   mcp-loom-logs:
     dependencies:
@@ -977,16 +968,11 @@
     resolution: {integrity: sha512-ZUKRh6/kUFoAiTAtTYPZJ3hw9wNxx+BIBOijnlG9PnrJsCcSjs1wyyD6vJpaYtgnzDrKYRSqf3OO6Rfa93xsRg==}
     engines: {node: '>= 0.4'}
 
-<<<<<<< HEAD
   graceful-fs@4.2.11:
     resolution: {integrity: sha512-RbJ5/jmFcNNCcDV5o9eTnBLJ/HszWV0P73bc+Ff4nS/rJj+YaS6IGyiOL0VoBYX+l1Wrl3k63h/KrH+nhJ0XvQ==}
 
-  happy-dom@20.0.0:
-    resolution: {integrity: sha512-GkWnwIFxVGCf2raNrxImLo397RdGhLapj5cT3R2PT7FwL62Ze1DROhzmYW7+J3p9105DYMVenEejEbnq5wA37w==}
-=======
   happy-dom@20.0.2:
     resolution: {integrity: sha512-pYOyu624+6HDbY+qkjILpQGnpvZOusItCk+rvF5/V+6NkcgTKnbOldpIy22tBnxoaLtlM9nXgoqAcW29/B7CIw==}
->>>>>>> 4047dd19
     engines: {node: '>=20.0.0'}
 
   has-symbols@1.1.0:
@@ -1981,11 +1967,7 @@
       sirv: 3.0.2
       tinyglobby: 0.2.15
       tinyrainbow: 2.0.0
-<<<<<<< HEAD
-      vitest: 3.2.4(@types/node@22.18.10)(@vitest/ui@3.2.4)(happy-dom@20.0.0)(jiti@2.6.1)(lightningcss@1.30.1)(yaml@2.8.1)
-=======
-      vitest: 3.2.4(@types/node@22.18.10)(@vitest/ui@3.2.4)(happy-dom@20.0.2)
->>>>>>> 4047dd19
+      vitest: 3.2.4(@types/node@22.18.10)(@vitest/ui@3.2.4)(happy-dom@20.0.2)(jiti@2.6.1)(lightningcss@1.30.1)(yaml@2.8.1)
 
   '@vitest/utils@3.2.4':
     dependencies:
@@ -2315,13 +2297,9 @@
 
   gopd@1.2.0: {}
 
-<<<<<<< HEAD
   graceful-fs@4.2.11: {}
 
-  happy-dom@20.0.0:
-=======
   happy-dom@20.0.2:
->>>>>>> 4047dd19
     dependencies:
       '@types/node': 20.19.21
       '@types/whatwg-mimetype': 3.0.2
@@ -2805,11 +2783,7 @@
       lightningcss: 1.30.1
       yaml: 2.8.1
 
-<<<<<<< HEAD
-  vitest@3.2.4(@types/node@22.18.10)(@vitest/ui@3.2.4)(happy-dom@20.0.0)(jiti@2.6.1)(lightningcss@1.30.1)(yaml@2.8.1):
-=======
-  vitest@3.2.4(@types/node@22.18.10)(@vitest/ui@3.2.4)(happy-dom@20.0.2):
->>>>>>> 4047dd19
+  vitest@3.2.4(@types/node@22.18.10)(@vitest/ui@3.2.4)(happy-dom@20.0.2)(jiti@2.6.1)(lightningcss@1.30.1)(yaml@2.8.1):
     dependencies:
       '@types/chai': 5.2.2
       '@vitest/expect': 3.2.4
