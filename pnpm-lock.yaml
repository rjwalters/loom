lockfileVersion: '9.0'

settings:
  autoInstallPeers: true
  excludeLinksFromLockfile: false

importers:

  .:
    dependencies:
      '@tauri-apps/api':
        specifier: ^2.0.0
        version: 2.8.0
      '@tauri-apps/plugin-cli':
        specifier: ^2.0.0
        version: 2.4.0
      '@tauri-apps/plugin-dialog':
        specifier: ^2.0.0
        version: 2.4.0
      '@tauri-apps/plugin-fs':
        specifier: ^2.0.0
        version: 2.4.2
      '@tauri-apps/plugin-shell':
        specifier: ^2.0.0
        version: 2.3.1
      '@xterm/addon-fit':
        specifier: ^0.10.0
        version: 0.10.0(@xterm/xterm@5.5.0)
      '@xterm/addon-web-links':
        specifier: ^0.11.0
        version: 0.11.0(@xterm/xterm@5.5.0)
      '@xterm/addon-webgl':
        specifier: ^0.18.0
        version: 0.18.0(@xterm/xterm@5.5.0)
      '@xterm/xterm':
        specifier: ^5.5.0
        version: 5.5.0
    devDependencies:
      '@biomejs/biome':
        specifier: ^2.2.6
        version: 2.2.6
      '@tailwindcss/postcss':
        specifier: ^4.1.14
        version: 4.1.14
      '@tauri-apps/cli':
<<<<<<< HEAD
        specifier: ^2.0.0
        version: 2.8.4
=======
        specifier: ^1.6.3
        version: 1.6.3
      '@vitest/coverage-v8':
        specifier: ^3.2.4
        version: 3.2.4(vitest@3.2.4)
>>>>>>> d316dad0
      '@vitest/ui':
        specifier: ^3.2.4
        version: 3.2.4(vitest@3.2.4)
      autoprefixer:
        specifier: ^10.4.21
        version: 10.4.21(postcss@8.5.6)
      happy-dom:
        specifier: ^20.0.2
        version: 20.0.2
      husky:
        specifier: ^9.1.7
        version: 9.1.7
      lint-staged:
        specifier: ^16.2.4
        version: 16.2.4
      postcss:
        specifier: ^8.5.6
        version: 8.5.6
      tailwindcss:
        specifier: ^4.1.14
        version: 4.1.14
      typescript:
        specifier: ^5.9.3
        version: 5.9.3
      vite:
        specifier: ^7.1.10
        version: 7.1.10(@types/node@22.18.10)(jiti@2.6.1)(lightningcss@1.30.1)(yaml@2.8.1)
      vitest:
        specifier: ^3.2.4
        version: 3.2.4(@types/node@22.18.10)(@vitest/ui@3.2.4)(happy-dom@20.0.2)(jiti@2.6.1)(lightningcss@1.30.1)(yaml@2.8.1)

  mcp-loom-logs:
    dependencies:
      '@modelcontextprotocol/sdk':
        specifier: ^1.20.0
        version: 1.20.0
    devDependencies:
      '@types/node':
        specifier: ^22.18.10
        version: 22.18.10
      typescript:
        specifier: ^5.9.3
        version: 5.9.3

  mcp-loom-terminals:
    dependencies:
      '@modelcontextprotocol/sdk':
        specifier: ^1.20.0
        version: 1.20.0
      strip-ansi:
        specifier: ^7.1.2
        version: 7.1.2
    devDependencies:
      '@types/node':
        specifier: ^22.18.10
        version: 22.18.10
      typescript:
        specifier: ^5.9.3
        version: 5.9.3

  mcp-loom-ui:
    dependencies:
      '@modelcontextprotocol/sdk':
        specifier: ^1.20.0
        version: 1.20.0
      fast-glob:
        specifier: ^3.3.2
        version: 3.3.3
      ignore:
        specifier: ^6.0.2
        version: 6.0.2
    devDependencies:
      '@types/node':
        specifier: ^22.18.10
        version: 22.18.10
      typescript:
        specifier: ^5.9.3
        version: 5.9.3

packages:

  '@alloc/quick-lru@5.2.0':
    resolution: {integrity: sha512-UrcABB+4bUrFABwbluTIBErXwvbsU/V7TZWfmbgJfbkwiBuziS9gxdODUyuiecfdGQ85jglMW6juS3+z5TsKLw==}
    engines: {node: '>=10'}

  '@ampproject/remapping@2.3.0':
    resolution: {integrity: sha512-30iZtAPgz+LTIYoeivqYo853f02jBYSd5uGnGpkFV0M3xOt9aN73erkgYAmZU43x4VfqcnLxW9Kpg3R5LC4YYw==}
    engines: {node: '>=6.0.0'}

  '@babel/helper-string-parser@7.27.1':
    resolution: {integrity: sha512-qMlSxKbpRlAridDExk92nSobyDdpPijUq2DW6oDnUqd0iOGxmQjyqhMIihI9+zv4LPyZdRje2cavWPbCbWm3eA==}
    engines: {node: '>=6.9.0'}

  '@babel/helper-validator-identifier@7.27.1':
    resolution: {integrity: sha512-D2hP9eA+Sqx1kBZgzxZh0y1trbuU+JoDkiEwqhQ36nodYqJwyEIhPSdMNd7lOm/4io72luTPWH20Yda0xOuUow==}
    engines: {node: '>=6.9.0'}

  '@babel/parser@7.28.4':
    resolution: {integrity: sha512-yZbBqeM6TkpP9du/I2pUZnJsRMGGvOuIrhjzC1AwHwW+6he4mni6Bp/m8ijn0iOuZuPI2BfkCoSRunpyjnrQKg==}
    engines: {node: '>=6.0.0'}
    hasBin: true

  '@babel/types@7.28.4':
    resolution: {integrity: sha512-bkFqkLhh3pMBUQQkpVgWDWq/lqzc2678eUyDlTBhRqhCHFguYYGM0Efga7tYk4TogG/3x0EEl66/OQ+WGbWB/Q==}
    engines: {node: '>=6.9.0'}

  '@bcoe/v8-coverage@1.0.2':
    resolution: {integrity: sha512-6zABk/ECA/QYSCQ1NGiVwwbQerUCZ+TQbp64Q3AgmfNvurHH0j8TtXa1qbShXA6qqkpAj4V5W8pP6mLe1mcMqA==}
    engines: {node: '>=18'}

  '@biomejs/biome@2.2.6':
    resolution: {integrity: sha512-yKTCNGhek0rL5OEW1jbLeZX8LHaM8yk7+3JRGv08my+gkpmtb5dDE+54r2ZjZx0ediFEn1pYBOJSmOdDP9xtFw==}
    engines: {node: '>=14.21.3'}
    hasBin: true

  '@biomejs/cli-darwin-arm64@2.2.6':
    resolution: {integrity: sha512-UZPmn3M45CjTYulgcrFJFZv7YmK3pTxTJDrFYlNElT2FNnkkX4fsxjExTSMeWKQYoZjvekpH5cvrYZZlWu3yfA==}
    engines: {node: '>=14.21.3'}
    cpu: [arm64]
    os: [darwin]

  '@biomejs/cli-darwin-x64@2.2.6':
    resolution: {integrity: sha512-HOUIquhHVgh/jvxyClpwlpl/oeMqntlteL89YqjuFDiZ091P0vhHccwz+8muu3nTyHWM5FQslt+4Jdcd67+xWQ==}
    engines: {node: '>=14.21.3'}
    cpu: [x64]
    os: [darwin]

  '@biomejs/cli-linux-arm64-musl@2.2.6':
    resolution: {integrity: sha512-TjCenQq3N6g1C+5UT3jE1bIiJb5MWQvulpUngTIpFsL4StVAUXucWD0SL9MCW89Tm6awWfeXBbZBAhJwjyFbRQ==}
    engines: {node: '>=14.21.3'}
    cpu: [arm64]
    os: [linux]

  '@biomejs/cli-linux-arm64@2.2.6':
    resolution: {integrity: sha512-BpGtuMJGN+o8pQjvYsUKZ+4JEErxdSmcRD/JG3mXoWc6zrcA7OkuyGFN1mDggO0Q1n7qXxo/PcupHk8gzijt5g==}
    engines: {node: '>=14.21.3'}
    cpu: [arm64]
    os: [linux]

  '@biomejs/cli-linux-x64-musl@2.2.6':
    resolution: {integrity: sha512-1ZcBux8zVM3JhWN2ZCPaYf0+ogxXG316uaoXJdgoPZcdK/rmRcRY7PqHdAos2ExzvjIdvhQp72UcveI98hgOog==}
    engines: {node: '>=14.21.3'}
    cpu: [x64]
    os: [linux]

  '@biomejs/cli-linux-x64@2.2.6':
    resolution: {integrity: sha512-1HaM/dpI/1Z68zp8ZdT6EiBq+/O/z97a2AiHMl+VAdv5/ELckFt9EvRb8hDHpk8hUMoz03gXkC7VPXOVtU7faA==}
    engines: {node: '>=14.21.3'}
    cpu: [x64]
    os: [linux]

  '@biomejs/cli-win32-arm64@2.2.6':
    resolution: {integrity: sha512-h3A88G8PGM1ryTeZyLlSdfC/gz3e95EJw9BZmA6Po412DRqwqPBa2Y9U+4ZSGUAXCsnSQE00jLV8Pyrh0d+jQw==}
    engines: {node: '>=14.21.3'}
    cpu: [arm64]
    os: [win32]

  '@biomejs/cli-win32-x64@2.2.6':
    resolution: {integrity: sha512-yx0CqeOhPjYQ5ZXgPfu8QYkgBhVJyvWe36as7jRuPrKPO5ylVDfwVtPQ+K/mooNTADW0IhxOZm3aPu16dP8yNQ==}
    engines: {node: '>=14.21.3'}
    cpu: [x64]
    os: [win32]

  '@esbuild/aix-ppc64@0.25.11':
    resolution: {integrity: sha512-Xt1dOL13m8u0WE8iplx9Ibbm+hFAO0GsU2P34UNoDGvZYkY8ifSiy6Zuc1lYxfG7svWE2fzqCUmFp5HCn51gJg==}
    engines: {node: '>=18'}
    cpu: [ppc64]
    os: [aix]

  '@esbuild/android-arm64@0.25.11':
    resolution: {integrity: sha512-9slpyFBc4FPPz48+f6jyiXOx/Y4v34TUeDDXJpZqAWQn/08lKGeD8aDp9TMn9jDz2CiEuHwfhRmGBvpnd/PWIQ==}
    engines: {node: '>=18'}
    cpu: [arm64]
    os: [android]

  '@esbuild/android-arm@0.25.11':
    resolution: {integrity: sha512-uoa7dU+Dt3HYsethkJ1k6Z9YdcHjTrSb5NUy66ZfZaSV8hEYGD5ZHbEMXnqLFlbBflLsl89Zke7CAdDJ4JI+Gg==}
    engines: {node: '>=18'}
    cpu: [arm]
    os: [android]

  '@esbuild/android-x64@0.25.11':
    resolution: {integrity: sha512-Sgiab4xBjPU1QoPEIqS3Xx+R2lezu0LKIEcYe6pftr56PqPygbB7+szVnzoShbx64MUupqoE0KyRlN7gezbl8g==}
    engines: {node: '>=18'}
    cpu: [x64]
    os: [android]

  '@esbuild/darwin-arm64@0.25.11':
    resolution: {integrity: sha512-VekY0PBCukppoQrycFxUqkCojnTQhdec0vevUL/EDOCnXd9LKWqD/bHwMPzigIJXPhC59Vd1WFIL57SKs2mg4w==}
    engines: {node: '>=18'}
    cpu: [arm64]
    os: [darwin]

  '@esbuild/darwin-x64@0.25.11':
    resolution: {integrity: sha512-+hfp3yfBalNEpTGp9loYgbknjR695HkqtY3d3/JjSRUyPg/xd6q+mQqIb5qdywnDxRZykIHs3axEqU6l1+oWEQ==}
    engines: {node: '>=18'}
    cpu: [x64]
    os: [darwin]

  '@esbuild/freebsd-arm64@0.25.11':
    resolution: {integrity: sha512-CmKjrnayyTJF2eVuO//uSjl/K3KsMIeYeyN7FyDBjsR3lnSJHaXlVoAK8DZa7lXWChbuOk7NjAc7ygAwrnPBhA==}
    engines: {node: '>=18'}
    cpu: [arm64]
    os: [freebsd]

  '@esbuild/freebsd-x64@0.25.11':
    resolution: {integrity: sha512-Dyq+5oscTJvMaYPvW3x3FLpi2+gSZTCE/1ffdwuM6G1ARang/mb3jvjxs0mw6n3Lsw84ocfo9CrNMqc5lTfGOw==}
    engines: {node: '>=18'}
    cpu: [x64]
    os: [freebsd]

  '@esbuild/linux-arm64@0.25.11':
    resolution: {integrity: sha512-Qr8AzcplUhGvdyUF08A1kHU3Vr2O88xxP0Tm8GcdVOUm25XYcMPp2YqSVHbLuXzYQMf9Bh/iKx7YPqECs6ffLA==}
    engines: {node: '>=18'}
    cpu: [arm64]
    os: [linux]

  '@esbuild/linux-arm@0.25.11':
    resolution: {integrity: sha512-TBMv6B4kCfrGJ8cUPo7vd6NECZH/8hPpBHHlYI3qzoYFvWu2AdTvZNuU/7hsbKWqu/COU7NIK12dHAAqBLLXgw==}
    engines: {node: '>=18'}
    cpu: [arm]
    os: [linux]

  '@esbuild/linux-ia32@0.25.11':
    resolution: {integrity: sha512-TmnJg8BMGPehs5JKrCLqyWTVAvielc615jbkOirATQvWWB1NMXY77oLMzsUjRLa0+ngecEmDGqt5jiDC6bfvOw==}
    engines: {node: '>=18'}
    cpu: [ia32]
    os: [linux]

  '@esbuild/linux-loong64@0.25.11':
    resolution: {integrity: sha512-DIGXL2+gvDaXlaq8xruNXUJdT5tF+SBbJQKbWy/0J7OhU8gOHOzKmGIlfTTl6nHaCOoipxQbuJi7O++ldrxgMw==}
    engines: {node: '>=18'}
    cpu: [loong64]
    os: [linux]

  '@esbuild/linux-mips64el@0.25.11':
    resolution: {integrity: sha512-Osx1nALUJu4pU43o9OyjSCXokFkFbyzjXb6VhGIJZQ5JZi8ylCQ9/LFagolPsHtgw6himDSyb5ETSfmp4rpiKQ==}
    engines: {node: '>=18'}
    cpu: [mips64el]
    os: [linux]

  '@esbuild/linux-ppc64@0.25.11':
    resolution: {integrity: sha512-nbLFgsQQEsBa8XSgSTSlrnBSrpoWh7ioFDUmwo158gIm5NNP+17IYmNWzaIzWmgCxq56vfr34xGkOcZ7jX6CPw==}
    engines: {node: '>=18'}
    cpu: [ppc64]
    os: [linux]

  '@esbuild/linux-riscv64@0.25.11':
    resolution: {integrity: sha512-HfyAmqZi9uBAbgKYP1yGuI7tSREXwIb438q0nqvlpxAOs3XnZ8RsisRfmVsgV486NdjD7Mw2UrFSw51lzUk1ww==}
    engines: {node: '>=18'}
    cpu: [riscv64]
    os: [linux]

  '@esbuild/linux-s390x@0.25.11':
    resolution: {integrity: sha512-HjLqVgSSYnVXRisyfmzsH6mXqyvj0SA7pG5g+9W7ESgwA70AXYNpfKBqh1KbTxmQVaYxpzA/SvlB9oclGPbApw==}
    engines: {node: '>=18'}
    cpu: [s390x]
    os: [linux]

  '@esbuild/linux-x64@0.25.11':
    resolution: {integrity: sha512-HSFAT4+WYjIhrHxKBwGmOOSpphjYkcswF449j6EjsjbinTZbp8PJtjsVK1XFJStdzXdy/jaddAep2FGY+wyFAQ==}
    engines: {node: '>=18'}
    cpu: [x64]
    os: [linux]

  '@esbuild/netbsd-arm64@0.25.11':
    resolution: {integrity: sha512-hr9Oxj1Fa4r04dNpWr3P8QKVVsjQhqrMSUzZzf+LZcYjZNqhA3IAfPQdEh1FLVUJSiu6sgAwp3OmwBfbFgG2Xg==}
    engines: {node: '>=18'}
    cpu: [arm64]
    os: [netbsd]

  '@esbuild/netbsd-x64@0.25.11':
    resolution: {integrity: sha512-u7tKA+qbzBydyj0vgpu+5h5AeudxOAGncb8N6C9Kh1N4n7wU1Xw1JDApsRjpShRpXRQlJLb9wY28ELpwdPcZ7A==}
    engines: {node: '>=18'}
    cpu: [x64]
    os: [netbsd]

  '@esbuild/openbsd-arm64@0.25.11':
    resolution: {integrity: sha512-Qq6YHhayieor3DxFOoYM1q0q1uMFYb7cSpLD2qzDSvK1NAvqFi8Xgivv0cFC6J+hWVw2teCYltyy9/m/14ryHg==}
    engines: {node: '>=18'}
    cpu: [arm64]
    os: [openbsd]

  '@esbuild/openbsd-x64@0.25.11':
    resolution: {integrity: sha512-CN+7c++kkbrckTOz5hrehxWN7uIhFFlmS/hqziSFVWpAzpWrQoAG4chH+nN3Be+Kzv/uuo7zhX716x3Sn2Jduw==}
    engines: {node: '>=18'}
    cpu: [x64]
    os: [openbsd]

  '@esbuild/openharmony-arm64@0.25.11':
    resolution: {integrity: sha512-rOREuNIQgaiR+9QuNkbkxubbp8MSO9rONmwP5nKncnWJ9v5jQ4JxFnLu4zDSRPf3x4u+2VN4pM4RdyIzDty/wQ==}
    engines: {node: '>=18'}
    cpu: [arm64]
    os: [openharmony]

  '@esbuild/sunos-x64@0.25.11':
    resolution: {integrity: sha512-nq2xdYaWxyg9DcIyXkZhcYulC6pQ2FuCgem3LI92IwMgIZ69KHeY8T4Y88pcwoLIjbed8n36CyKoYRDygNSGhA==}
    engines: {node: '>=18'}
    cpu: [x64]
    os: [sunos]

  '@esbuild/win32-arm64@0.25.11':
    resolution: {integrity: sha512-3XxECOWJq1qMZ3MN8srCJ/QfoLpL+VaxD/WfNRm1O3B4+AZ/BnLVgFbUV3eiRYDMXetciH16dwPbbHqwe1uU0Q==}
    engines: {node: '>=18'}
    cpu: [arm64]
    os: [win32]

  '@esbuild/win32-ia32@0.25.11':
    resolution: {integrity: sha512-3ukss6gb9XZ8TlRyJlgLn17ecsK4NSQTmdIXRASVsiS2sQ6zPPZklNJT5GR5tE/MUarymmy8kCEf5xPCNCqVOA==}
    engines: {node: '>=18'}
    cpu: [ia32]
    os: [win32]

  '@esbuild/win32-x64@0.25.11':
    resolution: {integrity: sha512-D7Hpz6A2L4hzsRpPaCYkQnGOotdUpDzSGRIv9I+1ITdHROSFUWW95ZPZWQmGka1Fg7W3zFJowyn9WGwMJ0+KPA==}
    engines: {node: '>=18'}
    cpu: [x64]
    os: [win32]

  '@isaacs/cliui@8.0.2':
    resolution: {integrity: sha512-O8jcjabXaleOG9DQ0+ARXWZBTfnP4WNAqzuiJK7ll44AmxGKv/J2M4TPjxjY3znBCfvBXFzucm1twdyFybFqEA==}
    engines: {node: '>=12'}

  '@isaacs/fs-minipass@4.0.1':
    resolution: {integrity: sha512-wgm9Ehl2jpeqP3zw/7mo3kRHFp5MEDhqAdwy1fTGkHAwnkGOVsgpvQhL8B5n1qlb01jV3n/bI0ZfZp5lWA1k4w==}
    engines: {node: '>=18.0.0'}

  '@istanbuljs/schema@0.1.3':
    resolution: {integrity: sha512-ZXRY4jNvVgSVQ8DL3LTcakaAtXwTVUxE81hslsyD2AtoXW/wVob10HkOJ1X/pAlcI7D+2YoZKg5do8G/w6RYgA==}
    engines: {node: '>=8'}

  '@jridgewell/gen-mapping@0.3.13':
    resolution: {integrity: sha512-2kkt/7niJ6MgEPxF0bYdQ6etZaA+fQvDcLKckhy1yIQOzaoKjBBjSj63/aLVjYE3qhRt5dvM+uUyfCg6UKCBbA==}

  '@jridgewell/remapping@2.3.5':
    resolution: {integrity: sha512-LI9u/+laYG4Ds1TDKSJW2YPrIlcVYOwi2fUC6xB43lueCjgxV4lffOCZCtYFiH6TNOX+tQKXx97T4IKHbhyHEQ==}

  '@jridgewell/resolve-uri@3.1.2':
    resolution: {integrity: sha512-bRISgCIjP20/tbWSPWMEi54QVPRZExkuD9lJL+UIxUKtwVJA8wW1Trb1jMs1RFXo1CBTNZ/5hpC9QvmKWdopKw==}
    engines: {node: '>=6.0.0'}

  '@jridgewell/sourcemap-codec@1.5.5':
    resolution: {integrity: sha512-cYQ9310grqxueWbl+WuIUIaiUaDcj7WOq5fVhEljNVgRfOUhY9fy2zTvfoqWsnebh8Sl70VScFbICvJnLKB0Og==}

  '@jridgewell/trace-mapping@0.3.31':
    resolution: {integrity: sha512-zzNR+SdQSDJzc8joaeP8QQoCQr8NuYx2dIIytl1QeBEZHJ9uW6hebsrYgbz8hJwUQao3TWCMtmfV8Nu1twOLAw==}

  '@modelcontextprotocol/sdk@1.20.0':
    resolution: {integrity: sha512-kOQ4+fHuT4KbR2iq2IjeV32HiihueuOf1vJkq18z08CLZ1UQrTc8BXJpVfxZkq45+inLLD+D4xx4nBjUelJa4Q==}
    engines: {node: '>=18'}

  '@nodelib/fs.scandir@2.1.5':
    resolution: {integrity: sha512-vq24Bq3ym5HEQm2NKCr3yXDwjc7vTsEThRDnkp2DK9p1uqLR+DHurm/NOTo0KG7HYHU7eppKZj3MyqYuMBf62g==}
    engines: {node: '>= 8'}

  '@nodelib/fs.stat@2.0.5':
    resolution: {integrity: sha512-RkhPPp2zrqDAQA/2jNhnztcPAlv64XdhIp7a7454A5ovI7Bukxgt7MX7udwAu3zg1DcpPU0rz3VV1SeaqvY4+A==}
    engines: {node: '>= 8'}

  '@nodelib/fs.walk@1.2.8':
    resolution: {integrity: sha512-oGB+UxlgWcgQkgwo8GcEGwemoTFt3FIO9ababBmaGwXIoBKZ+GTy0pP185beGg7Llih/NSHSV2XAs1lnznocSg==}
    engines: {node: '>= 8'}

  '@pkgjs/parseargs@0.11.0':
    resolution: {integrity: sha512-+1VkjdD0QBLPodGrJUeqarH8VAIvQODIbwh9XpP5Syisf7YoQgsJKPNFoqqLQlu+VQ/tVSshMR6loPMn8U+dPg==}
    engines: {node: '>=14'}

  '@polka/url@1.0.0-next.29':
    resolution: {integrity: sha512-wwQAWhWSuHaag8c4q/KN/vCoeOJYshAIvMQwD4GpSb3OiZklFfvAgmj0VCBBImRpuF/aFgIRzllXlVX93Jevww==}

  '@rollup/rollup-android-arm-eabi@4.52.4':
    resolution: {integrity: sha512-BTm2qKNnWIQ5auf4deoetINJm2JzvihvGb9R6K/ETwKLql/Bb3Eg2H1FBp1gUb4YGbydMA3jcmQTR73q7J+GAA==}
    cpu: [arm]
    os: [android]

  '@rollup/rollup-android-arm64@4.52.4':
    resolution: {integrity: sha512-P9LDQiC5vpgGFgz7GSM6dKPCiqR3XYN1WwJKA4/BUVDjHpYsf3iBEmVz62uyq20NGYbiGPR5cNHI7T1HqxNs2w==}
    cpu: [arm64]
    os: [android]

  '@rollup/rollup-darwin-arm64@4.52.4':
    resolution: {integrity: sha512-QRWSW+bVccAvZF6cbNZBJwAehmvG9NwfWHwMy4GbWi/BQIA/laTIktebT2ipVjNncqE6GLPxOok5hsECgAxGZg==}
    cpu: [arm64]
    os: [darwin]

  '@rollup/rollup-darwin-x64@4.52.4':
    resolution: {integrity: sha512-hZgP05pResAkRJxL1b+7yxCnXPGsXU0fG9Yfd6dUaoGk+FhdPKCJ5L1Sumyxn8kvw8Qi5PvQ8ulenUbRjzeCTw==}
    cpu: [x64]
    os: [darwin]

  '@rollup/rollup-freebsd-arm64@4.52.4':
    resolution: {integrity: sha512-xmc30VshuBNUd58Xk4TKAEcRZHaXlV+tCxIXELiE9sQuK3kG8ZFgSPi57UBJt8/ogfhAF5Oz4ZSUBN77weM+mQ==}
    cpu: [arm64]
    os: [freebsd]

  '@rollup/rollup-freebsd-x64@4.52.4':
    resolution: {integrity: sha512-WdSLpZFjOEqNZGmHflxyifolwAiZmDQzuOzIq9L27ButpCVpD7KzTRtEG1I0wMPFyiyUdOO+4t8GvrnBLQSwpw==}
    cpu: [x64]
    os: [freebsd]

  '@rollup/rollup-linux-arm-gnueabihf@4.52.4':
    resolution: {integrity: sha512-xRiOu9Of1FZ4SxVbB0iEDXc4ddIcjCv2aj03dmW8UrZIW7aIQ9jVJdLBIhxBI+MaTnGAKyvMwPwQnoOEvP7FgQ==}
    cpu: [arm]
    os: [linux]

  '@rollup/rollup-linux-arm-musleabihf@4.52.4':
    resolution: {integrity: sha512-FbhM2p9TJAmEIEhIgzR4soUcsW49e9veAQCziwbR+XWB2zqJ12b4i/+hel9yLiD8pLncDH4fKIPIbt5238341Q==}
    cpu: [arm]
    os: [linux]

  '@rollup/rollup-linux-arm64-gnu@4.52.4':
    resolution: {integrity: sha512-4n4gVwhPHR9q/g8lKCyz0yuaD0MvDf7dV4f9tHt0C73Mp8h38UCtSCSE6R9iBlTbXlmA8CjpsZoujhszefqueg==}
    cpu: [arm64]
    os: [linux]

  '@rollup/rollup-linux-arm64-musl@4.52.4':
    resolution: {integrity: sha512-u0n17nGA0nvi/11gcZKsjkLj1QIpAuPFQbR48Subo7SmZJnGxDpspyw2kbpuoQnyK+9pwf3pAoEXerJs/8Mi9g==}
    cpu: [arm64]
    os: [linux]

  '@rollup/rollup-linux-loong64-gnu@4.52.4':
    resolution: {integrity: sha512-0G2c2lpYtbTuXo8KEJkDkClE/+/2AFPdPAbmaHoE870foRFs4pBrDehilMcrSScrN/fB/1HTaWO4bqw+ewBzMQ==}
    cpu: [loong64]
    os: [linux]

  '@rollup/rollup-linux-ppc64-gnu@4.52.4':
    resolution: {integrity: sha512-teSACug1GyZHmPDv14VNbvZFX779UqWTsd7KtTM9JIZRDI5NUwYSIS30kzI8m06gOPB//jtpqlhmraQ68b5X2g==}
    cpu: [ppc64]
    os: [linux]

  '@rollup/rollup-linux-riscv64-gnu@4.52.4':
    resolution: {integrity: sha512-/MOEW3aHjjs1p4Pw1Xk4+3egRevx8Ji9N6HUIA1Ifh8Q+cg9dremvFCUbOX2Zebz80BwJIgCBUemjqhU5XI5Eg==}
    cpu: [riscv64]
    os: [linux]

  '@rollup/rollup-linux-riscv64-musl@4.52.4':
    resolution: {integrity: sha512-1HHmsRyh845QDpEWzOFtMCph5Ts+9+yllCrREuBR/vg2RogAQGGBRC8lDPrPOMnrdOJ+mt1WLMOC2Kao/UwcvA==}
    cpu: [riscv64]
    os: [linux]

  '@rollup/rollup-linux-s390x-gnu@4.52.4':
    resolution: {integrity: sha512-seoeZp4L/6D1MUyjWkOMRU6/iLmCU2EjbMTyAG4oIOs1/I82Y5lTeaxW0KBfkUdHAWN7j25bpkt0rjnOgAcQcA==}
    cpu: [s390x]
    os: [linux]

  '@rollup/rollup-linux-x64-gnu@4.52.4':
    resolution: {integrity: sha512-Wi6AXf0k0L7E2gteNsNHUs7UMwCIhsCTs6+tqQ5GPwVRWMaflqGec4Sd8n6+FNFDw9vGcReqk2KzBDhCa1DLYg==}
    cpu: [x64]
    os: [linux]

  '@rollup/rollup-linux-x64-musl@4.52.4':
    resolution: {integrity: sha512-dtBZYjDmCQ9hW+WgEkaffvRRCKm767wWhxsFW3Lw86VXz/uJRuD438/XvbZT//B96Vs8oTA8Q4A0AfHbrxP9zw==}
    cpu: [x64]
    os: [linux]

  '@rollup/rollup-openharmony-arm64@4.52.4':
    resolution: {integrity: sha512-1ox+GqgRWqaB1RnyZXL8PD6E5f7YyRUJYnCqKpNzxzP0TkaUh112NDrR9Tt+C8rJ4x5G9Mk8PQR3o7Ku2RKqKA==}
    cpu: [arm64]
    os: [openharmony]

  '@rollup/rollup-win32-arm64-msvc@4.52.4':
    resolution: {integrity: sha512-8GKr640PdFNXwzIE0IrkMWUNUomILLkfeHjXBi/nUvFlpZP+FA8BKGKpacjW6OUUHaNI6sUURxR2U2g78FOHWQ==}
    cpu: [arm64]
    os: [win32]

  '@rollup/rollup-win32-ia32-msvc@4.52.4':
    resolution: {integrity: sha512-AIy/jdJ7WtJ/F6EcfOb2GjR9UweO0n43jNObQMb6oGxkYTfLcnN7vYYpG+CN3lLxrQkzWnMOoNSHTW54pgbVxw==}
    cpu: [ia32]
    os: [win32]

  '@rollup/rollup-win32-x64-gnu@4.52.4':
    resolution: {integrity: sha512-UF9KfsH9yEam0UjTwAgdK0anlQ7c8/pWPU2yVjyWcF1I1thABt6WXE47cI71pGiZ8wGvxohBoLnxM04L/wj8mQ==}
    cpu: [x64]
    os: [win32]

  '@rollup/rollup-win32-x64-msvc@4.52.4':
    resolution: {integrity: sha512-bf9PtUa0u8IXDVxzRToFQKsNCRz9qLYfR/MpECxl4mRoWYjAeFjgxj1XdZr2M/GNVpT05p+LgQOHopYDlUu6/w==}
    cpu: [x64]
    os: [win32]

  '@tailwindcss/node@4.1.14':
    resolution: {integrity: sha512-hpz+8vFk3Ic2xssIA3e01R6jkmsAhvkQdXlEbRTk6S10xDAtiQiM3FyvZVGsucefq764euO/b8WUW9ysLdThHw==}

  '@tailwindcss/oxide-android-arm64@4.1.14':
    resolution: {integrity: sha512-a94ifZrGwMvbdeAxWoSuGcIl6/DOP5cdxagid7xJv6bwFp3oebp7y2ImYsnZBMTwjn5Ev5xESvS3FFYUGgPODQ==}
    engines: {node: '>= 10'}
    cpu: [arm64]
    os: [android]

  '@tailwindcss/oxide-darwin-arm64@4.1.14':
    resolution: {integrity: sha512-HkFP/CqfSh09xCnrPJA7jud7hij5ahKyWomrC3oiO2U9i0UjP17o9pJbxUN0IJ471GTQQmzwhp0DEcpbp4MZTA==}
    engines: {node: '>= 10'}
    cpu: [arm64]
    os: [darwin]

  '@tailwindcss/oxide-darwin-x64@4.1.14':
    resolution: {integrity: sha512-eVNaWmCgdLf5iv6Qd3s7JI5SEFBFRtfm6W0mphJYXgvnDEAZ5sZzqmI06bK6xo0IErDHdTA5/t7d4eTfWbWOFw==}
    engines: {node: '>= 10'}
    cpu: [x64]
    os: [darwin]

  '@tailwindcss/oxide-freebsd-x64@4.1.14':
    resolution: {integrity: sha512-QWLoRXNikEuqtNb0dhQN6wsSVVjX6dmUFzuuiL09ZeXju25dsei2uIPl71y2Ic6QbNBsB4scwBoFnlBfabHkEw==}
    engines: {node: '>= 10'}
    cpu: [x64]
    os: [freebsd]

  '@tailwindcss/oxide-linux-arm-gnueabihf@4.1.14':
    resolution: {integrity: sha512-VB4gjQni9+F0VCASU+L8zSIyjrLLsy03sjcR3bM0V2g4SNamo0FakZFKyUQ96ZVwGK4CaJsc9zd/obQy74o0Fw==}
    engines: {node: '>= 10'}
    cpu: [arm]
    os: [linux]

  '@tailwindcss/oxide-linux-arm64-gnu@4.1.14':
    resolution: {integrity: sha512-qaEy0dIZ6d9vyLnmeg24yzA8XuEAD9WjpM5nIM1sUgQ/Zv7cVkharPDQcmm/t/TvXoKo/0knI3me3AGfdx6w1w==}
    engines: {node: '>= 10'}
    cpu: [arm64]
    os: [linux]

  '@tailwindcss/oxide-linux-arm64-musl@4.1.14':
    resolution: {integrity: sha512-ISZjT44s59O8xKsPEIesiIydMG/sCXoMBCqsphDm/WcbnuWLxxb+GcvSIIA5NjUw6F8Tex7s5/LM2yDy8RqYBQ==}
    engines: {node: '>= 10'}
    cpu: [arm64]
    os: [linux]

  '@tailwindcss/oxide-linux-x64-gnu@4.1.14':
    resolution: {integrity: sha512-02c6JhLPJj10L2caH4U0zF8Hji4dOeahmuMl23stk0MU1wfd1OraE7rOloidSF8W5JTHkFdVo/O7uRUJJnUAJg==}
    engines: {node: '>= 10'}
    cpu: [x64]
    os: [linux]

  '@tailwindcss/oxide-linux-x64-musl@4.1.14':
    resolution: {integrity: sha512-TNGeLiN1XS66kQhxHG/7wMeQDOoL0S33x9BgmydbrWAb9Qw0KYdd8o1ifx4HOGDWhVmJ+Ul+JQ7lyknQFilO3Q==}
    engines: {node: '>= 10'}
    cpu: [x64]
    os: [linux]

  '@tailwindcss/oxide-wasm32-wasi@4.1.14':
    resolution: {integrity: sha512-uZYAsaW/jS/IYkd6EWPJKW/NlPNSkWkBlaeVBi/WsFQNP05/bzkebUL8FH1pdsqx4f2fH/bWFcUABOM9nfiJkQ==}
    engines: {node: '>=14.0.0'}
    cpu: [wasm32]
    bundledDependencies:
      - '@napi-rs/wasm-runtime'
      - '@emnapi/core'
      - '@emnapi/runtime'
      - '@tybys/wasm-util'
      - '@emnapi/wasi-threads'
      - tslib

  '@tailwindcss/oxide-win32-arm64-msvc@4.1.14':
    resolution: {integrity: sha512-Az0RnnkcvRqsuoLH2Z4n3JfAef0wElgzHD5Aky/e+0tBUxUhIeIqFBTMNQvmMRSP15fWwmvjBxZ3Q8RhsDnxAA==}
    engines: {node: '>= 10'}
    cpu: [arm64]
    os: [win32]

  '@tailwindcss/oxide-win32-x64-msvc@4.1.14':
    resolution: {integrity: sha512-ttblVGHgf68kEE4om1n/n44I0yGPkCPbLsqzjvybhpwa6mKKtgFfAzy6btc3HRmuW7nHe0OOrSeNP9sQmmH9XA==}
    engines: {node: '>= 10'}
    cpu: [x64]
    os: [win32]

  '@tailwindcss/oxide@4.1.14':
    resolution: {integrity: sha512-23yx+VUbBwCg2x5XWdB8+1lkPajzLmALEfMb51zZUBYaYVPDQvBSD/WYDqiVyBIo2BZFa3yw1Rpy3G2Jp+K0dw==}
    engines: {node: '>= 10'}

  '@tailwindcss/postcss@4.1.14':
    resolution: {integrity: sha512-BdMjIxy7HUNThK87C7BC8I1rE8BVUsfNQSI5siQ4JK3iIa3w0XyVvVL9SXLWO//CtYTcp1v7zci0fYwJOjB+Zg==}

  '@tauri-apps/api@2.8.0':
    resolution: {integrity: sha512-ga7zdhbS2GXOMTIZRT0mYjKJtR9fivsXzsyq5U3vjDL0s6DTMwYRm0UHNjzTY5dh4+LSC68Sm/7WEiimbQNYlw==}

  '@tauri-apps/cli-darwin-arm64@2.8.4':
    resolution: {integrity: sha512-BKu8HRkYV01SMTa7r4fLx+wjgtRK8Vep7lmBdHDioP6b8XH3q2KgsAyPWfEZaZIkZ2LY4SqqGARaE9oilNe0oA==}
    engines: {node: '>= 10'}
    cpu: [arm64]
    os: [darwin]

  '@tauri-apps/cli-darwin-x64@2.8.4':
    resolution: {integrity: sha512-imb9PfSd/7G6VAO7v1bQ2A3ZH4NOCbhGJFLchxzepGcXf9NKkfun157JH9mko29K6sqAwuJ88qtzbKCbWJTH9g==}
    engines: {node: '>= 10'}
    cpu: [x64]
    os: [darwin]

  '@tauri-apps/cli-linux-arm-gnueabihf@2.8.4':
    resolution: {integrity: sha512-Ml215UnDdl7/fpOrF1CNovym/KjtUbCuPgrcZ4IhqUCnhZdXuphud/JT3E8X97Y03TZ40Sjz8raXYI2ET0exzw==}
    engines: {node: '>= 10'}
    cpu: [arm]
    os: [linux]

  '@tauri-apps/cli-linux-arm64-gnu@2.8.4':
    resolution: {integrity: sha512-pbcgBpMyI90C83CxE5REZ9ODyIlmmAPkkJXtV398X3SgZEIYy5TACYqlyyv2z5yKgD8F8WH4/2fek7+jH+ZXAw==}
    engines: {node: '>= 10'}
    cpu: [arm64]
    os: [linux]

  '@tauri-apps/cli-linux-arm64-musl@2.8.4':
    resolution: {integrity: sha512-zumFeaU1Ws5Ay872FTyIm7z8kfzEHu8NcIn8M6TxbJs0a7GRV21KBdpW1zNj2qy7HynnpQCqjAYXTUUmm9JAOw==}
    engines: {node: '>= 10'}
    cpu: [arm64]
    os: [linux]

  '@tauri-apps/cli-linux-riscv64-gnu@2.8.4':
    resolution: {integrity: sha512-qiqbB3Zz6IyO201f+1ojxLj65WYj8mixL5cOMo63nlg8CIzsP23cPYUrx1YaDPsCLszKZo7tVs14pc7BWf+/aQ==}
    engines: {node: '>= 10'}
    cpu: [riscv64]
    os: [linux]

  '@tauri-apps/cli-linux-x64-gnu@2.8.4':
    resolution: {integrity: sha512-TaqaDd9Oy6k45Hotx3pOf+pkbsxLaApv4rGd9mLuRM1k6YS/aw81YrsMryYPThrxrScEIUcmNIHaHsLiU4GMkw==}
    engines: {node: '>= 10'}
    cpu: [x64]
    os: [linux]

  '@tauri-apps/cli-linux-x64-musl@2.8.4':
    resolution: {integrity: sha512-ot9STAwyezN8w+bBHZ+bqSQIJ0qPZFlz/AyscpGqB/JnJQVDFQcRDmUPFEaAtt2UUHSWzN3GoTJ5ypqLBp2WQA==}
    engines: {node: '>= 10'}
    cpu: [x64]
    os: [linux]

  '@tauri-apps/cli-win32-arm64-msvc@2.8.4':
    resolution: {integrity: sha512-+2aJ/g90dhLiOLFSD1PbElXX3SoMdpO7HFPAZB+xot3CWlAZD1tReUFy7xe0L5GAR16ZmrxpIDM9v9gn5xRy/w==}
    engines: {node: '>= 10'}
    cpu: [arm64]
    os: [win32]

  '@tauri-apps/cli-win32-ia32-msvc@2.8.4':
    resolution: {integrity: sha512-yj7WDxkL1t9Uzr2gufQ1Hl7hrHuFKTNEOyascbc109EoiAqCp0tgZ2IykQqOZmZOHU884UAWI1pVMqBhS/BfhA==}
    engines: {node: '>= 10'}
    cpu: [ia32]
    os: [win32]

  '@tauri-apps/cli-win32-x64-msvc@2.8.4':
    resolution: {integrity: sha512-XuvGB4ehBdd7QhMZ9qbj/8icGEatDuBNxyYHbLKsTYh90ggUlPa/AtaqcC1Fo69lGkTmq9BOKrs1aWSi7xDonA==}
    engines: {node: '>= 10'}
    cpu: [x64]
    os: [win32]

  '@tauri-apps/cli@2.8.4':
    resolution: {integrity: sha512-ejUZBzuQRcjFV+v/gdj/DcbyX/6T4unZQjMSBZwLzP/CymEjKcc2+Fc8xTORThebHDUvqoXMdsCZt8r+hyN15g==}
    engines: {node: '>= 10'}
    hasBin: true

  '@tauri-apps/plugin-cli@2.4.0':
    resolution: {integrity: sha512-3AUUaaqj3PkacFlErFUvzaApV6uZG5W8psM5AKWoPNkThwJJZskc9wqfot7PTY13fVublGszFWBNAL4I4iIZRg==}

  '@tauri-apps/plugin-dialog@2.4.0':
    resolution: {integrity: sha512-OvXkrEBfWwtd8tzVCEXIvRfNEX87qs2jv6SqmVPiHcJjBhSF/GUvjqUNIDmKByb5N8nvDqVUM7+g1sXwdC/S9w==}

  '@tauri-apps/plugin-fs@2.4.2':
    resolution: {integrity: sha512-YGhmYuTgXGsi6AjoV+5mh2NvicgWBfVJHHheuck6oHD+HC9bVWPaHvCP0/Aw4pHDejwrvT8hE3+zZAaWf+hrig==}

  '@tauri-apps/plugin-shell@2.3.1':
    resolution: {integrity: sha512-jjs2WGDO/9z2pjNlydY/F5yYhNsscv99K5lCmU5uKjsVvQ3dRlDhhtVYoa4OLDmktLtQvgvbQjCFibMl6tgGfw==}

  '@types/chai@5.2.2':
    resolution: {integrity: sha512-8kB30R7Hwqf40JPiKhVzodJs2Qc1ZJ5zuT3uzw5Hq/dhNCl3G3l83jfpdI1e20BP348+fV7VIL/+FxaXkqBmWg==}

  '@types/deep-eql@4.0.2':
    resolution: {integrity: sha512-c9h9dVVMigMPc4bwTvC5dxqtqJZwQPePsWjPlpSOnojbor6pGqdk541lfA7AqFQr5pB1BRdq0juY9db81BwyFw==}

  '@types/estree@1.0.8':
    resolution: {integrity: sha512-dWHzHa2WqEXI/O1E9OjrocMTKJl2mSrEolh1Iomrv6U+JuNwaHXsXx9bLu5gG7BUWFIN0skIQJQ/L1rIex4X6w==}

  '@types/node@20.19.21':
    resolution: {integrity: sha512-CsGG2P3I5y48RPMfprQGfy4JPRZ6csfC3ltBZSRItG3ngggmNY/qs2uZKp4p9VbrpqNNSMzUZNFZKzgOGnd/VA==}

  '@types/node@22.18.10':
    resolution: {integrity: sha512-anNG/V/Efn/YZY4pRzbACnKxNKoBng2VTFydVu8RRs5hQjikP8CQfaeAV59VFSCzKNp90mXiVXW2QzV56rwMrg==}

  '@types/whatwg-mimetype@3.0.2':
    resolution: {integrity: sha512-c2AKvDT8ToxLIOUlN51gTiHXflsfIFisS4pO7pDPoKouJCESkhZnEy623gwP9laCy5lnLDAw1vAzu2vM2YLOrA==}

  '@vitest/coverage-v8@3.2.4':
    resolution: {integrity: sha512-EyF9SXU6kS5Ku/U82E259WSnvg6c8KTjppUncuNdm5QHpe17mwREHnjDzozC8x9MZ0xfBUFSaLkRv4TMA75ALQ==}
    peerDependencies:
      '@vitest/browser': 3.2.4
      vitest: 3.2.4
    peerDependenciesMeta:
      '@vitest/browser':
        optional: true

  '@vitest/expect@3.2.4':
    resolution: {integrity: sha512-Io0yyORnB6sikFlt8QW5K7slY4OjqNX9jmJQ02QDda8lyM6B5oNgVWoSoKPac8/kgnCUzuHQKrSLtu/uOqqrig==}

  '@vitest/mocker@3.2.4':
    resolution: {integrity: sha512-46ryTE9RZO/rfDd7pEqFl7etuyzekzEhUbTW3BvmeO/BcCMEgq59BKhek3dXDWgAj4oMK6OZi+vRr1wPW6qjEQ==}
    peerDependencies:
      msw: ^2.4.9
      vite: ^5.0.0 || ^6.0.0 || ^7.0.0-0
    peerDependenciesMeta:
      msw:
        optional: true
      vite:
        optional: true

  '@vitest/pretty-format@3.2.4':
    resolution: {integrity: sha512-IVNZik8IVRJRTr9fxlitMKeJeXFFFN0JaB9PHPGQ8NKQbGpfjlTx9zO4RefN8gp7eqjNy8nyK3NZmBzOPeIxtA==}

  '@vitest/runner@3.2.4':
    resolution: {integrity: sha512-oukfKT9Mk41LreEW09vt45f8wx7DordoWUZMYdY/cyAk7w5TWkTRCNZYF7sX7n2wB7jyGAl74OxgwhPgKaqDMQ==}

  '@vitest/snapshot@3.2.4':
    resolution: {integrity: sha512-dEYtS7qQP2CjU27QBC5oUOxLE/v5eLkGqPE0ZKEIDGMs4vKWe7IjgLOeauHsR0D5YuuycGRO5oSRXnwnmA78fQ==}

  '@vitest/spy@3.2.4':
    resolution: {integrity: sha512-vAfasCOe6AIK70iP5UD11Ac4siNUNJ9i/9PZ3NKx07sG6sUxeag1LWdNrMWeKKYBLlzuK+Gn65Yd5nyL6ds+nw==}

  '@vitest/ui@3.2.4':
    resolution: {integrity: sha512-hGISOaP18plkzbWEcP/QvtRW1xDXF2+96HbEX6byqQhAUbiS5oH6/9JwW+QsQCIYON2bI6QZBF+2PvOmrRZ9wA==}
    peerDependencies:
      vitest: 3.2.4

  '@vitest/utils@3.2.4':
    resolution: {integrity: sha512-fB2V0JFrQSMsCo9HiSq3Ezpdv4iYaXRG1Sx8edX3MwxfyNn83mKiGzOcH+Fkxt4MHxr3y42fQi1oeAInqgX2QA==}

  '@xterm/addon-fit@0.10.0':
    resolution: {integrity: sha512-UFYkDm4HUahf2lnEyHvio51TNGiLK66mqP2JoATy7hRZeXaGMRDr00JiSF7m63vR5WKATF605yEggJKsw0JpMQ==}
    peerDependencies:
      '@xterm/xterm': ^5.0.0

  '@xterm/addon-web-links@0.11.0':
    resolution: {integrity: sha512-nIHQ38pQI+a5kXnRaTgwqSHnX7KE6+4SVoceompgHL26unAxdfP6IPqUTSYPQgSwM56hsElfoNrrW5V7BUED/Q==}
    peerDependencies:
      '@xterm/xterm': ^5.0.0

  '@xterm/addon-webgl@0.18.0':
    resolution: {integrity: sha512-xCnfMBTI+/HKPdRnSOHaJDRqEpq2Ugy8LEj9GiY4J3zJObo3joylIFaMvzBwbYRg8zLtkO0KQaStCeSfoaI2/w==}
    peerDependencies:
      '@xterm/xterm': ^5.0.0

  '@xterm/xterm@5.5.0':
    resolution: {integrity: sha512-hqJHYaQb5OptNunnyAnkHyM8aCjZ1MEIDTQu1iIbbTD/xops91NB5yq1ZK/dC2JDbVWtF23zUtl9JE2NqwT87A==}

  accepts@2.0.0:
    resolution: {integrity: sha512-5cvg6CtKwfgdmVqY1WIiXKc3Q1bkRqGLi+2W/6ao+6Y7gu/RCwRuAhGEzh5B4KlszSuTLgZYuqFqo5bImjNKng==}
    engines: {node: '>= 0.6'}

  ajv@6.12.6:
    resolution: {integrity: sha512-j3fVLgvTo527anyYyJOGTYJbG+vnnQYvE0m5mmkc1TK+nxAppkCLMIL0aZ4dblVCNoGShhm+kzE4ZUykBoMg4g==}

  ansi-escapes@7.1.1:
    resolution: {integrity: sha512-Zhl0ErHcSRUaVfGUeUdDuLgpkEo8KIFjB4Y9uAc46ScOpdDiU1Dbyplh7qWJeJ/ZHpbyMSM26+X3BySgnIz40Q==}
    engines: {node: '>=18'}

  ansi-regex@5.0.1:
    resolution: {integrity: sha512-quJQXlTSUGL2LH9SUXo8VwsY4soanhgo6LNSm84E1LBcE8s3O0wpdiRzyR9z/ZZJMlMWv37qOOb9pdJlMUEKFQ==}
    engines: {node: '>=8'}

  ansi-regex@6.2.2:
    resolution: {integrity: sha512-Bq3SmSpyFHaWjPk8If9yc6svM8c56dB5BAtW4Qbw5jHTwwXXcTLoRMkpDJp6VL0XzlWaCHTXrkFURMYmD0sLqg==}
    engines: {node: '>=12'}

  ansi-styles@4.3.0:
    resolution: {integrity: sha512-zbB9rCJAT1rbjiVDb2hqKFHNYLxgtk8NURxZ3IZwD3F6NtxbXZQCnnSi1Lkx+IDohdPlFp222wVALIheZJQSEg==}
    engines: {node: '>=8'}

  ansi-styles@6.2.3:
    resolution: {integrity: sha512-4Dj6M28JB+oAH8kFkTLUo+a2jwOFkuqb3yucU0CANcRRUbxS0cP0nZYCGjcc3BNXwRIsUVmDGgzawme7zvJHvg==}
    engines: {node: '>=12'}

  assertion-error@2.0.1:
    resolution: {integrity: sha512-Izi8RQcffqCeNVgFigKli1ssklIbpHnCYc6AknXGYoB6grJqyeby7jv12JUQgmTAnIDnbck1uxksT4dzN3PWBA==}
    engines: {node: '>=12'}

  ast-v8-to-istanbul@0.3.7:
    resolution: {integrity: sha512-kr1Hy6YRZBkGQSb6puP+D6FQ59Cx4m0siYhAxygMCAgadiWQ6oxAxQXHOMvJx67SJ63jRoVIIg5eXzUbbct1ww==}

  autoprefixer@10.4.21:
    resolution: {integrity: sha512-O+A6LWV5LDHSJD3LjHYoNi4VLsj/Whi7k6zG12xTYaU4cQ8oxQGckXNX8cRHK5yOZ/ppVHe0ZBXGzSV9jXdVbQ==}
    engines: {node: ^10 || ^12 || >=14}
    hasBin: true
    peerDependencies:
      postcss: ^8.1.0

  balanced-match@1.0.2:
    resolution: {integrity: sha512-3oSeUO0TMV67hN1AmbXsK4yaqU7tjiHlbxRDZOpH0KW9+CeX4bRAaX0Anxt0tx2MrpRpWwQaPwIlISEJhYU5Pw==}

  baseline-browser-mapping@2.8.16:
    resolution: {integrity: sha512-OMu3BGQ4E7P1ErFsIPpbJh0qvDudM/UuJeHgkAvfWe+0HFJCXh+t/l8L6fVLR55RI/UbKrVLnAXZSVwd9ysWYw==}
    hasBin: true

  body-parser@2.2.0:
    resolution: {integrity: sha512-02qvAaxv8tp7fBa/mw1ga98OGm+eCbqzJOKoRt70sLmfEEi+jyBYVTDGfCL/k06/4EMk/z01gCe7HoCH/f2LTg==}
    engines: {node: '>=18'}

  brace-expansion@2.0.2:
    resolution: {integrity: sha512-Jt0vHyM+jmUBqojB7E1NIYadt0vI0Qxjxd2TErW94wDz+E2LAm5vKMXXwg6ZZBTHPuUlDgQHKXvjGBdfcF1ZDQ==}

  braces@3.0.3:
    resolution: {integrity: sha512-yQbXgO/OSZVD2IsiLlro+7Hf6Q18EJrKSEsdoMzKePKXct3gvD8oLcOQdIzGupr5Fj+EDe8gO/lxc1BzfMpxvA==}
    engines: {node: '>=8'}

  browserslist@4.26.3:
    resolution: {integrity: sha512-lAUU+02RFBuCKQPj/P6NgjlbCnLBMp4UtgTx7vNHd3XSIJF87s9a5rA3aH2yw3GS9DqZAUbOtZdCCiZeVRqt0w==}
    engines: {node: ^6 || ^7 || ^8 || ^9 || ^10 || ^11 || ^12 || >=13.7}
    hasBin: true

  bytes@3.1.2:
    resolution: {integrity: sha512-/Nf7TyzTx6S3yRJObOAV7956r8cr2+Oj8AC5dt8wSP3BQAoeX58NoHyCU8P8zGkNXStjTSi6fzO6F0pBdcYbEg==}
    engines: {node: '>= 0.8'}

  cac@6.7.14:
    resolution: {integrity: sha512-b6Ilus+c3RrdDk+JhLKUAQfzzgLEPy6wcXqS7f/xe1EETvsDP6GORG7SFuOs6cID5YkqchW/LXZbX5bc8j7ZcQ==}
    engines: {node: '>=8'}

  call-bind-apply-helpers@1.0.2:
    resolution: {integrity: sha512-Sp1ablJ0ivDkSzjcaJdxEunN5/XvksFJ2sMBFfq6x0ryhQV/2b/KwFe21cMpmHtPOSij8K99/wSfoEuTObmuMQ==}
    engines: {node: '>= 0.4'}

  call-bound@1.0.4:
    resolution: {integrity: sha512-+ys997U96po4Kx/ABpBCqhA9EuxJaQWDQg7295H4hBphv3IZg0boBKuwYpt4YXp6MZ5AmZQnU/tyMTlRpaSejg==}
    engines: {node: '>= 0.4'}

  caniuse-lite@1.0.30001749:
    resolution: {integrity: sha512-0rw2fJOmLfnzCRbkm8EyHL8SvI2Apu5UbnQuTsJ0ClgrH8hcwFooJ1s5R0EP8o8aVrFu8++ae29Kt9/gZAZp/Q==}

  chai@5.3.3:
    resolution: {integrity: sha512-4zNhdJD/iOjSH0A05ea+Ke6MU5mmpQcbQsSOkgdaUMJ9zTlDTD/GYlwohmIE2u0gaxHYiVHEn1Fw9mZ/ktJWgw==}
    engines: {node: '>=18'}

  check-error@2.1.1:
    resolution: {integrity: sha512-OAlb+T7V4Op9OwdkjmguYRqncdlx5JiofwOAUkmTF+jNdHwzTaTs4sRAGpzLF3oOz5xAyDGrPgeIDFQmDOTiJw==}
    engines: {node: '>= 16'}

  chownr@3.0.0:
    resolution: {integrity: sha512-+IxzY9BZOQd/XuYPRmrvEVjF/nqj5kgT4kEq7VofrDoM1MxoRjEWkrCC3EtLi59TVawxTAn+orJwFQcrqEN1+g==}
    engines: {node: '>=18'}

  cli-cursor@5.0.0:
    resolution: {integrity: sha512-aCj4O5wKyszjMmDT4tZj93kxyydN/K5zPWSCe6/0AV/AA1pqe5ZBIw0a2ZfPQV7lL5/yb5HsUreJ6UFAF1tEQw==}
    engines: {node: '>=18'}

  cli-truncate@5.1.0:
    resolution: {integrity: sha512-7JDGG+4Zp0CsknDCedl0DYdaeOhc46QNpXi3NLQblkZpXXgA6LncLDUUyvrjSvZeF3VRQa+KiMGomazQrC1V8g==}
    engines: {node: '>=20'}

  color-convert@2.0.1:
    resolution: {integrity: sha512-RRECPsj7iu/xb5oKYcsFHSppFNnsj/52OVTRKb4zP5onXwVF3zVmmToNcOfGC+CRDpfK/U584fMg38ZHCaElKQ==}
    engines: {node: '>=7.0.0'}

  color-name@1.1.4:
    resolution: {integrity: sha512-dOy+3AuW3a2wNbZHIuMZpTcgjGuLU/uBL/ubcZF9OXbDo8ff4O8yVp5Bf0efS8uEoYo5q4Fx7dY9OgQGXgAsQA==}

  colorette@2.0.20:
    resolution: {integrity: sha512-IfEDxwoWIjkeXL1eXcDiow4UbKjhLdq6/EuSVR9GMN7KVH3r9gQ83e73hsz1Nd1T3ijd5xv1wcWRYO+D6kCI2w==}

  commander@14.0.1:
    resolution: {integrity: sha512-2JkV3gUZUVrbNA+1sjBOYLsMZ5cEEl8GTFP2a4AVz5hvasAMCQ1D2l2le/cX+pV4N6ZU17zjUahLpIXRrnWL8A==}
    engines: {node: '>=20'}

  content-disposition@1.0.0:
    resolution: {integrity: sha512-Au9nRL8VNUut/XSzbQA38+M78dzP4D+eqg3gfJHMIHHYa3bg067xj1KxMUWj+VULbiZMowKngFFbKczUrNJ1mg==}
    engines: {node: '>= 0.6'}

  content-type@1.0.5:
    resolution: {integrity: sha512-nTjqfcBFEipKdXCv4YDQWCfmcLZKm81ldF0pAopTvyrFGVbcR6P/VAAd5G7N+0tTr8QqiU0tFadD6FK4NtJwOA==}
    engines: {node: '>= 0.6'}

  cookie-signature@1.2.2:
    resolution: {integrity: sha512-D76uU73ulSXrD1UXF4KE2TMxVVwhsnCgfAyTg9k8P6KGZjlXKrOLe4dJQKI3Bxi5wjesZoFXJWElNWBjPZMbhg==}
    engines: {node: '>=6.6.0'}

  cookie@0.7.2:
    resolution: {integrity: sha512-yki5XnKuf750l50uGTllt6kKILY4nQ1eNIQatoXEByZ5dWgnKqbnqmTrBE5B4N7lrMJKQ2ytWMiTO2o0v6Ew/w==}
    engines: {node: '>= 0.6'}

  cors@2.8.5:
    resolution: {integrity: sha512-KIHbLJqu73RGr/hnbrO9uBeixNGuvSQjul/jdFvS/KFSIH1hWVd1ng7zOHx+YrEfInLG7q4n6GHQ9cDtxv/P6g==}
    engines: {node: '>= 0.10'}

  cross-spawn@7.0.6:
    resolution: {integrity: sha512-uV2QOWP2nWzsy2aMp8aRibhi9dlzF5Hgh5SHaB9OiTGEyDTiJJyx0uy51QXdyWbtAHNua4XJzUKca3OzKUd3vA==}
    engines: {node: '>= 8'}

  debug@4.4.3:
    resolution: {integrity: sha512-RGwwWnwQvkVfavKVt22FGLw+xYSdzARwm0ru6DhTVA3umU5hZc28V3kO4stgYryrTlLpuvgI9GiijltAjNbcqA==}
    engines: {node: '>=6.0'}
    peerDependencies:
      supports-color: '*'
    peerDependenciesMeta:
      supports-color:
        optional: true

  deep-eql@5.0.2:
    resolution: {integrity: sha512-h5k/5U50IJJFpzfL6nO9jaaumfjO/f2NjK/oYB2Djzm4p9L+3T9qWpZqZ2hAbLPuuYq9wrU08WQyBTL5GbPk5Q==}
    engines: {node: '>=6'}

  depd@2.0.0:
    resolution: {integrity: sha512-g7nH6P6dyDioJogAAGprGpCtVImJhpPk/roCzdb3fIh61/s/nPsfR6onyMwkCAR/OlC3yBC0lESvUoQEAssIrw==}
    engines: {node: '>= 0.8'}

  detect-libc@2.1.2:
    resolution: {integrity: sha512-Btj2BOOO83o3WyH59e8MgXsxEQVcarkUOpEYrubB0urwnN10yQ364rsiByU11nZlqWYZm05i/of7io4mzihBtQ==}
    engines: {node: '>=8'}

  dunder-proto@1.0.1:
    resolution: {integrity: sha512-KIN/nDJBQRcXw0MLVhZE9iQHmG68qAVIBg9CqmUYjmQIhgij9U5MFvrqkUL5FbtyyzZuOeOt0zdeRe4UY7ct+A==}
    engines: {node: '>= 0.4'}

  eastasianwidth@0.2.0:
    resolution: {integrity: sha512-I88TYZWc9XiYHRQ4/3c5rjjfgkjhLyW2luGIheGERbNQ6OY7yTybanSpDXZa8y7VUP9YmDcYa+eyq4ca7iLqWA==}

  ee-first@1.1.1:
    resolution: {integrity: sha512-WMwm9LhRUo+WUaRN+vRuETqG89IgZphVSNkdFgeb6sS/E4OrDIN7t48CAewSHXc6C8lefD8KKfr5vY61brQlow==}

  electron-to-chromium@1.5.234:
    resolution: {integrity: sha512-RXfEp2x+VRYn8jbKfQlRImzoJU01kyDvVPBmG39eU2iuRVhuS6vQNocB8J0/8GrIMLnPzgz4eW6WiRnJkTuNWg==}

  emoji-regex@10.5.0:
    resolution: {integrity: sha512-lb49vf1Xzfx080OKA0o6l8DQQpV+6Vg95zyCJX9VB/BqKYlhG7N4wgROUUHRA+ZPUefLnteQOad7z1kT2bV7bg==}

  emoji-regex@8.0.0:
    resolution: {integrity: sha512-MSjYzcWNOA0ewAHpz0MxpYFvwg6yjy1NG3xteoqz644VCo/RPgnr1/GGt+ic3iJTzQ8Eu3TdM14SawnVUmGE6A==}

  emoji-regex@9.2.2:
    resolution: {integrity: sha512-L18DaJsXSUk2+42pv8mLs5jJT2hqFkFE4j21wOmgbUqsZ2hL72NsUU785g9RXgo3s0ZNgVl42TiHp3ZtOv/Vyg==}

  encodeurl@2.0.0:
    resolution: {integrity: sha512-Q0n9HRi4m6JuGIV1eFlmvJB7ZEVxu93IrMyiMsGC0lrMJMWzRgx6WGquyfQgZVb31vhGgXnfmPNNXmxnOkRBrg==}
    engines: {node: '>= 0.8'}

  enhanced-resolve@5.18.3:
    resolution: {integrity: sha512-d4lC8xfavMeBjzGr2vECC3fsGXziXZQyJxD868h2M/mBI3PwAuODxAkLkq5HYuvrPYcUtiLzsTo8U3PgX3Ocww==}
    engines: {node: '>=10.13.0'}

  environment@1.1.0:
    resolution: {integrity: sha512-xUtoPkMggbz0MPyPiIWr1Kp4aeWJjDZ6SMvURhimjdZgsRuDplF5/s9hcgGhyXMhs+6vpnuoiZ2kFiu3FMnS8Q==}
    engines: {node: '>=18'}

  es-define-property@1.0.1:
    resolution: {integrity: sha512-e3nRfgfUZ4rNGL232gUgX06QNyyez04KdjFrF+LTRoOXmrOgFKDg4BCdsjW8EnT69eqdYGmRpJwiPVYNrCaW3g==}
    engines: {node: '>= 0.4'}

  es-errors@1.3.0:
    resolution: {integrity: sha512-Zf5H2Kxt2xjTvbJvP2ZWLEICxA6j+hAmMzIlypy4xcBg1vKVnx89Wy0GbS+kf5cwCVFFzdCFh2XSCFNULS6csw==}
    engines: {node: '>= 0.4'}

  es-module-lexer@1.7.0:
    resolution: {integrity: sha512-jEQoCwk8hyb2AZziIOLhDqpm5+2ww5uIE6lkO/6jcOCusfk6LhMHpXXfBLXTZ7Ydyt0j4VoUQv6uGNYbdW+kBA==}

  es-object-atoms@1.1.1:
    resolution: {integrity: sha512-FGgH2h8zKNim9ljj7dankFPcICIK9Cp5bm+c2gQSYePhpaG5+esrLODihIorn+Pe6FGJzWhXQotPv73jTaldXA==}
    engines: {node: '>= 0.4'}

  esbuild@0.25.11:
    resolution: {integrity: sha512-KohQwyzrKTQmhXDW1PjCv3Tyspn9n5GcY2RTDqeORIdIJY8yKIF7sTSopFmn/wpMPW4rdPXI0UE5LJLuq3bx0Q==}
    engines: {node: '>=18'}
    hasBin: true

  escalade@3.2.0:
    resolution: {integrity: sha512-WUj2qlxaQtO4g6Pq5c29GTcWGDyd8itL8zTlipgECz3JesAiiOKotd8JU6otB3PACgG6xkJUyVhboMS+bje/jA==}
    engines: {node: '>=6'}

  escape-html@1.0.3:
    resolution: {integrity: sha512-NiSupZ4OeuGwr68lGIeym/ksIZMJodUGOSCZ/FSnTxcrekbvqrgdUxlJOMpijaKZVjAJrWrGs/6Jy8OMuyj9ow==}

  estree-walker@3.0.3:
    resolution: {integrity: sha512-7RUKfXgSMMkzt6ZuXmqapOurLGPPfgj6l9uRZ7lRGolvk0y2yocc35LdcxKC5PQZdn2DMqioAQ2NoWcrTKmm6g==}

  etag@1.8.1:
    resolution: {integrity: sha512-aIL5Fx7mawVa300al2BnEE4iNvo1qETxLrPI/o05L7z6go7fCw1J6EQmbK4FmJ2AS7kgVF/KEZWufBfdClMcPg==}
    engines: {node: '>= 0.6'}

  eventemitter3@5.0.1:
    resolution: {integrity: sha512-GWkBvjiSZK87ELrYOSESUYeVIc9mvLLf/nXalMOS5dYrgZq9o5OVkbZAVM06CVxYsCwH9BDZFPlQTlPA1j4ahA==}

  eventsource-parser@3.0.6:
    resolution: {integrity: sha512-Vo1ab+QXPzZ4tCa8SwIHJFaSzy4R6SHf7BY79rFBDf0idraZWAkYrDjDj8uWaSm3S2TK+hJ7/t1CEmZ7jXw+pg==}
    engines: {node: '>=18.0.0'}

  eventsource@3.0.7:
    resolution: {integrity: sha512-CRT1WTyuQoD771GW56XEZFQ/ZoSfWid1alKGDYMmkt2yl8UXrVR4pspqWNEcqKvVIzg6PAltWjxcSSPrboA4iA==}
    engines: {node: '>=18.0.0'}

  expect-type@1.2.2:
    resolution: {integrity: sha512-JhFGDVJ7tmDJItKhYgJCGLOWjuK9vPxiXoUFLwLDc99NlmklilbiQJwoctZtt13+xMw91MCk/REan6MWHqDjyA==}
    engines: {node: '>=12.0.0'}

  express-rate-limit@7.5.1:
    resolution: {integrity: sha512-7iN8iPMDzOMHPUYllBEsQdWVB6fPDMPqwjBaFrgr4Jgr/+okjvzAy+UHlYYL/Vs0OsOrMkwS6PJDkFlJwoxUnw==}
    engines: {node: '>= 16'}
    peerDependencies:
      express: '>= 4.11'

  express@5.1.0:
    resolution: {integrity: sha512-DT9ck5YIRU+8GYzzU5kT3eHGA5iL+1Zd0EutOmTE9Dtk+Tvuzd23VBU+ec7HPNSTxXYO55gPV/hq4pSBJDjFpA==}
    engines: {node: '>= 18'}

  fast-deep-equal@3.1.3:
    resolution: {integrity: sha512-f3qQ9oQy9j2AhBe/H9VC91wLmKBCCU/gDOnKNAYG5hswO7BLKj09Hc5HYNz9cGI++xlpDCIgDaitVs03ATR84Q==}

  fast-glob@3.3.3:
    resolution: {integrity: sha512-7MptL8U0cqcFdzIzwOTHoilX9x5BrNqye7Z/LuC7kCMRio1EMSyqRK3BEAUD7sXRq4iT4AzTVuZdhgQ2TCvYLg==}
    engines: {node: '>=8.6.0'}

  fast-json-stable-stringify@2.1.0:
    resolution: {integrity: sha512-lhd/wF+Lk98HZoTCtlVraHtfh5XYijIjalXck7saUtuanSDyLMxnHhSXEDJqHxD7msR8D0uCmqlkwjCV8xvwHw==}

  fastq@1.19.1:
    resolution: {integrity: sha512-GwLTyxkCXjXbxqIhTsMI2Nui8huMPtnxg7krajPJAjnEG/iiOS7i+zCtWGZR9G0NBKbXKh6X9m9UIsYX/N6vvQ==}

  fdir@6.5.0:
    resolution: {integrity: sha512-tIbYtZbucOs0BRGqPJkshJUYdL+SDH7dVM8gjy+ERp3WAUjLEFJE+02kanyHtwjWOnwrKYBiwAmM0p4kLJAnXg==}
    engines: {node: '>=12.0.0'}
    peerDependencies:
      picomatch: ^3 || ^4
    peerDependenciesMeta:
      picomatch:
        optional: true

  fflate@0.8.2:
    resolution: {integrity: sha512-cPJU47OaAoCbg0pBvzsgpTPhmhqI5eJjh/JIu8tPj5q+T7iLvW/JAYUqmE7KOB4R1ZyEhzBaIQpQpardBF5z8A==}

  fill-range@7.1.1:
    resolution: {integrity: sha512-YsGpe3WHLK8ZYi4tWDg2Jy3ebRz2rXowDxnld4bkQB00cc/1Zw9AWnC0i9ztDJitivtQvaI9KaLyKrc+hBW0yg==}
    engines: {node: '>=8'}

  finalhandler@2.1.0:
    resolution: {integrity: sha512-/t88Ty3d5JWQbWYgaOGCCYfXRwV1+be02WqYYlL6h0lEiUAMPM8o8qKGO01YIkOHzka2up08wvgYD0mDiI+q3Q==}
    engines: {node: '>= 0.8'}

  flatted@3.3.3:
    resolution: {integrity: sha512-GX+ysw4PBCz0PzosHDepZGANEuFCMLrnRTiEy9McGjmkCQYwRq4A/X786G/fjM/+OjsWSU1ZrY5qyARZmO/uwg==}

  foreground-child@3.3.1:
    resolution: {integrity: sha512-gIXjKqtFuWEgzFRJA9WCQeSJLZDjgJUOMCMzxtvFq/37KojM1BFGufqsCy0r4qSQmYLsZYMeyRqzIWOMup03sw==}
    engines: {node: '>=14'}

  forwarded@0.2.0:
    resolution: {integrity: sha512-buRG0fpBtRHSTCOASe6hD258tEubFoRLb4ZNA6NxMVHNw2gOcwHo9wyablzMzOA5z9xA9L1KNjk/Nt6MT9aYow==}
    engines: {node: '>= 0.6'}

  fraction.js@4.3.7:
    resolution: {integrity: sha512-ZsDfxO51wGAXREY55a7la9LScWpwv9RxIrYABrlvOFBlH/ShPnrtsXeuUIfXKKOVicNxQ+o8JTbJvjS4M89yew==}

  fresh@2.0.0:
    resolution: {integrity: sha512-Rx/WycZ60HOaqLKAi6cHRKKI7zxWbJ31MhntmtwMoaTeF7XFH9hhBp8vITaMidfljRQ6eYWCKkaTK+ykVJHP2A==}
    engines: {node: '>= 0.8'}

  fsevents@2.3.3:
    resolution: {integrity: sha512-5xoDfX+fL7faATnagmWPpbFtwh/R77WmMMqqHGS65C3vvB0YHrgF+B1YmZ3441tMj5n63k0212XNoJwzlhffQw==}
    engines: {node: ^8.16.0 || ^10.6.0 || >=11.0.0}
    os: [darwin]

  function-bind@1.1.2:
    resolution: {integrity: sha512-7XHNxH7qX9xG5mIwxkhumTox/MIRNcOgDrxWsMt2pAr23WHp6MrRlN7FBSFpCpr+oVO0F744iUgR82nJMfG2SA==}

  get-east-asian-width@1.4.0:
    resolution: {integrity: sha512-QZjmEOC+IT1uk6Rx0sX22V6uHWVwbdbxf1faPqJ1QhLdGgsRGCZoyaQBm/piRdJy/D2um6hM1UP7ZEeQ4EkP+Q==}
    engines: {node: '>=18'}

  get-intrinsic@1.3.0:
    resolution: {integrity: sha512-9fSjSaos/fRIVIp+xSJlE6lfwhES7LNtKaCBIamHsjr2na1BiABJPo0mOjjz8GJDURarmCPGqaiVg5mfjb98CQ==}
    engines: {node: '>= 0.4'}

  get-proto@1.0.1:
    resolution: {integrity: sha512-sTSfBjoXBp89JvIKIefqw7U2CCebsc74kiY6awiGogKtoSGbgjYE/G/+l9sF3MWFPNc9IcoOC4ODfKHfxFmp0g==}
    engines: {node: '>= 0.4'}

  glob-parent@5.1.2:
    resolution: {integrity: sha512-AOIgSQCepiJYwP3ARnGx+5VnTu2HBYdzbGP45eLw1vr3zB3vZLeyed1sC9hnbcOc9/SrMyM5RPQrkGz4aS9Zow==}
    engines: {node: '>= 6'}

  glob@10.4.5:
    resolution: {integrity: sha512-7Bv8RF0k6xjo7d4A/PxYLbUCfb6c+Vpd2/mB2yRDlew7Jb5hEXiCD9ibfO7wpk8i4sevK6DFny9h7EYbM3/sHg==}
    hasBin: true

  gopd@1.2.0:
    resolution: {integrity: sha512-ZUKRh6/kUFoAiTAtTYPZJ3hw9wNxx+BIBOijnlG9PnrJsCcSjs1wyyD6vJpaYtgnzDrKYRSqf3OO6Rfa93xsRg==}
    engines: {node: '>= 0.4'}

  graceful-fs@4.2.11:
    resolution: {integrity: sha512-RbJ5/jmFcNNCcDV5o9eTnBLJ/HszWV0P73bc+Ff4nS/rJj+YaS6IGyiOL0VoBYX+l1Wrl3k63h/KrH+nhJ0XvQ==}

  happy-dom@20.0.2:
    resolution: {integrity: sha512-pYOyu624+6HDbY+qkjILpQGnpvZOusItCk+rvF5/V+6NkcgTKnbOldpIy22tBnxoaLtlM9nXgoqAcW29/B7CIw==}
    engines: {node: '>=20.0.0'}

  has-flag@4.0.0:
    resolution: {integrity: sha512-EykJT/Q1KjTWctppgIAgfSO0tKVuZUjhgMr17kqTumMl6Afv3EISleU7qZUzoXDFTAHTDC4NOoG/ZxU3EvlMPQ==}
    engines: {node: '>=8'}

  has-symbols@1.1.0:
    resolution: {integrity: sha512-1cDNdwJ2Jaohmb3sg4OmKaMBwuC48sYni5HUw2DvsC8LjGTLK9h+eb1X6RyuOHe4hT0ULCW68iomhjUoKUqlPQ==}
    engines: {node: '>= 0.4'}

  hasown@2.0.2:
    resolution: {integrity: sha512-0hJU9SCPvmMzIBdZFqNPXWa6dqh7WdH0cII9y+CyS8rG3nL48Bclra9HmKhVVUHyPWNH5Y7xDwAB7bfgSjkUMQ==}
    engines: {node: '>= 0.4'}

  html-escaper@2.0.2:
    resolution: {integrity: sha512-H2iMtd0I4Mt5eYiapRdIDjp+XzelXQ0tFE4JS7YFwFevXXMmOp9myNrUvCg0D6ws8iqkRPBfKHgbwig1SmlLfg==}

  http-errors@2.0.0:
    resolution: {integrity: sha512-FtwrG/euBzaEjYeRqOgly7G0qviiXoJWnvEH2Z1plBdXgbyjv34pHTSb9zoeHMyDy33+DWy5Wt9Wo+TURtOYSQ==}
    engines: {node: '>= 0.8'}

  husky@9.1.7:
    resolution: {integrity: sha512-5gs5ytaNjBrh5Ow3zrvdUUY+0VxIuWVL4i9irt6friV+BqdCfmV11CQTWMiBYWHbXhco+J1kHfTOUkePhCDvMA==}
    engines: {node: '>=18'}
    hasBin: true

  iconv-lite@0.6.3:
    resolution: {integrity: sha512-4fCk79wshMdzMp2rH06qWrJE4iolqLhCUH+OiuIgU++RB0+94NlDL81atO7GX55uUKueo0txHNtvEyI6D7WdMw==}
    engines: {node: '>=0.10.0'}

  iconv-lite@0.7.0:
    resolution: {integrity: sha512-cf6L2Ds3h57VVmkZe+Pn+5APsT7FpqJtEhhieDCvrE2MK5Qk9MyffgQyuxQTm6BChfeZNtcOLHp9IcWRVcIcBQ==}
    engines: {node: '>=0.10.0'}

  ignore@6.0.2:
    resolution: {integrity: sha512-InwqeHHN2XpumIkMvpl/DCJVrAHgCsG5+cn1XlnLWGwtZBm8QJfSusItfrwx81CTp5agNZqpKU2J/ccC5nGT4A==}
    engines: {node: '>= 4'}

  inherits@2.0.4:
    resolution: {integrity: sha512-k/vGaX4/Yla3WzyMCvTQOXYeIHvqOKtnqBduzTHpzpQZzAskKMhZ2K+EnBiSM9zGSoIFeMpXKxa4dYeZIQqewQ==}

  ipaddr.js@1.9.1:
    resolution: {integrity: sha512-0KI/607xoxSToH7GjN1FfSbLoU0+btTicjsQSWQlh/hZykN8KpmMf7uYwPW3R+akZ6R/w18ZlXSHBYXiYUPO3g==}
    engines: {node: '>= 0.10'}

  is-extglob@2.1.1:
    resolution: {integrity: sha512-SbKbANkN603Vi4jEZv49LeVJMn4yGwsbzZworEoyEiutsN3nJYdbO36zfhGJ6QEDpOZIFkDtnq5JRxmvl3jsoQ==}
    engines: {node: '>=0.10.0'}

  is-fullwidth-code-point@3.0.0:
    resolution: {integrity: sha512-zymm5+u+sCsSWyD9qNaejV3DFvhCKclKdizYaJUuHA83RLjb7nSuGnddCHGv0hk+KY7BMAlsWeK4Ueg6EV6XQg==}
    engines: {node: '>=8'}

  is-fullwidth-code-point@5.1.0:
    resolution: {integrity: sha512-5XHYaSyiqADb4RnZ1Bdad6cPp8Toise4TzEjcOYDHZkTCbKgiUl7WTUCpNWHuxmDt91wnsZBc9xinNzopv3JMQ==}
    engines: {node: '>=18'}

  is-glob@4.0.3:
    resolution: {integrity: sha512-xelSayHH36ZgE7ZWhli7pW34hNbNl8Ojv5KVmkJD4hBdD3th8Tfk9vYasLM+mXWOZhFkgZfxhLSnrwRr4elSSg==}
    engines: {node: '>=0.10.0'}

  is-number@7.0.0:
    resolution: {integrity: sha512-41Cifkg6e8TylSpdtTpeLVMqvSBEVzTttHvERD741+pnZ8ANv0004MRL43QKPDlK9cGvNp6NZWZUBlbGXYxxng==}
    engines: {node: '>=0.12.0'}

  is-promise@4.0.0:
    resolution: {integrity: sha512-hvpoI6korhJMnej285dSg6nu1+e6uxs7zG3BYAm5byqDsgJNWwxzM6z6iZiAgQR4TJ30JmBTOwqZUw3WlyH3AQ==}

  isexe@2.0.0:
    resolution: {integrity: sha512-RHxMLp9lnKHGHRng9QFhRCMbYAcVpn69smSGcq3f36xjgVVWThj4qqLbTLlq7Ssj8B+fIQ1EuCEGI2lKsyQeIw==}

  istanbul-lib-coverage@3.2.2:
    resolution: {integrity: sha512-O8dpsF+r0WV/8MNRKfnmrtCWhuKjxrq2w+jpzBL5UZKTi2LeVWnWOmWRxFlesJONmc+wLAGvKQZEOanko0LFTg==}
    engines: {node: '>=8'}

  istanbul-lib-report@3.0.1:
    resolution: {integrity: sha512-GCfE1mtsHGOELCU8e/Z7YWzpmybrx/+dSTfLrvY8qRmaY6zXTKWn6WQIjaAFw069icm6GVMNkgu0NzI4iPZUNw==}
    engines: {node: '>=10'}

  istanbul-lib-source-maps@5.0.6:
    resolution: {integrity: sha512-yg2d+Em4KizZC5niWhQaIomgf5WlL4vOOjZ5xGCmF8SnPE/mDWWXgvRExdcpCgh9lLRRa1/fSYp2ymmbJ1pI+A==}
    engines: {node: '>=10'}

  istanbul-reports@3.2.0:
    resolution: {integrity: sha512-HGYWWS/ehqTV3xN10i23tkPkpH46MLCIMFNCaaKNavAXTF1RkqxawEPtnjnGZ6XKSInBKkiOA5BKS+aZiY3AvA==}
    engines: {node: '>=8'}

  jackspeak@3.4.3:
    resolution: {integrity: sha512-OGlZQpz2yfahA/Rd1Y8Cd9SIEsqvXkLVoSw/cgwhnhFMDbsQFeZYoJJ7bIZBS9BcamUW96asq/npPWugM+RQBw==}

  jiti@2.6.1:
    resolution: {integrity: sha512-ekilCSN1jwRvIbgeg/57YFh8qQDNbwDb9xT/qu2DAHbFFZUicIl4ygVaAvzveMhMVr3LnpSKTNnwt8PoOfmKhQ==}
    hasBin: true

  js-tokens@9.0.1:
    resolution: {integrity: sha512-mxa9E9ITFOt0ban3j6L5MpjwegGz6lBQmM1IJkWeBZGcMxto50+eWdjC/52xDbS2vy0k7vIMK0Fe2wfL9OQSpQ==}

  json-schema-traverse@0.4.1:
    resolution: {integrity: sha512-xbbCH5dCYU5T8LcEhhuh7HJ88HXuW3qsI3Y0zOZFKfZEHcpWiHU/Jxzk629Brsab/mMiHQti9wMP+845RPe3Vg==}

  lightningcss-darwin-arm64@1.30.1:
    resolution: {integrity: sha512-c8JK7hyE65X1MHMN+Viq9n11RRC7hgin3HhYKhrMyaXflk5GVplZ60IxyoVtzILeKr+xAJwg6zK6sjTBJ0FKYQ==}
    engines: {node: '>= 12.0.0'}
    cpu: [arm64]
    os: [darwin]

  lightningcss-darwin-x64@1.30.1:
    resolution: {integrity: sha512-k1EvjakfumAQoTfcXUcHQZhSpLlkAuEkdMBsI/ivWw9hL+7FtilQc0Cy3hrx0AAQrVtQAbMI7YjCgYgvn37PzA==}
    engines: {node: '>= 12.0.0'}
    cpu: [x64]
    os: [darwin]

  lightningcss-freebsd-x64@1.30.1:
    resolution: {integrity: sha512-kmW6UGCGg2PcyUE59K5r0kWfKPAVy4SltVeut+umLCFoJ53RdCUWxcRDzO1eTaxf/7Q2H7LTquFHPL5R+Gjyig==}
    engines: {node: '>= 12.0.0'}
    cpu: [x64]
    os: [freebsd]

  lightningcss-linux-arm-gnueabihf@1.30.1:
    resolution: {integrity: sha512-MjxUShl1v8pit+6D/zSPq9S9dQ2NPFSQwGvxBCYaBYLPlCWuPh9/t1MRS8iUaR8i+a6w7aps+B4N0S1TYP/R+Q==}
    engines: {node: '>= 12.0.0'}
    cpu: [arm]
    os: [linux]

  lightningcss-linux-arm64-gnu@1.30.1:
    resolution: {integrity: sha512-gB72maP8rmrKsnKYy8XUuXi/4OctJiuQjcuqWNlJQ6jZiWqtPvqFziskH3hnajfvKB27ynbVCucKSm2rkQp4Bw==}
    engines: {node: '>= 12.0.0'}
    cpu: [arm64]
    os: [linux]

  lightningcss-linux-arm64-musl@1.30.1:
    resolution: {integrity: sha512-jmUQVx4331m6LIX+0wUhBbmMX7TCfjF5FoOH6SD1CttzuYlGNVpA7QnrmLxrsub43ClTINfGSYyHe2HWeLl5CQ==}
    engines: {node: '>= 12.0.0'}
    cpu: [arm64]
    os: [linux]

  lightningcss-linux-x64-gnu@1.30.1:
    resolution: {integrity: sha512-piWx3z4wN8J8z3+O5kO74+yr6ze/dKmPnI7vLqfSqI8bccaTGY5xiSGVIJBDd5K5BHlvVLpUB3S2YCfelyJ1bw==}
    engines: {node: '>= 12.0.0'}
    cpu: [x64]
    os: [linux]

  lightningcss-linux-x64-musl@1.30.1:
    resolution: {integrity: sha512-rRomAK7eIkL+tHY0YPxbc5Dra2gXlI63HL+v1Pdi1a3sC+tJTcFrHX+E86sulgAXeI7rSzDYhPSeHHjqFhqfeQ==}
    engines: {node: '>= 12.0.0'}
    cpu: [x64]
    os: [linux]

  lightningcss-win32-arm64-msvc@1.30.1:
    resolution: {integrity: sha512-mSL4rqPi4iXq5YVqzSsJgMVFENoa4nGTT/GjO2c0Yl9OuQfPsIfncvLrEW6RbbB24WtZ3xP/2CCmI3tNkNV4oA==}
    engines: {node: '>= 12.0.0'}
    cpu: [arm64]
    os: [win32]

  lightningcss-win32-x64-msvc@1.30.1:
    resolution: {integrity: sha512-PVqXh48wh4T53F/1CCu8PIPCxLzWyCnn/9T5W1Jpmdy5h9Cwd+0YQS6/LwhHXSafuc61/xg9Lv5OrCby6a++jg==}
    engines: {node: '>= 12.0.0'}
    cpu: [x64]
    os: [win32]

  lightningcss@1.30.1:
    resolution: {integrity: sha512-xi6IyHML+c9+Q3W0S4fCQJOym42pyurFiJUHEcEyHS0CeKzia4yZDEsLlqOFykxOdHpNy0NmvVO31vcSqAxJCg==}
    engines: {node: '>= 12.0.0'}

  lint-staged@16.2.4:
    resolution: {integrity: sha512-Pkyr/wd90oAyXk98i/2KwfkIhoYQUMtss769FIT9hFM5ogYZwrk+GRE46yKXSg2ZGhcJ1p38Gf5gmI5Ohjg2yg==}
    engines: {node: '>=20.17'}
    hasBin: true

  listr2@9.0.4:
    resolution: {integrity: sha512-1wd/kpAdKRLwv7/3OKC8zZ5U8e/fajCfWMxacUvB79S5nLrYGPtUI/8chMQhn3LQjsRVErTb9i1ECAwW0ZIHnQ==}
    engines: {node: '>=20.0.0'}

  log-update@6.1.0:
    resolution: {integrity: sha512-9ie8ItPR6tjY5uYJh8K/Zrv/RMZ5VOlOWvtZdEHYSTFKZfIBPQa9tOAEeAWhd+AnIneLJ22w5fjOYtoutpWq5w==}
    engines: {node: '>=18'}

  loupe@3.2.1:
    resolution: {integrity: sha512-CdzqowRJCeLU72bHvWqwRBBlLcMEtIvGrlvef74kMnV2AolS9Y8xUv1I0U/MNAWMhBlKIoyuEgoJ0t/bbwHbLQ==}

  lru-cache@10.4.3:
    resolution: {integrity: sha512-JNAzZcXrCt42VGLuYz0zfAzDfAvJWW6AfYlDBQyDV5DClI2m5sAmK+OIO7s59XfsRsWHp02jAJrRadPRGTt6SQ==}

  magic-string@0.30.19:
    resolution: {integrity: sha512-2N21sPY9Ws53PZvsEpVtNuSW+ScYbQdp4b9qUaL+9QkHUrGFKo56Lg9Emg5s9V/qrtNBmiR01sYhUOwu3H+VOw==}

  magicast@0.3.5:
    resolution: {integrity: sha512-L0WhttDl+2BOsybvEOLK7fW3UA0OQ0IQ2d6Zl2x/a6vVRs3bAY0ECOSHHeL5jD+SbOpOCUEi0y1DgHEn9Qn1AQ==}

  make-dir@4.0.0:
    resolution: {integrity: sha512-hXdUTZYIVOt1Ex//jAQi+wTZZpUpwBj/0QsOzqegb3rGMMeJiSEu5xLHnYfBrRV4RH2+OCSOO95Is/7x1WJ4bw==}
    engines: {node: '>=10'}

  math-intrinsics@1.1.0:
    resolution: {integrity: sha512-/IXtbwEk5HTPyEwyKX6hGkYXxM9nbj64B+ilVJnC/R6B0pH5G4V3b0pVbL7DBj4tkhBAppbQUlf6F6Xl9LHu1g==}
    engines: {node: '>= 0.4'}

  media-typer@1.1.0:
    resolution: {integrity: sha512-aisnrDP4GNe06UcKFnV5bfMNPBUw4jsLGaWwWfnH3v02GnBuXX2MCVn5RbrWo0j3pczUilYblq7fQ7Nw2t5XKw==}
    engines: {node: '>= 0.8'}

  merge-descriptors@2.0.0:
    resolution: {integrity: sha512-Snk314V5ayFLhp3fkUREub6WtjBfPdCPY1Ln8/8munuLuiYhsABgBVWsozAG+MWMbVEvcdcpbi9R7ww22l9Q3g==}
    engines: {node: '>=18'}

  merge2@1.4.1:
    resolution: {integrity: sha512-8q7VEgMJW4J8tcfVPy8g09NcQwZdbwFEqhe/WZkoIzjn/3TGDwtOCYtXGxA3O8tPzpczCCDgv+P2P5y00ZJOOg==}
    engines: {node: '>= 8'}

  micromatch@4.0.8:
    resolution: {integrity: sha512-PXwfBhYu0hBCPw8Dn0E+WDYb7af3dSLVWKi3HGv84IdF4TyFoC0ysxFd0Goxw7nSv4T/PzEJQxsYsEiFCKo2BA==}
    engines: {node: '>=8.6'}

  mime-db@1.54.0:
    resolution: {integrity: sha512-aU5EJuIN2WDemCcAp2vFBfp/m4EAhWJnUNSSw0ixs7/kXbd6Pg64EmwJkNdFhB8aWt1sH2CTXrLxo/iAGV3oPQ==}
    engines: {node: '>= 0.6'}

  mime-types@3.0.1:
    resolution: {integrity: sha512-xRc4oEhT6eaBpU1XF7AjpOFD+xQmXNB5OVKwp4tqCuBpHLS/ZbBDrc07mYTDqVMg6PfxUjjNp85O6Cd2Z/5HWA==}
    engines: {node: '>= 0.6'}

  mimic-function@5.0.1:
    resolution: {integrity: sha512-VP79XUPxV2CigYP3jWwAUFSku2aKqBH7uTAapFWCBqutsbmDo96KY5o8uh6U+/YSIn5OxJnXp73beVkpqMIGhA==}
    engines: {node: '>=18'}

  minimatch@9.0.5:
    resolution: {integrity: sha512-G6T0ZX48xgozx7587koeX9Ys2NYy6Gmv//P89sEte9V9whIapMNF4idKxnW2QtCcLiTWlb/wfCabAtAFWhhBow==}
    engines: {node: '>=16 || 14 >=14.17'}

  minipass@7.1.2:
    resolution: {integrity: sha512-qOOzS1cBTWYF4BH8fVePDBOO9iptMnGUEZwNc/cMWnTV2nVLZ7VoNWEPHkYczZA0pdoA7dl6e7FL659nX9S2aw==}
    engines: {node: '>=16 || 14 >=14.17'}

  minizlib@3.1.0:
    resolution: {integrity: sha512-KZxYo1BUkWD2TVFLr0MQoM8vUUigWD3LlD83a/75BqC+4qE0Hb1Vo5v1FgcfaNXvfXzr+5EhQ6ing/CaBijTlw==}
    engines: {node: '>= 18'}

  mrmime@2.0.1:
    resolution: {integrity: sha512-Y3wQdFg2Va6etvQ5I82yUhGdsKrcYox6p7FfL1LbK2J4V01F9TGlepTIhnK24t7koZibmg82KGglhA1XK5IsLQ==}
    engines: {node: '>=10'}

  ms@2.1.3:
    resolution: {integrity: sha512-6FlzubTLZG3J2a/NVCAleEhjzq5oxgHyaCU9yYXvcLsvoVaHJq/s5xXI6/XXP6tz7R9xAOtHnSO/tXtF3WRTlA==}

  nano-spawn@2.0.0:
    resolution: {integrity: sha512-tacvGzUY5o2D8CBh2rrwxyNojUsZNU2zjNTzKQrkgGJQTbGAfArVWXSKMBokBeeg6C7OLRGUEyoFlYbfeWQIqw==}
    engines: {node: '>=20.17'}

  nanoid@3.3.11:
    resolution: {integrity: sha512-N8SpfPUnUp1bK+PMYW8qSWdl9U+wwNWI4QKxOYDy9JAro3WMX7p2OeVRF9v+347pnakNevPmiHhNmZ2HbFA76w==}
    engines: {node: ^10 || ^12 || ^13.7 || ^14 || >=15.0.1}
    hasBin: true

  negotiator@1.0.0:
    resolution: {integrity: sha512-8Ofs/AUQh8MaEcrlq5xOX0CQ9ypTF5dl78mjlMNfOK08fzpgTHQRQPBxcPlEtIw0yRpws+Zo/3r+5WRby7u3Gg==}
    engines: {node: '>= 0.6'}

  node-releases@2.0.23:
    resolution: {integrity: sha512-cCmFDMSm26S6tQSDpBCg/NR8NENrVPhAJSf+XbxBG4rPFaaonlEoE9wHQmun+cls499TQGSb7ZyPBRlzgKfpeg==}

  normalize-range@0.1.2:
    resolution: {integrity: sha512-bdok/XvKII3nUpklnV6P2hxtMNrCboOjAcyBuQnWEhO665FwrSNRxU+AqpsyvO6LgGYPspN+lu5CLtw4jPRKNA==}
    engines: {node: '>=0.10.0'}

  object-assign@4.1.1:
    resolution: {integrity: sha512-rJgTQnkUnH1sFw8yT6VSU3zD3sWmu6sZhIseY8VX+GRu3P6F7Fu+JNDoXfklElbLJSnc3FUQHVe4cU5hj+BcUg==}
    engines: {node: '>=0.10.0'}

  object-inspect@1.13.4:
    resolution: {integrity: sha512-W67iLl4J2EXEGTbfeHCffrjDfitvLANg0UlX3wFUUSTx92KXRFegMHUVgSqE+wvhAbi4WqjGg9czysTV2Epbew==}
    engines: {node: '>= 0.4'}

  on-finished@2.4.1:
    resolution: {integrity: sha512-oVlzkg3ENAhCk2zdv7IJwd/QUD4z2RxRwpkcGY8psCVcCYZNq4wYnVWALHM+brtuJjePWiYF/ClmuDr8Ch5+kg==}
    engines: {node: '>= 0.8'}

  once@1.4.0:
    resolution: {integrity: sha512-lNaJgI+2Q5URQBkccEKHTQOPaXdUxnZZElQTZY0MFUAuaEqe1E+Nyvgdz/aIyNi6Z9MzO5dv1H8n58/GELp3+w==}

  onetime@7.0.0:
    resolution: {integrity: sha512-VXJjc87FScF88uafS3JllDgvAm+c/Slfz06lorj2uAY34rlUu0Nt+v8wreiImcrgAjjIHp1rXpTDlLOGw29WwQ==}
    engines: {node: '>=18'}

  package-json-from-dist@1.0.1:
    resolution: {integrity: sha512-UEZIS3/by4OC8vL3P2dTXRETpebLI2NiI5vIrjaD/5UtrkFX/tNbwjTSRAGC/+7CAo2pIcBaRgWmcBBHcsaCIw==}

  parseurl@1.3.3:
    resolution: {integrity: sha512-CiyeOxFT/JZyN5m0z9PfXw4SCBJ6Sygz1Dpl0wqjlhDEGGBP1GnsUVEL0p63hoG1fcj3fHynXi9NYO4nWOL+qQ==}
    engines: {node: '>= 0.8'}

  path-key@3.1.1:
    resolution: {integrity: sha512-ojmeN0qd+y0jszEtoY48r0Peq5dwMEkIlCOu6Q5f41lfkswXuKtYrhgoTpLnyIcHm24Uhqx+5Tqm2InSwLhE6Q==}
    engines: {node: '>=8'}

  path-scurry@1.11.1:
    resolution: {integrity: sha512-Xa4Nw17FS9ApQFJ9umLiJS4orGjm7ZzwUrwamcGQuHSzDyth9boKDaycYdDcZDuqYATXw4HFXgaqWTctW/v1HA==}
    engines: {node: '>=16 || 14 >=14.18'}

  path-to-regexp@8.3.0:
    resolution: {integrity: sha512-7jdwVIRtsP8MYpdXSwOS0YdD0Du+qOoF/AEPIt88PcCFrZCzx41oxku1jD88hZBwbNUIEfpqvuhjFaMAqMTWnA==}

  pathe@2.0.3:
    resolution: {integrity: sha512-WUjGcAqP1gQacoQe+OBJsFA7Ld4DyXuUIjZ5cc75cLHvJ7dtNsTugphxIADwspS+AraAUePCKrSVtPLFj/F88w==}

  pathval@2.0.1:
    resolution: {integrity: sha512-//nshmD55c46FuFw26xV/xFAaB5HF9Xdap7HJBBnrKdAd6/GxDBaNA1870O79+9ueg61cZLSVc+OaFlfmObYVQ==}
    engines: {node: '>= 14.16'}

  picocolors@1.1.1:
    resolution: {integrity: sha512-xceH2snhtb5M9liqDsmEw56le376mTZkEX/jEb/RxNFyegNul7eNslCXP9FDj/Lcu0X8KEyMceP2ntpaHrDEVA==}

  picomatch@2.3.1:
    resolution: {integrity: sha512-JU3teHTNjmE2VCGFzuY8EXzCDVwEqB2a8fsIvwaStHhAWJEeVd1o1QD80CU6+ZdEXXSLbSsuLwJjkCBWqRQUVA==}
    engines: {node: '>=8.6'}

  picomatch@4.0.3:
    resolution: {integrity: sha512-5gTmgEY/sqK6gFXLIsQNH19lWb4ebPDLA4SdLP7dsWkIXHWlG66oPuVvXSGFPppYZz8ZDZq0dYYrbHfBCVUb1Q==}
    engines: {node: '>=12'}

  pidtree@0.6.0:
    resolution: {integrity: sha512-eG2dWTVw5bzqGRztnHExczNxt5VGsE6OwTeCG3fdUf9KBsZzO3R5OIIIzWR+iZA0NtZ+RDVdaoE2dK1cn6jH4g==}
    engines: {node: '>=0.10'}
    hasBin: true

  pkce-challenge@5.0.0:
    resolution: {integrity: sha512-ueGLflrrnvwB3xuo/uGob5pd5FN7l0MsLf0Z87o/UQmRtwjvfylfc9MurIxRAWywCYTgrvpXBcqjV4OfCYGCIQ==}
    engines: {node: '>=16.20.0'}

  postcss-value-parser@4.2.0:
    resolution: {integrity: sha512-1NNCs6uurfkVbeXG4S8JFT9t19m45ICnif8zWLd5oPSZ50QnwMfK+H3jv408d4jw/7Bttv5axS5IiHoLaVNHeQ==}

  postcss@8.5.6:
    resolution: {integrity: sha512-3Ybi1tAuwAP9s0r1UQ2J4n5Y0G05bJkpUIO0/bI9MhwmD70S5aTWbXGBwxHrelT+XM1k6dM0pk+SwNkpTRN7Pg==}
    engines: {node: ^10 || ^12 || >=14}

  proxy-addr@2.0.7:
    resolution: {integrity: sha512-llQsMLSUDUPT44jdrU/O37qlnifitDP+ZwrmmZcoSKyLKvtZxpyV0n2/bD/N4tBAAZ/gJEdZU7KMraoK1+XYAg==}
    engines: {node: '>= 0.10'}

  punycode@2.3.1:
    resolution: {integrity: sha512-vYt7UD1U9Wg6138shLtLOvdAu+8DsC/ilFtEVHcH+wydcSpNE20AfSOduf6MkRFahL5FY7X1oU7nKVZFtfq8Fg==}
    engines: {node: '>=6'}

  qs@6.14.0:
    resolution: {integrity: sha512-YWWTjgABSKcvs/nWBi9PycY/JiPJqOD4JA6o9Sej2AtvSGarXxKC3OQSk4pAarbdQlKAh5D4FCQkJNkW+GAn3w==}
    engines: {node: '>=0.6'}

  queue-microtask@1.2.3:
    resolution: {integrity: sha512-NuaNSa6flKT5JaSYQzJok04JzTL1CA6aGhv5rfLW3PgqA+M2ChpZQnAC8h8i4ZFkBS8X5RqkDBHA7r4hej3K9A==}

  range-parser@1.2.1:
    resolution: {integrity: sha512-Hrgsx+orqoygnmhFbKaHE6c296J+HTAQXoxEF6gNupROmmGJRoyzfG3ccAveqCBrwr/2yxQ5BVd/GTl5agOwSg==}
    engines: {node: '>= 0.6'}

  raw-body@3.0.1:
    resolution: {integrity: sha512-9G8cA+tuMS75+6G/TzW8OtLzmBDMo8p1JRxN5AZ+LAp8uxGA8V8GZm4GQ4/N5QNQEnLmg6SS7wyuSmbKepiKqA==}
    engines: {node: '>= 0.10'}

  restore-cursor@5.1.0:
    resolution: {integrity: sha512-oMA2dcrw6u0YfxJQXm342bFKX/E4sG9rbTzO9ptUcR/e8A33cHuvStiYOwH7fszkZlZ1z/ta9AAoPk2F4qIOHA==}
    engines: {node: '>=18'}

  reusify@1.1.0:
    resolution: {integrity: sha512-g6QUff04oZpHs0eG5p83rFLhHeV00ug/Yf9nZM6fLeUrPguBTkTQOdpAWWspMh55TZfVQDPaN3NQJfbVRAxdIw==}
    engines: {iojs: '>=1.0.0', node: '>=0.10.0'}

  rfdc@1.4.1:
    resolution: {integrity: sha512-q1b3N5QkRUWUl7iyylaaj3kOpIT0N2i9MqIEQXP73GVsN9cw3fdx8X63cEmWhJGi2PPCF23Ijp7ktmd39rawIA==}

  rollup@4.52.4:
    resolution: {integrity: sha512-CLEVl+MnPAiKh5pl4dEWSyMTpuflgNQiLGhMv8ezD5W/qP8AKvmYpCOKRRNOh7oRKnauBZ4SyeYkMS+1VSyKwQ==}
    engines: {node: '>=18.0.0', npm: '>=8.0.0'}
    hasBin: true

  router@2.2.0:
    resolution: {integrity: sha512-nLTrUKm2UyiL7rlhapu/Zl45FwNgkZGaCpZbIHajDYgwlJCOzLSk+cIPAnsEqV955GjILJnKbdQC1nVPz+gAYQ==}
    engines: {node: '>= 18'}

  run-parallel@1.2.0:
    resolution: {integrity: sha512-5l4VyZR86LZ/lDxZTR6jqL8AFE2S0IFLMP26AbjsLVADxHdhB/c0GUsH+y39UfCi3dzz8OlQuPmnaJOMoDHQBA==}

  safe-buffer@5.2.1:
    resolution: {integrity: sha512-rp3So07KcdmmKbGvgaNxQSJr7bGVSVk5S9Eq1F+ppbRo70+YeaDxkw5Dd8NPN+GD6bjnYm2VuPuCXmpuYvmCXQ==}

  safer-buffer@2.1.2:
    resolution: {integrity: sha512-YZo3K82SD7Riyi0E1EQPojLz7kpepnSQI9IyPbHHg1XXXevb5dJI7tpyN2ADxGcQbHG7vcyRHk0cbwqcQriUtg==}

  send@1.2.0:
    resolution: {integrity: sha512-uaW0WwXKpL9blXE2o0bRhoL2EGXIrZxQ2ZQ4mgcfoBxdFmQold+qWsD2jLrfZ0trjKL6vOw0j//eAwcALFjKSw==}
    engines: {node: '>= 18'}

  serve-static@2.2.0:
    resolution: {integrity: sha512-61g9pCh0Vnh7IutZjtLGGpTA355+OPn2TyDv/6ivP2h/AdAVX9azsoxmg2/M6nZeQZNYBEwIcsne1mJd9oQItQ==}
    engines: {node: '>= 18'}

  setprototypeof@1.2.0:
    resolution: {integrity: sha512-E5LDX7Wrp85Kil5bhZv46j8jOeboKq5JMmYM3gVGdGH8xFpPWXUMsNrlODCrkoxMEeNi/XZIwuRvY4XNwYMJpw==}

  shebang-command@2.0.0:
    resolution: {integrity: sha512-kHxr2zZpYtdmrN1qDjrrX/Z1rR1kG8Dx+gkpK1G4eXmvXswmcE1hTWBWYUzlraYw1/yZp6YuDY77YtvbN0dmDA==}
    engines: {node: '>=8'}

  shebang-regex@3.0.0:
    resolution: {integrity: sha512-7++dFhtcx3353uBaq8DDR4NuxBetBzC7ZQOhmTQInHEd6bSrXdiEyzCvG07Z44UYdLShWUyXt5M/yhz8ekcb1A==}
    engines: {node: '>=8'}

  side-channel-list@1.0.0:
    resolution: {integrity: sha512-FCLHtRD/gnpCiCHEiJLOwdmFP+wzCmDEkc9y7NsYxeF4u7Btsn1ZuwgwJGxImImHicJArLP4R0yX4c2KCrMrTA==}
    engines: {node: '>= 0.4'}

  side-channel-map@1.0.1:
    resolution: {integrity: sha512-VCjCNfgMsby3tTdo02nbjtM/ewra6jPHmpThenkTYh8pG9ucZ/1P8So4u4FGBek/BjpOVsDCMoLA/iuBKIFXRA==}
    engines: {node: '>= 0.4'}

  side-channel-weakmap@1.0.2:
    resolution: {integrity: sha512-WPS/HvHQTYnHisLo9McqBHOJk2FkHO/tlpvldyrnem4aeQp4hai3gythswg6p01oSoTl58rcpiFAjF2br2Ak2A==}
    engines: {node: '>= 0.4'}

  side-channel@1.1.0:
    resolution: {integrity: sha512-ZX99e6tRweoUXqR+VBrslhda51Nh5MTQwou5tnUDgbtyM0dBgmhEDtWGP/xbKn6hqfPRHujUNwz5fy/wbbhnpw==}
    engines: {node: '>= 0.4'}

  siginfo@2.0.0:
    resolution: {integrity: sha512-ybx0WO1/8bSBLEWXZvEd7gMW3Sn3JFlW3TvX1nREbDLRNQNaeNN8WK0meBwPdAaOI7TtRRRJn/Es1zhrrCHu7g==}

  signal-exit@4.1.0:
    resolution: {integrity: sha512-bzyZ1e88w9O1iNJbKnOlvYTrWPDl46O1bG0D3XInv+9tkPrxrN8jUUTiFlDkkmKWgn1M6CfIA13SuGqOa9Korw==}
    engines: {node: '>=14'}

  sirv@3.0.2:
    resolution: {integrity: sha512-2wcC/oGxHis/BoHkkPwldgiPSYcpZK3JU28WoMVv55yHJgcZ8rlXvuG9iZggz+sU1d4bRgIGASwyWqjxu3FM0g==}
    engines: {node: '>=18'}

  slice-ansi@7.1.2:
    resolution: {integrity: sha512-iOBWFgUX7caIZiuutICxVgX1SdxwAVFFKwt1EvMYYec/NWO5meOJ6K5uQxhrYBdQJne4KxiqZc+KptFOWFSI9w==}
    engines: {node: '>=18'}

  source-map-js@1.2.1:
    resolution: {integrity: sha512-UXWMKhLOwVKb728IUtQPXxfYU+usdybtUrK/8uGE8CQMvrhOpwvzDBwj0QhSL7MQc7vIsISBG8VQ8+IDQxpfQA==}
    engines: {node: '>=0.10.0'}

  stackback@0.0.2:
    resolution: {integrity: sha512-1XMJE5fQo1jGH6Y/7ebnwPOBEkIEnT4QF32d5R1+VXdXveM0IBMJt8zfaxX1P3QhVwrYe+576+jkANtSS2mBbw==}

  statuses@2.0.1:
    resolution: {integrity: sha512-RwNA9Z/7PrK06rYLIzFMlaF+l73iwpzsqRIFgbMLbTcLD6cOao82TaWefPXQvB2fOC4AjuYSEndS7N/mTCbkdQ==}
    engines: {node: '>= 0.8'}

  statuses@2.0.2:
    resolution: {integrity: sha512-DvEy55V3DB7uknRo+4iOGT5fP1slR8wQohVdknigZPMpMstaKJQWhwiYBACJE3Ul2pTnATihhBYnRhZQHGBiRw==}
    engines: {node: '>= 0.8'}

  std-env@3.9.0:
    resolution: {integrity: sha512-UGvjygr6F6tpH7o2qyqR6QYpwraIjKSdtzyBdyytFOHmPZY917kwdwLG0RbOjWOnKmnm3PeHjaoLLMie7kPLQw==}

  string-argv@0.3.2:
    resolution: {integrity: sha512-aqD2Q0144Z+/RqG52NeHEkZauTAUWJO8c6yTftGJKO3Tja5tUgIfmIl6kExvhtxSDP7fXB6DvzkfMpCd/F3G+Q==}
    engines: {node: '>=0.6.19'}

  string-width@4.2.3:
    resolution: {integrity: sha512-wKyQRQpjJ0sIp62ErSZdGsjMJWsap5oRNihHhu6G7JVO/9jIB6UyevL+tXuOqrng8j/cxKTWyWUwvSTriiZz/g==}
    engines: {node: '>=8'}

  string-width@5.1.2:
    resolution: {integrity: sha512-HnLOCR3vjcY8beoNLtcjZ5/nxn2afmME6lhrDrebokqMap+XbeW8n9TXpPDOqdGK5qcI3oT0GKTW6wC7EMiVqA==}
    engines: {node: '>=12'}

  string-width@7.2.0:
    resolution: {integrity: sha512-tsaTIkKW9b4N+AEj+SVA+WhJzV7/zMhcSu78mLKWSk7cXMOSHsBKFWUs0fWwq8QyK3MgJBQRX6Gbi4kYbdvGkQ==}
    engines: {node: '>=18'}

  string-width@8.1.0:
    resolution: {integrity: sha512-Kxl3KJGb/gxkaUMOjRsQ8IrXiGW75O4E3RPjFIINOVH8AMl2SQ/yWdTzWwF3FevIX9LcMAjJW+GRwAlAbTSXdg==}
    engines: {node: '>=20'}

  strip-ansi@6.0.1:
    resolution: {integrity: sha512-Y38VPSHcqkFrCpFnQ9vuSXmquuv5oXOKpGeT6aGrr3o3Gc9AlVa6JBfUSOCnbxGGZF+/0ooI7KrPuUSztUdU5A==}
    engines: {node: '>=8'}

  strip-ansi@7.1.2:
    resolution: {integrity: sha512-gmBGslpoQJtgnMAvOVqGZpEz9dyoKTCzy2nfz/n8aIFhN/jCE/rCmcxabB6jOOHV+0WNnylOxaxBQPSvcWklhA==}
    engines: {node: '>=12'}

  strip-literal@3.1.0:
    resolution: {integrity: sha512-8r3mkIM/2+PpjHoOtiAW8Rg3jJLHaV7xPwG+YRGrv6FP0wwk/toTpATxWYOW0BKdWwl82VT2tFYi5DlROa0Mxg==}

  supports-color@7.2.0:
    resolution: {integrity: sha512-qpCAvRl9stuOHveKsn7HncJRvv501qIacKzQlO/+Lwxc9+0q2wLyv4Dfvt80/DPn2pqOBsJdDiogXGR9+OvwRw==}
    engines: {node: '>=8'}

  tailwindcss@4.1.14:
    resolution: {integrity: sha512-b7pCxjGO98LnxVkKjaZSDeNuljC4ueKUddjENJOADtubtdo8llTaJy7HwBMeLNSSo2N5QIAgklslK1+Ir8r6CA==}

  tapable@2.3.0:
    resolution: {integrity: sha512-g9ljZiwki/LfxmQADO3dEY1CbpmXT5Hm2fJ+QaGKwSXUylMybePR7/67YW7jOrrvjEgL1Fmz5kzyAjWVWLlucg==}
    engines: {node: '>=6'}

  tar@7.5.1:
    resolution: {integrity: sha512-nlGpxf+hv0v7GkWBK2V9spgactGOp0qvfWRxUMjqHyzrt3SgwE48DIv/FhqPHJYLHpgW1opq3nERbz5Anq7n1g==}
    engines: {node: '>=18'}

  test-exclude@7.0.1:
    resolution: {integrity: sha512-pFYqmTw68LXVjeWJMST4+borgQP2AyMNbg1BpZh9LbyhUeNkeaPF9gzfPGUAnSMV3qPYdWUwDIjjCLiSDOl7vg==}
    engines: {node: '>=18'}

  tinybench@2.9.0:
    resolution: {integrity: sha512-0+DUvqWMValLmha6lr4kD8iAMK1HzV0/aKnCtWb9v9641TnP/MFb7Pc2bxoxQjTXAErryXVgUOfv2YqNllqGeg==}

  tinyexec@0.3.2:
    resolution: {integrity: sha512-KQQR9yN7R5+OSwaK0XQoj22pwHoTlgYqmUscPYoknOoWCWfj/5/ABTMRi69FrKU5ffPVh5QcFikpWJI/P1ocHA==}

  tinyglobby@0.2.15:
    resolution: {integrity: sha512-j2Zq4NyQYG5XMST4cbs02Ak8iJUdxRM0XI5QyxXuZOzKOINmWurp3smXu3y5wDcJrptwpSjgXHzIQxR0omXljQ==}
    engines: {node: '>=12.0.0'}

  tinypool@1.1.1:
    resolution: {integrity: sha512-Zba82s87IFq9A9XmjiX5uZA/ARWDrB03OHlq+Vw1fSdt0I+4/Kutwy8BP4Y/y/aORMo61FQ0vIb5j44vSo5Pkg==}
    engines: {node: ^18.0.0 || >=20.0.0}

  tinyrainbow@2.0.0:
    resolution: {integrity: sha512-op4nsTR47R6p0vMUUoYl/a+ljLFVtlfaXkLQmqfLR1qHma1h/ysYk4hEXZ880bf2CYgTskvTa/e196Vd5dDQXw==}
    engines: {node: '>=14.0.0'}

  tinyspy@4.0.4:
    resolution: {integrity: sha512-azl+t0z7pw/z958Gy9svOTuzqIk6xq+NSheJzn5MMWtWTFywIacg2wUlzKFGtt3cthx0r2SxMK0yzJOR0IES7Q==}
    engines: {node: '>=14.0.0'}

  to-regex-range@5.0.1:
    resolution: {integrity: sha512-65P7iz6X5yEr1cwcgvQxbbIw7Uk3gOy5dIdtZ4rDveLqhrdJP+Li/Hx6tyK0NEb+2GCyneCMJiGqrADCSNk8sQ==}
    engines: {node: '>=8.0'}

  toidentifier@1.0.1:
    resolution: {integrity: sha512-o5sSPKEkg/DIQNmH43V0/uerLrpzVedkUh8tGNvaeXpfpuwjKenlSox/2O/BTlZUtEe+JG7s5YhEz608PlAHRA==}
    engines: {node: '>=0.6'}

  totalist@3.0.1:
    resolution: {integrity: sha512-sf4i37nQ2LBx4m3wB74y+ubopq6W/dIzXg0FDGjsYnZHVa1Da8FH853wlL2gtUhg+xJXjfk3kUZS3BRoQeoQBQ==}
    engines: {node: '>=6'}

  type-is@2.0.1:
    resolution: {integrity: sha512-OZs6gsjF4vMp32qrCbiVSkrFmXtG/AZhY3t0iAMrMBiAZyV9oALtXO8hsrHbMXF9x6L3grlFuwW2oAz7cav+Gw==}
    engines: {node: '>= 0.6'}

  typescript@5.9.3:
    resolution: {integrity: sha512-jl1vZzPDinLr9eUt3J/t7V6FgNEw9QjvBPdysz9KfQDD41fQrC2Y4vKQdiaUpFT4bXlb1RHhLpp8wtm6M5TgSw==}
    engines: {node: '>=14.17'}
    hasBin: true

  undici-types@6.21.0:
    resolution: {integrity: sha512-iwDZqg0QAGrg9Rav5H4n0M64c3mkR59cJ6wQp+7C4nI0gsmExaedaYLNO44eT4AtBBwjbTiGPMlt2Md0T9H9JQ==}

  unpipe@1.0.0:
    resolution: {integrity: sha512-pjy2bYhSsufwWlKwPc+l3cN7+wuJlK6uz0YdJEOlQDbl6jo/YlPi4mb8agUkVC8BF7V8NuzeyPNqRksA3hztKQ==}
    engines: {node: '>= 0.8'}

  update-browserslist-db@1.1.3:
    resolution: {integrity: sha512-UxhIZQ+QInVdunkDAaiazvvT/+fXL5Osr0JZlJulepYu6Jd7qJtDZjlur0emRlT71EN3ScPoE7gvsuIKKNavKw==}
    hasBin: true
    peerDependencies:
      browserslist: '>= 4.21.0'

  uri-js@4.4.1:
    resolution: {integrity: sha512-7rKUyy33Q1yc98pQ1DAmLtwX109F7TIfWlW1Ydo8Wl1ii1SeHieeh0HHfPeL2fMXK6z0s8ecKs9frCuLJvndBg==}

  vary@1.1.2:
    resolution: {integrity: sha512-BNGbWLfd0eUPabhkXUVm0j8uuvREyTh5ovRa/dyow/BqAbZJyC+5fU+IzQOzmAKzYqYRAISoRhdQr3eIZ/PXqg==}
    engines: {node: '>= 0.8'}

  vite-node@3.2.4:
    resolution: {integrity: sha512-EbKSKh+bh1E1IFxeO0pg1n4dvoOTt0UDiXMd/qn++r98+jPO1xtJilvXldeuQ8giIB5IkpjCgMleHMNEsGH6pg==}
    engines: {node: ^18.0.0 || ^20.0.0 || >=22.0.0}
    hasBin: true

  vite@7.1.10:
    resolution: {integrity: sha512-CmuvUBzVJ/e3HGxhg6cYk88NGgTnBoOo7ogtfJJ0fefUWAxN/WDSUa50o+oVBxuIhO8FoEZW0j2eW7sfjs5EtA==}
    engines: {node: ^20.19.0 || >=22.12.0}
    hasBin: true
    peerDependencies:
      '@types/node': ^20.19.0 || >=22.12.0
      jiti: '>=1.21.0'
      less: ^4.0.0
      lightningcss: ^1.21.0
      sass: ^1.70.0
      sass-embedded: ^1.70.0
      stylus: '>=0.54.8'
      sugarss: ^5.0.0
      terser: ^5.16.0
      tsx: ^4.8.1
      yaml: ^2.4.2
    peerDependenciesMeta:
      '@types/node':
        optional: true
      jiti:
        optional: true
      less:
        optional: true
      lightningcss:
        optional: true
      sass:
        optional: true
      sass-embedded:
        optional: true
      stylus:
        optional: true
      sugarss:
        optional: true
      terser:
        optional: true
      tsx:
        optional: true
      yaml:
        optional: true

  vitest@3.2.4:
    resolution: {integrity: sha512-LUCP5ev3GURDysTWiP47wRRUpLKMOfPh+yKTx3kVIEiu5KOMeqzpnYNsKyOoVrULivR8tLcks4+lga33Whn90A==}
    engines: {node: ^18.0.0 || ^20.0.0 || >=22.0.0}
    hasBin: true
    peerDependencies:
      '@edge-runtime/vm': '*'
      '@types/debug': ^4.1.12
      '@types/node': ^18.0.0 || ^20.0.0 || >=22.0.0
      '@vitest/browser': 3.2.4
      '@vitest/ui': 3.2.4
      happy-dom: '*'
      jsdom: '*'
    peerDependenciesMeta:
      '@edge-runtime/vm':
        optional: true
      '@types/debug':
        optional: true
      '@types/node':
        optional: true
      '@vitest/browser':
        optional: true
      '@vitest/ui':
        optional: true
      happy-dom:
        optional: true
      jsdom:
        optional: true

  whatwg-mimetype@3.0.0:
    resolution: {integrity: sha512-nt+N2dzIutVRxARx1nghPKGv1xHikU7HKdfafKkLNLindmPU/ch3U31NOCGGA/dmPcmb1VlofO0vnKAcsm0o/Q==}
    engines: {node: '>=12'}

  which@2.0.2:
    resolution: {integrity: sha512-BLI3Tl1TW3Pvl70l3yq3Y64i+awpwXqsGBYWkkqMtnbXgrMD+yj7rhW0kuEDxzJaYXGjEW5ogapKNMEKNMjibA==}
    engines: {node: '>= 8'}
    hasBin: true

  why-is-node-running@2.3.0:
    resolution: {integrity: sha512-hUrmaWBdVDcxvYqnyh09zunKzROWjbZTiNy8dBEjkS7ehEDQibXJ7XvlmtbwuTclUiIyN+CyXQD4Vmko8fNm8w==}
    engines: {node: '>=8'}
    hasBin: true

  wrap-ansi@7.0.0:
    resolution: {integrity: sha512-YVGIj2kamLSTxw6NsZjoBxfSwsn0ycdesmc4p+Q21c5zPuZ1pl+NfxVdxPtdHvmNVOQ6XSYG4AUtyt/Fi7D16Q==}
    engines: {node: '>=10'}

  wrap-ansi@8.1.0:
    resolution: {integrity: sha512-si7QWI6zUMq56bESFvagtmzMdGOtoxfR+Sez11Mobfc7tm+VkUckk9bW2UeffTGVUbOksxmSw0AA2gs8g71NCQ==}
    engines: {node: '>=12'}

  wrap-ansi@9.0.2:
    resolution: {integrity: sha512-42AtmgqjV+X1VpdOfyTGOYRi0/zsoLqtXQckTmqTeybT+BDIbM/Guxo7x3pE2vtpr1ok6xRqM9OpBe+Jyoqyww==}
    engines: {node: '>=18'}

  wrappy@1.0.2:
    resolution: {integrity: sha512-l4Sp/DRseor9wL6EvV2+TuQn63dMkPjZ/sp9XkghTEbV9KlPS1xUsZ3u7/IQO4wxtcFB4bgpQPRcR3QCvezPcQ==}

  yallist@5.0.0:
    resolution: {integrity: sha512-YgvUTfwqyc7UXVMrB+SImsVYSmTS8X/tSrtdNZMImM+n7+QTriRXyXim0mBrTXNeqzVF0KWGgHPeiyViFFrNDw==}
    engines: {node: '>=18'}

  yaml@2.8.1:
    resolution: {integrity: sha512-lcYcMxX2PO9XMGvAJkJ3OsNMw+/7FKes7/hgerGUYWIoWu5j/+YQqcZr5JnPZWzOsEBgMbSbiSTn/dv/69Mkpw==}
    engines: {node: '>= 14.6'}
    hasBin: true

  zod-to-json-schema@3.24.6:
    resolution: {integrity: sha512-h/z3PKvcTcTetyjl1fkj79MHNEjm+HpD6NXheWjzOekY7kV+lwDYnHw+ivHkijnCSMz1yJaWBD9vu/Fcmk+vEg==}
    peerDependencies:
      zod: ^3.24.1

  zod@3.25.76:
    resolution: {integrity: sha512-gzUt/qt81nXsFGKIFcC3YnfEAx5NkunCfnDlvuBSSFS02bcXu4Lmea0AFIUwbLWxWPx3d9p8S5QoaujKcNQxcQ==}

snapshots:

  '@alloc/quick-lru@5.2.0': {}

  '@ampproject/remapping@2.3.0':
    dependencies:
      '@jridgewell/gen-mapping': 0.3.13
      '@jridgewell/trace-mapping': 0.3.31

  '@babel/helper-string-parser@7.27.1': {}

  '@babel/helper-validator-identifier@7.27.1': {}

  '@babel/parser@7.28.4':
    dependencies:
      '@babel/types': 7.28.4

  '@babel/types@7.28.4':
    dependencies:
      '@babel/helper-string-parser': 7.27.1
      '@babel/helper-validator-identifier': 7.27.1

  '@bcoe/v8-coverage@1.0.2': {}

  '@biomejs/biome@2.2.6':
    optionalDependencies:
      '@biomejs/cli-darwin-arm64': 2.2.6
      '@biomejs/cli-darwin-x64': 2.2.6
      '@biomejs/cli-linux-arm64': 2.2.6
      '@biomejs/cli-linux-arm64-musl': 2.2.6
      '@biomejs/cli-linux-x64': 2.2.6
      '@biomejs/cli-linux-x64-musl': 2.2.6
      '@biomejs/cli-win32-arm64': 2.2.6
      '@biomejs/cli-win32-x64': 2.2.6

  '@biomejs/cli-darwin-arm64@2.2.6':
    optional: true

  '@biomejs/cli-darwin-x64@2.2.6':
    optional: true

  '@biomejs/cli-linux-arm64-musl@2.2.6':
    optional: true

  '@biomejs/cli-linux-arm64@2.2.6':
    optional: true

  '@biomejs/cli-linux-x64-musl@2.2.6':
    optional: true

  '@biomejs/cli-linux-x64@2.2.6':
    optional: true

  '@biomejs/cli-win32-arm64@2.2.6':
    optional: true

  '@biomejs/cli-win32-x64@2.2.6':
    optional: true

  '@esbuild/aix-ppc64@0.25.11':
    optional: true

  '@esbuild/android-arm64@0.25.11':
    optional: true

  '@esbuild/android-arm@0.25.11':
    optional: true

  '@esbuild/android-x64@0.25.11':
    optional: true

  '@esbuild/darwin-arm64@0.25.11':
    optional: true

  '@esbuild/darwin-x64@0.25.11':
    optional: true

  '@esbuild/freebsd-arm64@0.25.11':
    optional: true

  '@esbuild/freebsd-x64@0.25.11':
    optional: true

  '@esbuild/linux-arm64@0.25.11':
    optional: true

  '@esbuild/linux-arm@0.25.11':
    optional: true

  '@esbuild/linux-ia32@0.25.11':
    optional: true

  '@esbuild/linux-loong64@0.25.11':
    optional: true

  '@esbuild/linux-mips64el@0.25.11':
    optional: true

  '@esbuild/linux-ppc64@0.25.11':
    optional: true

  '@esbuild/linux-riscv64@0.25.11':
    optional: true

  '@esbuild/linux-s390x@0.25.11':
    optional: true

  '@esbuild/linux-x64@0.25.11':
    optional: true

  '@esbuild/netbsd-arm64@0.25.11':
    optional: true

  '@esbuild/netbsd-x64@0.25.11':
    optional: true

  '@esbuild/openbsd-arm64@0.25.11':
    optional: true

  '@esbuild/openbsd-x64@0.25.11':
    optional: true

  '@esbuild/openharmony-arm64@0.25.11':
    optional: true

  '@esbuild/sunos-x64@0.25.11':
    optional: true

  '@esbuild/win32-arm64@0.25.11':
    optional: true

  '@esbuild/win32-ia32@0.25.11':
    optional: true

  '@esbuild/win32-x64@0.25.11':
    optional: true

  '@isaacs/cliui@8.0.2':
    dependencies:
      string-width: 5.1.2
      string-width-cjs: string-width@4.2.3
      strip-ansi: 7.1.2
      strip-ansi-cjs: strip-ansi@6.0.1
      wrap-ansi: 8.1.0
      wrap-ansi-cjs: wrap-ansi@7.0.0

  '@isaacs/fs-minipass@4.0.1':
    dependencies:
      minipass: 7.1.2

  '@istanbuljs/schema@0.1.3': {}

  '@jridgewell/gen-mapping@0.3.13':
    dependencies:
      '@jridgewell/sourcemap-codec': 1.5.5
      '@jridgewell/trace-mapping': 0.3.31

  '@jridgewell/remapping@2.3.5':
    dependencies:
      '@jridgewell/gen-mapping': 0.3.13
      '@jridgewell/trace-mapping': 0.3.31

  '@jridgewell/resolve-uri@3.1.2': {}

  '@jridgewell/sourcemap-codec@1.5.5': {}

  '@jridgewell/trace-mapping@0.3.31':
    dependencies:
      '@jridgewell/resolve-uri': 3.1.2
      '@jridgewell/sourcemap-codec': 1.5.5

  '@modelcontextprotocol/sdk@1.20.0':
    dependencies:
      ajv: 6.12.6
      content-type: 1.0.5
      cors: 2.8.5
      cross-spawn: 7.0.6
      eventsource: 3.0.7
      eventsource-parser: 3.0.6
      express: 5.1.0
      express-rate-limit: 7.5.1(express@5.1.0)
      pkce-challenge: 5.0.0
      raw-body: 3.0.1
      zod: 3.25.76
      zod-to-json-schema: 3.24.6(zod@3.25.76)
    transitivePeerDependencies:
      - supports-color

  '@nodelib/fs.scandir@2.1.5':
    dependencies:
      '@nodelib/fs.stat': 2.0.5
      run-parallel: 1.2.0

  '@nodelib/fs.stat@2.0.5': {}

  '@nodelib/fs.walk@1.2.8':
    dependencies:
      '@nodelib/fs.scandir': 2.1.5
      fastq: 1.19.1

  '@pkgjs/parseargs@0.11.0':
    optional: true

  '@polka/url@1.0.0-next.29': {}

  '@rollup/rollup-android-arm-eabi@4.52.4':
    optional: true

  '@rollup/rollup-android-arm64@4.52.4':
    optional: true

  '@rollup/rollup-darwin-arm64@4.52.4':
    optional: true

  '@rollup/rollup-darwin-x64@4.52.4':
    optional: true

  '@rollup/rollup-freebsd-arm64@4.52.4':
    optional: true

  '@rollup/rollup-freebsd-x64@4.52.4':
    optional: true

  '@rollup/rollup-linux-arm-gnueabihf@4.52.4':
    optional: true

  '@rollup/rollup-linux-arm-musleabihf@4.52.4':
    optional: true

  '@rollup/rollup-linux-arm64-gnu@4.52.4':
    optional: true

  '@rollup/rollup-linux-arm64-musl@4.52.4':
    optional: true

  '@rollup/rollup-linux-loong64-gnu@4.52.4':
    optional: true

  '@rollup/rollup-linux-ppc64-gnu@4.52.4':
    optional: true

  '@rollup/rollup-linux-riscv64-gnu@4.52.4':
    optional: true

  '@rollup/rollup-linux-riscv64-musl@4.52.4':
    optional: true

  '@rollup/rollup-linux-s390x-gnu@4.52.4':
    optional: true

  '@rollup/rollup-linux-x64-gnu@4.52.4':
    optional: true

  '@rollup/rollup-linux-x64-musl@4.52.4':
    optional: true

  '@rollup/rollup-openharmony-arm64@4.52.4':
    optional: true

  '@rollup/rollup-win32-arm64-msvc@4.52.4':
    optional: true

  '@rollup/rollup-win32-ia32-msvc@4.52.4':
    optional: true

  '@rollup/rollup-win32-x64-gnu@4.52.4':
    optional: true

  '@rollup/rollup-win32-x64-msvc@4.52.4':
    optional: true

  '@tailwindcss/node@4.1.14':
    dependencies:
      '@jridgewell/remapping': 2.3.5
      enhanced-resolve: 5.18.3
      jiti: 2.6.1
      lightningcss: 1.30.1
      magic-string: 0.30.19
      source-map-js: 1.2.1
      tailwindcss: 4.1.14

  '@tailwindcss/oxide-android-arm64@4.1.14':
    optional: true

  '@tailwindcss/oxide-darwin-arm64@4.1.14':
    optional: true

  '@tailwindcss/oxide-darwin-x64@4.1.14':
    optional: true

  '@tailwindcss/oxide-freebsd-x64@4.1.14':
    optional: true

  '@tailwindcss/oxide-linux-arm-gnueabihf@4.1.14':
    optional: true

  '@tailwindcss/oxide-linux-arm64-gnu@4.1.14':
    optional: true

  '@tailwindcss/oxide-linux-arm64-musl@4.1.14':
    optional: true

  '@tailwindcss/oxide-linux-x64-gnu@4.1.14':
    optional: true

  '@tailwindcss/oxide-linux-x64-musl@4.1.14':
    optional: true

  '@tailwindcss/oxide-wasm32-wasi@4.1.14':
    optional: true

  '@tailwindcss/oxide-win32-arm64-msvc@4.1.14':
    optional: true

  '@tailwindcss/oxide-win32-x64-msvc@4.1.14':
    optional: true

  '@tailwindcss/oxide@4.1.14':
    dependencies:
      detect-libc: 2.1.2
      tar: 7.5.1
    optionalDependencies:
      '@tailwindcss/oxide-android-arm64': 4.1.14
      '@tailwindcss/oxide-darwin-arm64': 4.1.14
      '@tailwindcss/oxide-darwin-x64': 4.1.14
      '@tailwindcss/oxide-freebsd-x64': 4.1.14
      '@tailwindcss/oxide-linux-arm-gnueabihf': 4.1.14
      '@tailwindcss/oxide-linux-arm64-gnu': 4.1.14
      '@tailwindcss/oxide-linux-arm64-musl': 4.1.14
      '@tailwindcss/oxide-linux-x64-gnu': 4.1.14
      '@tailwindcss/oxide-linux-x64-musl': 4.1.14
      '@tailwindcss/oxide-wasm32-wasi': 4.1.14
      '@tailwindcss/oxide-win32-arm64-msvc': 4.1.14
      '@tailwindcss/oxide-win32-x64-msvc': 4.1.14

  '@tailwindcss/postcss@4.1.14':
    dependencies:
      '@alloc/quick-lru': 5.2.0
      '@tailwindcss/node': 4.1.14
      '@tailwindcss/oxide': 4.1.14
      postcss: 8.5.6
      tailwindcss: 4.1.14

  '@tauri-apps/api@2.8.0': {}

  '@tauri-apps/cli-darwin-arm64@2.8.4':
    optional: true

  '@tauri-apps/cli-darwin-x64@2.8.4':
    optional: true

  '@tauri-apps/cli-linux-arm-gnueabihf@2.8.4':
    optional: true

  '@tauri-apps/cli-linux-arm64-gnu@2.8.4':
    optional: true

  '@tauri-apps/cli-linux-arm64-musl@2.8.4':
    optional: true

  '@tauri-apps/cli-linux-riscv64-gnu@2.8.4':
    optional: true

  '@tauri-apps/cli-linux-x64-gnu@2.8.4':
    optional: true

  '@tauri-apps/cli-linux-x64-musl@2.8.4':
    optional: true

  '@tauri-apps/cli-win32-arm64-msvc@2.8.4':
    optional: true

  '@tauri-apps/cli-win32-ia32-msvc@2.8.4':
    optional: true

  '@tauri-apps/cli-win32-x64-msvc@2.8.4':
    optional: true

  '@tauri-apps/cli@2.8.4':
    optionalDependencies:
      '@tauri-apps/cli-darwin-arm64': 2.8.4
      '@tauri-apps/cli-darwin-x64': 2.8.4
      '@tauri-apps/cli-linux-arm-gnueabihf': 2.8.4
      '@tauri-apps/cli-linux-arm64-gnu': 2.8.4
      '@tauri-apps/cli-linux-arm64-musl': 2.8.4
      '@tauri-apps/cli-linux-riscv64-gnu': 2.8.4
      '@tauri-apps/cli-linux-x64-gnu': 2.8.4
      '@tauri-apps/cli-linux-x64-musl': 2.8.4
      '@tauri-apps/cli-win32-arm64-msvc': 2.8.4
      '@tauri-apps/cli-win32-ia32-msvc': 2.8.4
      '@tauri-apps/cli-win32-x64-msvc': 2.8.4

  '@tauri-apps/plugin-cli@2.4.0':
    dependencies:
      '@tauri-apps/api': 2.8.0

  '@tauri-apps/plugin-dialog@2.4.0':
    dependencies:
      '@tauri-apps/api': 2.8.0

  '@tauri-apps/plugin-fs@2.4.2':
    dependencies:
      '@tauri-apps/api': 2.8.0

  '@tauri-apps/plugin-shell@2.3.1':
    dependencies:
      '@tauri-apps/api': 2.8.0

  '@types/chai@5.2.2':
    dependencies:
      '@types/deep-eql': 4.0.2

  '@types/deep-eql@4.0.2': {}

  '@types/estree@1.0.8': {}

  '@types/node@20.19.21':
    dependencies:
      undici-types: 6.21.0

  '@types/node@22.18.10':
    dependencies:
      undici-types: 6.21.0

  '@types/whatwg-mimetype@3.0.2': {}

  '@vitest/coverage-v8@3.2.4(vitest@3.2.4)':
    dependencies:
      '@ampproject/remapping': 2.3.0
      '@bcoe/v8-coverage': 1.0.2
      ast-v8-to-istanbul: 0.3.7
      debug: 4.4.3
      istanbul-lib-coverage: 3.2.2
      istanbul-lib-report: 3.0.1
      istanbul-lib-source-maps: 5.0.6
      istanbul-reports: 3.2.0
      magic-string: 0.30.19
      magicast: 0.3.5
      std-env: 3.9.0
      test-exclude: 7.0.1
      tinyrainbow: 2.0.0
      vitest: 3.2.4(@types/node@22.18.10)(@vitest/ui@3.2.4)(happy-dom@20.0.2)(jiti@2.6.1)(lightningcss@1.30.1)(yaml@2.8.1)
    transitivePeerDependencies:
      - supports-color

  '@vitest/expect@3.2.4':
    dependencies:
      '@types/chai': 5.2.2
      '@vitest/spy': 3.2.4
      '@vitest/utils': 3.2.4
      chai: 5.3.3
      tinyrainbow: 2.0.0

  '@vitest/mocker@3.2.4(vite@7.1.10(@types/node@22.18.10)(jiti@2.6.1)(lightningcss@1.30.1)(yaml@2.8.1))':
    dependencies:
      '@vitest/spy': 3.2.4
      estree-walker: 3.0.3
      magic-string: 0.30.19
    optionalDependencies:
      vite: 7.1.10(@types/node@22.18.10)(jiti@2.6.1)(lightningcss@1.30.1)(yaml@2.8.1)

  '@vitest/pretty-format@3.2.4':
    dependencies:
      tinyrainbow: 2.0.0

  '@vitest/runner@3.2.4':
    dependencies:
      '@vitest/utils': 3.2.4
      pathe: 2.0.3
      strip-literal: 3.1.0

  '@vitest/snapshot@3.2.4':
    dependencies:
      '@vitest/pretty-format': 3.2.4
      magic-string: 0.30.19
      pathe: 2.0.3

  '@vitest/spy@3.2.4':
    dependencies:
      tinyspy: 4.0.4

  '@vitest/ui@3.2.4(vitest@3.2.4)':
    dependencies:
      '@vitest/utils': 3.2.4
      fflate: 0.8.2
      flatted: 3.3.3
      pathe: 2.0.3
      sirv: 3.0.2
      tinyglobby: 0.2.15
      tinyrainbow: 2.0.0
      vitest: 3.2.4(@types/node@22.18.10)(@vitest/ui@3.2.4)(happy-dom@20.0.2)(jiti@2.6.1)(lightningcss@1.30.1)(yaml@2.8.1)

  '@vitest/utils@3.2.4':
    dependencies:
      '@vitest/pretty-format': 3.2.4
      loupe: 3.2.1
      tinyrainbow: 2.0.0

  '@xterm/addon-fit@0.10.0(@xterm/xterm@5.5.0)':
    dependencies:
      '@xterm/xterm': 5.5.0

  '@xterm/addon-web-links@0.11.0(@xterm/xterm@5.5.0)':
    dependencies:
      '@xterm/xterm': 5.5.0

  '@xterm/addon-webgl@0.18.0(@xterm/xterm@5.5.0)':
    dependencies:
      '@xterm/xterm': 5.5.0

  '@xterm/xterm@5.5.0': {}

  accepts@2.0.0:
    dependencies:
      mime-types: 3.0.1
      negotiator: 1.0.0

  ajv@6.12.6:
    dependencies:
      fast-deep-equal: 3.1.3
      fast-json-stable-stringify: 2.1.0
      json-schema-traverse: 0.4.1
      uri-js: 4.4.1

  ansi-escapes@7.1.1:
    dependencies:
      environment: 1.1.0

  ansi-regex@5.0.1: {}

  ansi-regex@6.2.2: {}

  ansi-styles@4.3.0:
    dependencies:
      color-convert: 2.0.1

  ansi-styles@6.2.3: {}

  assertion-error@2.0.1: {}

  ast-v8-to-istanbul@0.3.7:
    dependencies:
      '@jridgewell/trace-mapping': 0.3.31
      estree-walker: 3.0.3
      js-tokens: 9.0.1

  autoprefixer@10.4.21(postcss@8.5.6):
    dependencies:
      browserslist: 4.26.3
      caniuse-lite: 1.0.30001749
      fraction.js: 4.3.7
      normalize-range: 0.1.2
      picocolors: 1.1.1
      postcss: 8.5.6
      postcss-value-parser: 4.2.0

  balanced-match@1.0.2: {}

  baseline-browser-mapping@2.8.16: {}

  body-parser@2.2.0:
    dependencies:
      bytes: 3.1.2
      content-type: 1.0.5
      debug: 4.4.3
      http-errors: 2.0.0
      iconv-lite: 0.6.3
      on-finished: 2.4.1
      qs: 6.14.0
      raw-body: 3.0.1
      type-is: 2.0.1
    transitivePeerDependencies:
      - supports-color

  brace-expansion@2.0.2:
    dependencies:
      balanced-match: 1.0.2

  braces@3.0.3:
    dependencies:
      fill-range: 7.1.1

  browserslist@4.26.3:
    dependencies:
      baseline-browser-mapping: 2.8.16
      caniuse-lite: 1.0.30001749
      electron-to-chromium: 1.5.234
      node-releases: 2.0.23
      update-browserslist-db: 1.1.3(browserslist@4.26.3)

  bytes@3.1.2: {}

  cac@6.7.14: {}

  call-bind-apply-helpers@1.0.2:
    dependencies:
      es-errors: 1.3.0
      function-bind: 1.1.2

  call-bound@1.0.4:
    dependencies:
      call-bind-apply-helpers: 1.0.2
      get-intrinsic: 1.3.0

  caniuse-lite@1.0.30001749: {}

  chai@5.3.3:
    dependencies:
      assertion-error: 2.0.1
      check-error: 2.1.1
      deep-eql: 5.0.2
      loupe: 3.2.1
      pathval: 2.0.1

  check-error@2.1.1: {}

  chownr@3.0.0: {}

  cli-cursor@5.0.0:
    dependencies:
      restore-cursor: 5.1.0

  cli-truncate@5.1.0:
    dependencies:
      slice-ansi: 7.1.2
      string-width: 8.1.0

  color-convert@2.0.1:
    dependencies:
      color-name: 1.1.4

  color-name@1.1.4: {}

  colorette@2.0.20: {}

  commander@14.0.1: {}

  content-disposition@1.0.0:
    dependencies:
      safe-buffer: 5.2.1

  content-type@1.0.5: {}

  cookie-signature@1.2.2: {}

  cookie@0.7.2: {}

  cors@2.8.5:
    dependencies:
      object-assign: 4.1.1
      vary: 1.1.2

  cross-spawn@7.0.6:
    dependencies:
      path-key: 3.1.1
      shebang-command: 2.0.0
      which: 2.0.2

  debug@4.4.3:
    dependencies:
      ms: 2.1.3

  deep-eql@5.0.2: {}

  depd@2.0.0: {}

  detect-libc@2.1.2: {}

  dunder-proto@1.0.1:
    dependencies:
      call-bind-apply-helpers: 1.0.2
      es-errors: 1.3.0
      gopd: 1.2.0

  eastasianwidth@0.2.0: {}

  ee-first@1.1.1: {}

  electron-to-chromium@1.5.234: {}

  emoji-regex@10.5.0: {}

  emoji-regex@8.0.0: {}

  emoji-regex@9.2.2: {}

  encodeurl@2.0.0: {}

  enhanced-resolve@5.18.3:
    dependencies:
      graceful-fs: 4.2.11
      tapable: 2.3.0

  environment@1.1.0: {}

  es-define-property@1.0.1: {}

  es-errors@1.3.0: {}

  es-module-lexer@1.7.0: {}

  es-object-atoms@1.1.1:
    dependencies:
      es-errors: 1.3.0

  esbuild@0.25.11:
    optionalDependencies:
      '@esbuild/aix-ppc64': 0.25.11
      '@esbuild/android-arm': 0.25.11
      '@esbuild/android-arm64': 0.25.11
      '@esbuild/android-x64': 0.25.11
      '@esbuild/darwin-arm64': 0.25.11
      '@esbuild/darwin-x64': 0.25.11
      '@esbuild/freebsd-arm64': 0.25.11
      '@esbuild/freebsd-x64': 0.25.11
      '@esbuild/linux-arm': 0.25.11
      '@esbuild/linux-arm64': 0.25.11
      '@esbuild/linux-ia32': 0.25.11
      '@esbuild/linux-loong64': 0.25.11
      '@esbuild/linux-mips64el': 0.25.11
      '@esbuild/linux-ppc64': 0.25.11
      '@esbuild/linux-riscv64': 0.25.11
      '@esbuild/linux-s390x': 0.25.11
      '@esbuild/linux-x64': 0.25.11
      '@esbuild/netbsd-arm64': 0.25.11
      '@esbuild/netbsd-x64': 0.25.11
      '@esbuild/openbsd-arm64': 0.25.11
      '@esbuild/openbsd-x64': 0.25.11
      '@esbuild/openharmony-arm64': 0.25.11
      '@esbuild/sunos-x64': 0.25.11
      '@esbuild/win32-arm64': 0.25.11
      '@esbuild/win32-ia32': 0.25.11
      '@esbuild/win32-x64': 0.25.11

  escalade@3.2.0: {}

  escape-html@1.0.3: {}

  estree-walker@3.0.3:
    dependencies:
      '@types/estree': 1.0.8

  etag@1.8.1: {}

  eventemitter3@5.0.1: {}

  eventsource-parser@3.0.6: {}

  eventsource@3.0.7:
    dependencies:
      eventsource-parser: 3.0.6

  expect-type@1.2.2: {}

  express-rate-limit@7.5.1(express@5.1.0):
    dependencies:
      express: 5.1.0

  express@5.1.0:
    dependencies:
      accepts: 2.0.0
      body-parser: 2.2.0
      content-disposition: 1.0.0
      content-type: 1.0.5
      cookie: 0.7.2
      cookie-signature: 1.2.2
      debug: 4.4.3
      encodeurl: 2.0.0
      escape-html: 1.0.3
      etag: 1.8.1
      finalhandler: 2.1.0
      fresh: 2.0.0
      http-errors: 2.0.0
      merge-descriptors: 2.0.0
      mime-types: 3.0.1
      on-finished: 2.4.1
      once: 1.4.0
      parseurl: 1.3.3
      proxy-addr: 2.0.7
      qs: 6.14.0
      range-parser: 1.2.1
      router: 2.2.0
      send: 1.2.0
      serve-static: 2.2.0
      statuses: 2.0.2
      type-is: 2.0.1
      vary: 1.1.2
    transitivePeerDependencies:
      - supports-color

  fast-deep-equal@3.1.3: {}

  fast-glob@3.3.3:
    dependencies:
      '@nodelib/fs.stat': 2.0.5
      '@nodelib/fs.walk': 1.2.8
      glob-parent: 5.1.2
      merge2: 1.4.1
      micromatch: 4.0.8

  fast-json-stable-stringify@2.1.0: {}

  fastq@1.19.1:
    dependencies:
      reusify: 1.1.0

  fdir@6.5.0(picomatch@4.0.3):
    optionalDependencies:
      picomatch: 4.0.3

  fflate@0.8.2: {}

  fill-range@7.1.1:
    dependencies:
      to-regex-range: 5.0.1

  finalhandler@2.1.0:
    dependencies:
      debug: 4.4.3
      encodeurl: 2.0.0
      escape-html: 1.0.3
      on-finished: 2.4.1
      parseurl: 1.3.3
      statuses: 2.0.2
    transitivePeerDependencies:
      - supports-color

  flatted@3.3.3: {}

  foreground-child@3.3.1:
    dependencies:
      cross-spawn: 7.0.6
      signal-exit: 4.1.0

  forwarded@0.2.0: {}

  fraction.js@4.3.7: {}

  fresh@2.0.0: {}

  fsevents@2.3.3:
    optional: true

  function-bind@1.1.2: {}

  get-east-asian-width@1.4.0: {}

  get-intrinsic@1.3.0:
    dependencies:
      call-bind-apply-helpers: 1.0.2
      es-define-property: 1.0.1
      es-errors: 1.3.0
      es-object-atoms: 1.1.1
      function-bind: 1.1.2
      get-proto: 1.0.1
      gopd: 1.2.0
      has-symbols: 1.1.0
      hasown: 2.0.2
      math-intrinsics: 1.1.0

  get-proto@1.0.1:
    dependencies:
      dunder-proto: 1.0.1
      es-object-atoms: 1.1.1

  glob-parent@5.1.2:
    dependencies:
      is-glob: 4.0.3

  glob@10.4.5:
    dependencies:
      foreground-child: 3.3.1
      jackspeak: 3.4.3
      minimatch: 9.0.5
      minipass: 7.1.2
      package-json-from-dist: 1.0.1
      path-scurry: 1.11.1

  gopd@1.2.0: {}

  graceful-fs@4.2.11: {}

  happy-dom@20.0.2:
    dependencies:
      '@types/node': 20.19.21
      '@types/whatwg-mimetype': 3.0.2
      whatwg-mimetype: 3.0.0

  has-flag@4.0.0: {}

  has-symbols@1.1.0: {}

  hasown@2.0.2:
    dependencies:
      function-bind: 1.1.2

  html-escaper@2.0.2: {}

  http-errors@2.0.0:
    dependencies:
      depd: 2.0.0
      inherits: 2.0.4
      setprototypeof: 1.2.0
      statuses: 2.0.1
      toidentifier: 1.0.1

  husky@9.1.7: {}

  iconv-lite@0.6.3:
    dependencies:
      safer-buffer: 2.1.2

  iconv-lite@0.7.0:
    dependencies:
      safer-buffer: 2.1.2

  ignore@6.0.2: {}

  inherits@2.0.4: {}

  ipaddr.js@1.9.1: {}

  is-extglob@2.1.1: {}

  is-fullwidth-code-point@3.0.0: {}

  is-fullwidth-code-point@5.1.0:
    dependencies:
      get-east-asian-width: 1.4.0

  is-glob@4.0.3:
    dependencies:
      is-extglob: 2.1.1

  is-number@7.0.0: {}

  is-promise@4.0.0: {}

  isexe@2.0.0: {}

  istanbul-lib-coverage@3.2.2: {}

  istanbul-lib-report@3.0.1:
    dependencies:
      istanbul-lib-coverage: 3.2.2
      make-dir: 4.0.0
      supports-color: 7.2.0

  istanbul-lib-source-maps@5.0.6:
    dependencies:
      '@jridgewell/trace-mapping': 0.3.31
      debug: 4.4.3
      istanbul-lib-coverage: 3.2.2
    transitivePeerDependencies:
      - supports-color

  istanbul-reports@3.2.0:
    dependencies:
      html-escaper: 2.0.2
      istanbul-lib-report: 3.0.1

  jackspeak@3.4.3:
    dependencies:
      '@isaacs/cliui': 8.0.2
    optionalDependencies:
      '@pkgjs/parseargs': 0.11.0

  jiti@2.6.1: {}

  js-tokens@9.0.1: {}

  json-schema-traverse@0.4.1: {}

  lightningcss-darwin-arm64@1.30.1:
    optional: true

  lightningcss-darwin-x64@1.30.1:
    optional: true

  lightningcss-freebsd-x64@1.30.1:
    optional: true

  lightningcss-linux-arm-gnueabihf@1.30.1:
    optional: true

  lightningcss-linux-arm64-gnu@1.30.1:
    optional: true

  lightningcss-linux-arm64-musl@1.30.1:
    optional: true

  lightningcss-linux-x64-gnu@1.30.1:
    optional: true

  lightningcss-linux-x64-musl@1.30.1:
    optional: true

  lightningcss-win32-arm64-msvc@1.30.1:
    optional: true

  lightningcss-win32-x64-msvc@1.30.1:
    optional: true

  lightningcss@1.30.1:
    dependencies:
      detect-libc: 2.1.2
    optionalDependencies:
      lightningcss-darwin-arm64: 1.30.1
      lightningcss-darwin-x64: 1.30.1
      lightningcss-freebsd-x64: 1.30.1
      lightningcss-linux-arm-gnueabihf: 1.30.1
      lightningcss-linux-arm64-gnu: 1.30.1
      lightningcss-linux-arm64-musl: 1.30.1
      lightningcss-linux-x64-gnu: 1.30.1
      lightningcss-linux-x64-musl: 1.30.1
      lightningcss-win32-arm64-msvc: 1.30.1
      lightningcss-win32-x64-msvc: 1.30.1

  lint-staged@16.2.4:
    dependencies:
      commander: 14.0.1
      listr2: 9.0.4
      micromatch: 4.0.8
      nano-spawn: 2.0.0
      pidtree: 0.6.0
      string-argv: 0.3.2
      yaml: 2.8.1

  listr2@9.0.4:
    dependencies:
      cli-truncate: 5.1.0
      colorette: 2.0.20
      eventemitter3: 5.0.1
      log-update: 6.1.0
      rfdc: 1.4.1
      wrap-ansi: 9.0.2

  log-update@6.1.0:
    dependencies:
      ansi-escapes: 7.1.1
      cli-cursor: 5.0.0
      slice-ansi: 7.1.2
      strip-ansi: 7.1.2
      wrap-ansi: 9.0.2

  loupe@3.2.1: {}

  lru-cache@10.4.3: {}

  magic-string@0.30.19:
    dependencies:
      '@jridgewell/sourcemap-codec': 1.5.5

  magicast@0.3.5:
    dependencies:
      '@babel/parser': 7.28.4
      '@babel/types': 7.28.4
      source-map-js: 1.2.1

  make-dir@4.0.0:
    dependencies:
      semver: 7.7.3

  math-intrinsics@1.1.0: {}

  media-typer@1.1.0: {}

  merge-descriptors@2.0.0: {}

  merge2@1.4.1: {}

  micromatch@4.0.8:
    dependencies:
      braces: 3.0.3
      picomatch: 2.3.1

  mime-db@1.54.0: {}

  mime-types@3.0.1:
    dependencies:
      mime-db: 1.54.0

  mimic-function@5.0.1: {}

  minimatch@9.0.5:
    dependencies:
      brace-expansion: 2.0.2

  minipass@7.1.2: {}

  minizlib@3.1.0:
    dependencies:
      minipass: 7.1.2

  mrmime@2.0.1: {}

  ms@2.1.3: {}

  nano-spawn@2.0.0: {}

  nanoid@3.3.11: {}

  negotiator@1.0.0: {}

  node-releases@2.0.23: {}

  normalize-range@0.1.2: {}

  object-assign@4.1.1: {}

  object-inspect@1.13.4: {}

  on-finished@2.4.1:
    dependencies:
      ee-first: 1.1.1

  once@1.4.0:
    dependencies:
      wrappy: 1.0.2

  onetime@7.0.0:
    dependencies:
      mimic-function: 5.0.1

  package-json-from-dist@1.0.1: {}

  parseurl@1.3.3: {}

  path-key@3.1.1: {}

  path-scurry@1.11.1:
    dependencies:
      lru-cache: 10.4.3
      minipass: 7.1.2

  path-to-regexp@8.3.0: {}

  pathe@2.0.3: {}

  pathval@2.0.1: {}

  picocolors@1.1.1: {}

  picomatch@2.3.1: {}

  picomatch@4.0.3: {}

  pidtree@0.6.0: {}

  pkce-challenge@5.0.0: {}

  postcss-value-parser@4.2.0: {}

  postcss@8.5.6:
    dependencies:
      nanoid: 3.3.11
      picocolors: 1.1.1
      source-map-js: 1.2.1

  proxy-addr@2.0.7:
    dependencies:
      forwarded: 0.2.0
      ipaddr.js: 1.9.1

  punycode@2.3.1: {}

  qs@6.14.0:
    dependencies:
      side-channel: 1.1.0

  queue-microtask@1.2.3: {}

  range-parser@1.2.1: {}

  raw-body@3.0.1:
    dependencies:
      bytes: 3.1.2
      http-errors: 2.0.0
      iconv-lite: 0.7.0
      unpipe: 1.0.0

  restore-cursor@5.1.0:
    dependencies:
      onetime: 7.0.0
      signal-exit: 4.1.0

  reusify@1.1.0: {}

  rfdc@1.4.1: {}

  rollup@4.52.4:
    dependencies:
      '@types/estree': 1.0.8
    optionalDependencies:
      '@rollup/rollup-android-arm-eabi': 4.52.4
      '@rollup/rollup-android-arm64': 4.52.4
      '@rollup/rollup-darwin-arm64': 4.52.4
      '@rollup/rollup-darwin-x64': 4.52.4
      '@rollup/rollup-freebsd-arm64': 4.52.4
      '@rollup/rollup-freebsd-x64': 4.52.4
      '@rollup/rollup-linux-arm-gnueabihf': 4.52.4
      '@rollup/rollup-linux-arm-musleabihf': 4.52.4
      '@rollup/rollup-linux-arm64-gnu': 4.52.4
      '@rollup/rollup-linux-arm64-musl': 4.52.4
      '@rollup/rollup-linux-loong64-gnu': 4.52.4
      '@rollup/rollup-linux-ppc64-gnu': 4.52.4
      '@rollup/rollup-linux-riscv64-gnu': 4.52.4
      '@rollup/rollup-linux-riscv64-musl': 4.52.4
      '@rollup/rollup-linux-s390x-gnu': 4.52.4
      '@rollup/rollup-linux-x64-gnu': 4.52.4
      '@rollup/rollup-linux-x64-musl': 4.52.4
      '@rollup/rollup-openharmony-arm64': 4.52.4
      '@rollup/rollup-win32-arm64-msvc': 4.52.4
      '@rollup/rollup-win32-ia32-msvc': 4.52.4
      '@rollup/rollup-win32-x64-gnu': 4.52.4
      '@rollup/rollup-win32-x64-msvc': 4.52.4
      fsevents: 2.3.3

  router@2.2.0:
    dependencies:
      debug: 4.4.3
      depd: 2.0.0
      is-promise: 4.0.0
      parseurl: 1.3.3
      path-to-regexp: 8.3.0
    transitivePeerDependencies:
      - supports-color

  run-parallel@1.2.0:
    dependencies:
      queue-microtask: 1.2.3

  safe-buffer@5.2.1: {}

  safer-buffer@2.1.2: {}

  send@1.2.0:
    dependencies:
      debug: 4.4.3
      encodeurl: 2.0.0
      escape-html: 1.0.3
      etag: 1.8.1
      fresh: 2.0.0
      http-errors: 2.0.0
      mime-types: 3.0.1
      ms: 2.1.3
      on-finished: 2.4.1
      range-parser: 1.2.1
      statuses: 2.0.2
    transitivePeerDependencies:
      - supports-color

  serve-static@2.2.0:
    dependencies:
      encodeurl: 2.0.0
      escape-html: 1.0.3
      parseurl: 1.3.3
      send: 1.2.0
    transitivePeerDependencies:
      - supports-color

  setprototypeof@1.2.0: {}

  shebang-command@2.0.0:
    dependencies:
      shebang-regex: 3.0.0

  shebang-regex@3.0.0: {}

  side-channel-list@1.0.0:
    dependencies:
      es-errors: 1.3.0
      object-inspect: 1.13.4

  side-channel-map@1.0.1:
    dependencies:
      call-bound: 1.0.4
      es-errors: 1.3.0
      get-intrinsic: 1.3.0
      object-inspect: 1.13.4

  side-channel-weakmap@1.0.2:
    dependencies:
      call-bound: 1.0.4
      es-errors: 1.3.0
      get-intrinsic: 1.3.0
      object-inspect: 1.13.4
      side-channel-map: 1.0.1

  side-channel@1.1.0:
    dependencies:
      es-errors: 1.3.0
      object-inspect: 1.13.4
      side-channel-list: 1.0.0
      side-channel-map: 1.0.1
      side-channel-weakmap: 1.0.2

  siginfo@2.0.0: {}

  signal-exit@4.1.0: {}

  sirv@3.0.2:
    dependencies:
      '@polka/url': 1.0.0-next.29
      mrmime: 2.0.1
      totalist: 3.0.1

  slice-ansi@7.1.2:
    dependencies:
      ansi-styles: 6.2.3
      is-fullwidth-code-point: 5.1.0

  source-map-js@1.2.1: {}

  stackback@0.0.2: {}

  statuses@2.0.1: {}

  statuses@2.0.2: {}

  std-env@3.9.0: {}

  string-argv@0.3.2: {}

  string-width@4.2.3:
    dependencies:
      emoji-regex: 8.0.0
      is-fullwidth-code-point: 3.0.0
      strip-ansi: 6.0.1

  string-width@5.1.2:
    dependencies:
      eastasianwidth: 0.2.0
      emoji-regex: 9.2.2
      strip-ansi: 7.1.2

  string-width@7.2.0:
    dependencies:
      emoji-regex: 10.5.0
      get-east-asian-width: 1.4.0
      strip-ansi: 7.1.2

  string-width@8.1.0:
    dependencies:
      get-east-asian-width: 1.4.0
      strip-ansi: 7.1.2

  strip-ansi@6.0.1:
    dependencies:
      ansi-regex: 5.0.1

  strip-ansi@7.1.2:
    dependencies:
      ansi-regex: 6.2.2

  strip-literal@3.1.0:
    dependencies:
      js-tokens: 9.0.1

  supports-color@7.2.0:
    dependencies:
      has-flag: 4.0.0

  tailwindcss@4.1.14: {}

  tapable@2.3.0: {}

  tar@7.5.1:
    dependencies:
      '@isaacs/fs-minipass': 4.0.1
      chownr: 3.0.0
      minipass: 7.1.2
      minizlib: 3.1.0
      yallist: 5.0.0

  test-exclude@7.0.1:
    dependencies:
      '@istanbuljs/schema': 0.1.3
      glob: 10.4.5
      minimatch: 9.0.5

  tinybench@2.9.0: {}

  tinyexec@0.3.2: {}

  tinyglobby@0.2.15:
    dependencies:
      fdir: 6.5.0(picomatch@4.0.3)
      picomatch: 4.0.3

  tinypool@1.1.1: {}

  tinyrainbow@2.0.0: {}

  tinyspy@4.0.4: {}

  to-regex-range@5.0.1:
    dependencies:
      is-number: 7.0.0

  toidentifier@1.0.1: {}

  totalist@3.0.1: {}

  type-is@2.0.1:
    dependencies:
      content-type: 1.0.5
      media-typer: 1.1.0
      mime-types: 3.0.1

  typescript@5.9.3: {}

  undici-types@6.21.0: {}

  unpipe@1.0.0: {}

  update-browserslist-db@1.1.3(browserslist@4.26.3):
    dependencies:
      browserslist: 4.26.3
      escalade: 3.2.0
      picocolors: 1.1.1

  uri-js@4.4.1:
    dependencies:
      punycode: 2.3.1

  vary@1.1.2: {}

  vite-node@3.2.4(@types/node@22.18.10)(jiti@2.6.1)(lightningcss@1.30.1)(yaml@2.8.1):
    dependencies:
      cac: 6.7.14
      debug: 4.4.3
      es-module-lexer: 1.7.0
      pathe: 2.0.3
      vite: 7.1.10(@types/node@22.18.10)(jiti@2.6.1)(lightningcss@1.30.1)(yaml@2.8.1)
    transitivePeerDependencies:
      - '@types/node'
      - jiti
      - less
      - lightningcss
      - sass
      - sass-embedded
      - stylus
      - sugarss
      - supports-color
      - terser
      - tsx
      - yaml

  vite@7.1.10(@types/node@22.18.10)(jiti@2.6.1)(lightningcss@1.30.1)(yaml@2.8.1):
    dependencies:
      esbuild: 0.25.11
      fdir: 6.5.0(picomatch@4.0.3)
      picomatch: 4.0.3
      postcss: 8.5.6
      rollup: 4.52.4
      tinyglobby: 0.2.15
    optionalDependencies:
      '@types/node': 22.18.10
      fsevents: 2.3.3
      jiti: 2.6.1
      lightningcss: 1.30.1
      yaml: 2.8.1

  vitest@3.2.4(@types/node@22.18.10)(@vitest/ui@3.2.4)(happy-dom@20.0.2)(jiti@2.6.1)(lightningcss@1.30.1)(yaml@2.8.1):
    dependencies:
      '@types/chai': 5.2.2
      '@vitest/expect': 3.2.4
      '@vitest/mocker': 3.2.4(vite@7.1.10(@types/node@22.18.10)(jiti@2.6.1)(lightningcss@1.30.1)(yaml@2.8.1))
      '@vitest/pretty-format': 3.2.4
      '@vitest/runner': 3.2.4
      '@vitest/snapshot': 3.2.4
      '@vitest/spy': 3.2.4
      '@vitest/utils': 3.2.4
      chai: 5.3.3
      debug: 4.4.3
      expect-type: 1.2.2
      magic-string: 0.30.19
      pathe: 2.0.3
      picomatch: 4.0.3
      std-env: 3.9.0
      tinybench: 2.9.0
      tinyexec: 0.3.2
      tinyglobby: 0.2.15
      tinypool: 1.1.1
      tinyrainbow: 2.0.0
      vite: 7.1.10(@types/node@22.18.10)(jiti@2.6.1)(lightningcss@1.30.1)(yaml@2.8.1)
      vite-node: 3.2.4(@types/node@22.18.10)(jiti@2.6.1)(lightningcss@1.30.1)(yaml@2.8.1)
      why-is-node-running: 2.3.0
    optionalDependencies:
      '@types/node': 22.18.10
      '@vitest/ui': 3.2.4(vitest@3.2.4)
      happy-dom: 20.0.2
    transitivePeerDependencies:
      - jiti
      - less
      - lightningcss
      - msw
      - sass
      - sass-embedded
      - stylus
      - sugarss
      - supports-color
      - terser
      - tsx
      - yaml

  whatwg-mimetype@3.0.0: {}

  which@2.0.2:
    dependencies:
      isexe: 2.0.0

  why-is-node-running@2.3.0:
    dependencies:
      siginfo: 2.0.0
      stackback: 0.0.2

  wrap-ansi@7.0.0:
    dependencies:
      ansi-styles: 4.3.0
      string-width: 4.2.3
      strip-ansi: 6.0.1

  wrap-ansi@8.1.0:
    dependencies:
      ansi-styles: 6.2.3
      string-width: 5.1.2
      strip-ansi: 7.1.2

  wrap-ansi@9.0.2:
    dependencies:
      ansi-styles: 6.2.3
      string-width: 7.2.0
      strip-ansi: 7.1.2

  wrappy@1.0.2: {}

  yallist@5.0.0: {}

  yaml@2.8.1: {}

  zod-to-json-schema@3.24.6(zod@3.25.76):
    dependencies:
      zod: 3.25.76

  zod@3.25.76: {}<|MERGE_RESOLUTION|>--- conflicted
+++ resolved
@@ -9,20 +9,8 @@
   .:
     dependencies:
       '@tauri-apps/api':
-        specifier: ^2.0.0
-        version: 2.8.0
-      '@tauri-apps/plugin-cli':
-        specifier: ^2.0.0
-        version: 2.4.0
-      '@tauri-apps/plugin-dialog':
-        specifier: ^2.0.0
-        version: 2.4.0
-      '@tauri-apps/plugin-fs':
-        specifier: ^2.0.0
-        version: 2.4.2
-      '@tauri-apps/plugin-shell':
-        specifier: ^2.0.0
-        version: 2.3.1
+        specifier: ^1.6.0
+        version: 1.6.0
       '@xterm/addon-fit':
         specifier: ^0.10.0
         version: 0.10.0(@xterm/xterm@5.5.0)
@@ -43,16 +31,11 @@
         specifier: ^4.1.14
         version: 4.1.14
       '@tauri-apps/cli':
-<<<<<<< HEAD
-        specifier: ^2.0.0
-        version: 2.8.4
-=======
         specifier: ^1.6.3
         version: 1.6.3
       '@vitest/coverage-v8':
         specifier: ^3.2.4
         version: 3.2.4(vitest@3.2.4)
->>>>>>> d316dad0
       '@vitest/ui':
         specifier: ^3.2.4
         version: 3.2.4(vitest@3.2.4)
@@ -621,91 +604,74 @@
   '@tailwindcss/postcss@4.1.14':
     resolution: {integrity: sha512-BdMjIxy7HUNThK87C7BC8I1rE8BVUsfNQSI5siQ4JK3iIa3w0XyVvVL9SXLWO//CtYTcp1v7zci0fYwJOjB+Zg==}
 
-  '@tauri-apps/api@2.8.0':
-    resolution: {integrity: sha512-ga7zdhbS2GXOMTIZRT0mYjKJtR9fivsXzsyq5U3vjDL0s6DTMwYRm0UHNjzTY5dh4+LSC68Sm/7WEiimbQNYlw==}
-
-  '@tauri-apps/cli-darwin-arm64@2.8.4':
-    resolution: {integrity: sha512-BKu8HRkYV01SMTa7r4fLx+wjgtRK8Vep7lmBdHDioP6b8XH3q2KgsAyPWfEZaZIkZ2LY4SqqGARaE9oilNe0oA==}
+  '@tauri-apps/api@1.6.0':
+    resolution: {integrity: sha512-rqI++FWClU5I2UBp4HXFvl+sBWkdigBkxnpJDQUWttNyG7IZP4FwQGhTNL5EOw0vI8i6eSAJ5frLqO7n7jbJdg==}
+    engines: {node: '>= 14.6.0', npm: '>= 6.6.0', yarn: '>= 1.19.1'}
+
+  '@tauri-apps/cli-darwin-arm64@1.6.3':
+    resolution: {integrity: sha512-fQN6IYSL8bG4NvkdKE4sAGF4dF/QqqQq4hOAU+t8ksOzHJr0hUlJYfncFeJYutr/MMkdF7hYKadSb0j5EE9r0A==}
     engines: {node: '>= 10'}
     cpu: [arm64]
     os: [darwin]
 
-  '@tauri-apps/cli-darwin-x64@2.8.4':
-    resolution: {integrity: sha512-imb9PfSd/7G6VAO7v1bQ2A3ZH4NOCbhGJFLchxzepGcXf9NKkfun157JH9mko29K6sqAwuJ88qtzbKCbWJTH9g==}
+  '@tauri-apps/cli-darwin-x64@1.6.3':
+    resolution: {integrity: sha512-1yTXZzLajKAYINJOJhZfmMhCzweHSgKQ3bEgJSn6t+1vFkOgY8Yx4oFgWcybrrWI5J1ZLZAl47+LPOY81dLcyA==}
     engines: {node: '>= 10'}
     cpu: [x64]
     os: [darwin]
 
-  '@tauri-apps/cli-linux-arm-gnueabihf@2.8.4':
-    resolution: {integrity: sha512-Ml215UnDdl7/fpOrF1CNovym/KjtUbCuPgrcZ4IhqUCnhZdXuphud/JT3E8X97Y03TZ40Sjz8raXYI2ET0exzw==}
+  '@tauri-apps/cli-linux-arm-gnueabihf@1.6.3':
+    resolution: {integrity: sha512-CjTEr9r9xgjcvos09AQw8QMRPuH152B1jvlZt4PfAsyJNPFigzuwed5/SF7XAd8bFikA7zArP4UT12RdBxrx7w==}
     engines: {node: '>= 10'}
     cpu: [arm]
     os: [linux]
 
-  '@tauri-apps/cli-linux-arm64-gnu@2.8.4':
-    resolution: {integrity: sha512-pbcgBpMyI90C83CxE5REZ9ODyIlmmAPkkJXtV398X3SgZEIYy5TACYqlyyv2z5yKgD8F8WH4/2fek7+jH+ZXAw==}
+  '@tauri-apps/cli-linux-arm64-gnu@1.6.3':
+    resolution: {integrity: sha512-G9EUUS4M8M/Jz1UKZqvJmQQCKOzgTb8/0jZKvfBuGfh5AjFBu8LHvlFpwkKVm1l4951Xg4ulUp6P9Q7WRJ9XSA==}
     engines: {node: '>= 10'}
     cpu: [arm64]
     os: [linux]
 
-  '@tauri-apps/cli-linux-arm64-musl@2.8.4':
-    resolution: {integrity: sha512-zumFeaU1Ws5Ay872FTyIm7z8kfzEHu8NcIn8M6TxbJs0a7GRV21KBdpW1zNj2qy7HynnpQCqjAYXTUUmm9JAOw==}
+  '@tauri-apps/cli-linux-arm64-musl@1.6.3':
+    resolution: {integrity: sha512-MuBTHJyNpZRbPVG8IZBN8+Zs7aKqwD22tkWVBcL1yOGL4zNNTJlkfL+zs5qxRnHlUsn6YAlbW/5HKocfpxVwBw==}
     engines: {node: '>= 10'}
     cpu: [arm64]
     os: [linux]
 
-  '@tauri-apps/cli-linux-riscv64-gnu@2.8.4':
-    resolution: {integrity: sha512-qiqbB3Zz6IyO201f+1ojxLj65WYj8mixL5cOMo63nlg8CIzsP23cPYUrx1YaDPsCLszKZo7tVs14pc7BWf+/aQ==}
-    engines: {node: '>= 10'}
-    cpu: [riscv64]
-    os: [linux]
-
-  '@tauri-apps/cli-linux-x64-gnu@2.8.4':
-    resolution: {integrity: sha512-TaqaDd9Oy6k45Hotx3pOf+pkbsxLaApv4rGd9mLuRM1k6YS/aw81YrsMryYPThrxrScEIUcmNIHaHsLiU4GMkw==}
+  '@tauri-apps/cli-linux-x64-gnu@1.6.3':
+    resolution: {integrity: sha512-Uvi7M+NK3tAjCZEY1WGel+dFlzJmqcvu3KND+nqa22762NFmOuBIZ4KJR/IQHfpEYqKFNUhJfCGnpUDfiC3Oxg==}
     engines: {node: '>= 10'}
     cpu: [x64]
     os: [linux]
 
-  '@tauri-apps/cli-linux-x64-musl@2.8.4':
-    resolution: {integrity: sha512-ot9STAwyezN8w+bBHZ+bqSQIJ0qPZFlz/AyscpGqB/JnJQVDFQcRDmUPFEaAtt2UUHSWzN3GoTJ5ypqLBp2WQA==}
+  '@tauri-apps/cli-linux-x64-musl@1.6.3':
+    resolution: {integrity: sha512-rc6B342C0ra8VezB/OJom9j/N+9oW4VRA4qMxS2f4bHY2B/z3J9NPOe6GOILeg4v/CV62ojkLsC3/K/CeF3fqQ==}
     engines: {node: '>= 10'}
     cpu: [x64]
     os: [linux]
 
-  '@tauri-apps/cli-win32-arm64-msvc@2.8.4':
-    resolution: {integrity: sha512-+2aJ/g90dhLiOLFSD1PbElXX3SoMdpO7HFPAZB+xot3CWlAZD1tReUFy7xe0L5GAR16ZmrxpIDM9v9gn5xRy/w==}
+  '@tauri-apps/cli-win32-arm64-msvc@1.6.3':
+    resolution: {integrity: sha512-cSH2qOBYuYC4UVIFtrc1YsGfc5tfYrotoHrpTvRjUGu0VywvmyNk82+ZsHEnWZ2UHmu3l3lXIGRqSWveLln0xg==}
     engines: {node: '>= 10'}
     cpu: [arm64]
     os: [win32]
 
-  '@tauri-apps/cli-win32-ia32-msvc@2.8.4':
-    resolution: {integrity: sha512-yj7WDxkL1t9Uzr2gufQ1Hl7hrHuFKTNEOyascbc109EoiAqCp0tgZ2IykQqOZmZOHU884UAWI1pVMqBhS/BfhA==}
+  '@tauri-apps/cli-win32-ia32-msvc@1.6.3':
+    resolution: {integrity: sha512-T8V6SJQqE4PSWmYBl0ChQVmS6AR2hXFHURH2DwAhgSGSQ6uBXgwlYFcfIeQpBQA727K2Eq8X2hGfvmoySyHMRw==}
     engines: {node: '>= 10'}
     cpu: [ia32]
     os: [win32]
 
-  '@tauri-apps/cli-win32-x64-msvc@2.8.4':
-    resolution: {integrity: sha512-XuvGB4ehBdd7QhMZ9qbj/8icGEatDuBNxyYHbLKsTYh90ggUlPa/AtaqcC1Fo69lGkTmq9BOKrs1aWSi7xDonA==}
+  '@tauri-apps/cli-win32-x64-msvc@1.6.3':
+    resolution: {integrity: sha512-HUkWZ+lYHI/Gjkh2QjHD/OBDpqLVmvjZGpLK9losur1Eg974Jip6k+vsoTUxQBCBDfj30eDBct9E1FvXOspWeg==}
     engines: {node: '>= 10'}
     cpu: [x64]
     os: [win32]
 
-  '@tauri-apps/cli@2.8.4':
-    resolution: {integrity: sha512-ejUZBzuQRcjFV+v/gdj/DcbyX/6T4unZQjMSBZwLzP/CymEjKcc2+Fc8xTORThebHDUvqoXMdsCZt8r+hyN15g==}
+  '@tauri-apps/cli@1.6.3':
+    resolution: {integrity: sha512-q46umd6QLRKDd4Gg6WyZBGa2fWvk0pbeUA5vFomm4uOs1/17LIciHv2iQ4UD+2Yv5H7AO8YiE1t50V0POiEGEw==}
     engines: {node: '>= 10'}
     hasBin: true
-
-  '@tauri-apps/plugin-cli@2.4.0':
-    resolution: {integrity: sha512-3AUUaaqj3PkacFlErFUvzaApV6uZG5W8psM5AKWoPNkThwJJZskc9wqfot7PTY13fVublGszFWBNAL4I4iIZRg==}
-
-  '@tauri-apps/plugin-dialog@2.4.0':
-    resolution: {integrity: sha512-OvXkrEBfWwtd8tzVCEXIvRfNEX87qs2jv6SqmVPiHcJjBhSF/GUvjqUNIDmKByb5N8nvDqVUM7+g1sXwdC/S9w==}
-
-  '@tauri-apps/plugin-fs@2.4.2':
-    resolution: {integrity: sha512-YGhmYuTgXGsi6AjoV+5mh2NvicgWBfVJHHheuck6oHD+HC9bVWPaHvCP0/Aw4pHDejwrvT8hE3+zZAaWf+hrig==}
-
-  '@tauri-apps/plugin-shell@2.3.1':
-    resolution: {integrity: sha512-jjs2WGDO/9z2pjNlydY/F5yYhNsscv99K5lCmU5uKjsVvQ3dRlDhhtVYoa4OLDmktLtQvgvbQjCFibMl6tgGfw==}
 
   '@types/chai@5.2.2':
     resolution: {integrity: sha512-8kB30R7Hwqf40JPiKhVzodJs2Qc1ZJ5zuT3uzw5Hq/dhNCl3G3l83jfpdI1e20BP348+fV7VIL/+FxaXkqBmWg==}
@@ -1515,6 +1481,11 @@
 
   safer-buffer@2.1.2:
     resolution: {integrity: sha512-YZo3K82SD7Riyi0E1EQPojLz7kpepnSQI9IyPbHHg1XXXevb5dJI7tpyN2ADxGcQbHG7vcyRHk0cbwqcQriUtg==}
+
+  semver@7.7.3:
+    resolution: {integrity: sha512-SdsKMrI9TdgjdweUSR9MweHA4EJ8YxHn8DFaDisvhVlUOe4BF1tLD7GAj0lIqWVl+dPb/rExr0Btby5loQm20Q==}
+    engines: {node: '>=10'}
+    hasBin: true
 
   send@1.2.0:
     resolution: {integrity: sha512-uaW0WwXKpL9blXE2o0bRhoL2EGXIrZxQ2ZQ4mgcfoBxdFmQold+qWsD2jLrfZ0trjKL6vOw0j//eAwcALFjKSw==}
@@ -2159,70 +2130,52 @@
       postcss: 8.5.6
       tailwindcss: 4.1.14
 
-  '@tauri-apps/api@2.8.0': {}
-
-  '@tauri-apps/cli-darwin-arm64@2.8.4':
-    optional: true
-
-  '@tauri-apps/cli-darwin-x64@2.8.4':
-    optional: true
-
-  '@tauri-apps/cli-linux-arm-gnueabihf@2.8.4':
-    optional: true
-
-  '@tauri-apps/cli-linux-arm64-gnu@2.8.4':
-    optional: true
-
-  '@tauri-apps/cli-linux-arm64-musl@2.8.4':
-    optional: true
-
-  '@tauri-apps/cli-linux-riscv64-gnu@2.8.4':
-    optional: true
-
-  '@tauri-apps/cli-linux-x64-gnu@2.8.4':
-    optional: true
-
-  '@tauri-apps/cli-linux-x64-musl@2.8.4':
-    optional: true
-
-  '@tauri-apps/cli-win32-arm64-msvc@2.8.4':
-    optional: true
-
-  '@tauri-apps/cli-win32-ia32-msvc@2.8.4':
-    optional: true
-
-  '@tauri-apps/cli-win32-x64-msvc@2.8.4':
-    optional: true
-
-  '@tauri-apps/cli@2.8.4':
+  '@tauri-apps/api@1.6.0': {}
+
+  '@tauri-apps/cli-darwin-arm64@1.6.3':
+    optional: true
+
+  '@tauri-apps/cli-darwin-x64@1.6.3':
+    optional: true
+
+  '@tauri-apps/cli-linux-arm-gnueabihf@1.6.3':
+    optional: true
+
+  '@tauri-apps/cli-linux-arm64-gnu@1.6.3':
+    optional: true
+
+  '@tauri-apps/cli-linux-arm64-musl@1.6.3':
+    optional: true
+
+  '@tauri-apps/cli-linux-x64-gnu@1.6.3':
+    optional: true
+
+  '@tauri-apps/cli-linux-x64-musl@1.6.3':
+    optional: true
+
+  '@tauri-apps/cli-win32-arm64-msvc@1.6.3':
+    optional: true
+
+  '@tauri-apps/cli-win32-ia32-msvc@1.6.3':
+    optional: true
+
+  '@tauri-apps/cli-win32-x64-msvc@1.6.3':
+    optional: true
+
+  '@tauri-apps/cli@1.6.3':
+    dependencies:
+      semver: 7.7.3
     optionalDependencies:
-      '@tauri-apps/cli-darwin-arm64': 2.8.4
-      '@tauri-apps/cli-darwin-x64': 2.8.4
-      '@tauri-apps/cli-linux-arm-gnueabihf': 2.8.4
-      '@tauri-apps/cli-linux-arm64-gnu': 2.8.4
-      '@tauri-apps/cli-linux-arm64-musl': 2.8.4
-      '@tauri-apps/cli-linux-riscv64-gnu': 2.8.4
-      '@tauri-apps/cli-linux-x64-gnu': 2.8.4
-      '@tauri-apps/cli-linux-x64-musl': 2.8.4
-      '@tauri-apps/cli-win32-arm64-msvc': 2.8.4
-      '@tauri-apps/cli-win32-ia32-msvc': 2.8.4
-      '@tauri-apps/cli-win32-x64-msvc': 2.8.4
-
-  '@tauri-apps/plugin-cli@2.4.0':
-    dependencies:
-      '@tauri-apps/api': 2.8.0
-
-  '@tauri-apps/plugin-dialog@2.4.0':
-    dependencies:
-      '@tauri-apps/api': 2.8.0
-
-  '@tauri-apps/plugin-fs@2.4.2':
-    dependencies:
-      '@tauri-apps/api': 2.8.0
-
-  '@tauri-apps/plugin-shell@2.3.1':
-    dependencies:
-      '@tauri-apps/api': 2.8.0
+      '@tauri-apps/cli-darwin-arm64': 1.6.3
+      '@tauri-apps/cli-darwin-x64': 1.6.3
+      '@tauri-apps/cli-linux-arm-gnueabihf': 1.6.3
+      '@tauri-apps/cli-linux-arm64-gnu': 1.6.3
+      '@tauri-apps/cli-linux-arm64-musl': 1.6.3
+      '@tauri-apps/cli-linux-x64-gnu': 1.6.3
+      '@tauri-apps/cli-linux-x64-musl': 1.6.3
+      '@tauri-apps/cli-win32-arm64-msvc': 1.6.3
+      '@tauri-apps/cli-win32-ia32-msvc': 1.6.3
+      '@tauri-apps/cli-win32-x64-msvc': 1.6.3
 
   '@types/chai@5.2.2':
     dependencies:
@@ -3051,6 +3004,8 @@
   safe-buffer@5.2.1: {}
 
   safer-buffer@2.1.2: {}
+
+  semver@7.7.3: {}
 
   send@1.2.0:
     dependencies:
