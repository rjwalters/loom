import "./style.css";
import { ask, open } from "@tauri-apps/api/dialog";
import { listen } from "@tauri-apps/api/event";
import { homeDir } from "@tauri-apps/api/path";
import { invoke } from "@tauri-apps/api/tauri";
import { saveConfig, saveState, setConfigWorkspace, splitTerminals } from "./lib/config";
import { setupDragAndDrop } from "./lib/drag-drop-manager";
import { getHealthMonitor } from "./lib/health-monitor";
import { getOutputPoller } from "./lib/output-poller";
// Note: Recovery handlers removed - app now auto-recovers missing sessions
import { AppState, setAppState, type Terminal, TerminalStatus } from "./lib/state";
import { handleRunNowClick, startRename } from "./lib/terminal-actions";
import {
  launchAgentsForTerminals as launchAgentsForTerminalsCore,
  reconnectTerminals as reconnectTerminalsCore,
  verifyTerminalSessions as verifyTerminalSessionsCore,
} from "./lib/terminal-lifecycle";
// NOTE: launchAgentsForTerminals, reconnectTerminals, and saveCurrentConfig
// are defined locally in this file, not imported from terminal-lifecycle
import { getTerminalManager } from "./lib/terminal-manager";
import { showTerminalSettingsModal } from "./lib/terminal-settings-modal";
import { initTheme, toggleTheme } from "./lib/theme";
import {
  renderHeader,
  renderLoadingState,
  renderMiniTerminals,
  renderPrimaryTerminal,
} from "./lib/ui";
import { attachWorkspaceEventListeners, setupTooltips } from "./lib/ui-event-handlers";
import { handleWorkspacePathInput as handleWorkspacePathInputCore } from "./lib/workspace-lifecycle";
import { clearWorkspaceError, showWorkspaceError } from "./lib/workspace-utils";

// NOTE: validateWorkspacePath and browseWorkspace are defined locally in this file
// handleWorkspacePathInput is now in src/lib/workspace-lifecycle.ts
// launchAgentsForTerminals, reconnectTerminals, verifyTerminalSessions are now in src/lib/terminal-lifecycle.ts

// =================================================================
// CONSOLE LOGGING TO FILE - For MCP access to browser console
// =================================================================
// Intercept console methods and write to ~/.loom/console.log
// This allows MCP tools to read console output for debugging

const originalConsoleLog = console.log;
const originalConsoleError = console.error;
const originalConsoleWarn = console.warn;

async function writeToConsoleLog(level: string, ...args: unknown[]) {
  const timestamp = new Date().toISOString();
  const message = args
    .map((arg) => (typeof arg === "object" ? JSON.stringify(arg) : String(arg)))
    .join(" ");
  const logLine = `[${timestamp}] [${level}] ${message}\n`;

  try {
    await invoke("append_to_console_log", { content: logLine });
  } catch (error) {
    // Silent fail - don't want logging errors to break the app
    // Only log to original console if something goes wrong
    originalConsoleError("[console-logger] Failed to write to log file:", error);
  }
}

// Override console methods
console.log = (...args: unknown[]) => {
  originalConsoleLog(...args);
  writeToConsoleLog("INFO", ...args);
};

console.error = (...args: unknown[]) => {
  originalConsoleError(...args);
  writeToConsoleLog("ERROR", ...args);
};

console.warn = (...args: unknown[]) => {
  originalConsoleWarn(...args);
  writeToConsoleLog("WARN", ...args);
};

// Initialize theme
initTheme();

// Initialize state (no agents until workspace is selected)
const state = new AppState();
setAppState(state); // Register singleton so terminal-manager can access it

// Get terminal manager, output poller, and health monitor
const terminalManager = getTerminalManager();
const outputPoller = getOutputPoller();
const healthMonitor = getHealthMonitor();

// Register activity callback - notify health monitor when output is received
outputPoller.onActivity((terminalId) => {
  healthMonitor.recordActivity(terminalId);
});

// Register error callback for polling failures
outputPoller.onError((terminalId, errorMessage) => {
  console.warn(
    `[outputPoller] Terminal ${terminalId} encountered fatal errors (${errorMessage}), marking as error state`
  );

  // Update terminal state
  const terminal = state.getTerminal(terminalId);
  if (terminal) {
    state.updateTerminal(terminal.id, {
      status: TerminalStatus.Error,
      missingSession: true,
    });
  }
});

// Start health monitoring
healthMonitor.start();
console.log("[main] Health monitoring started");

// Subscribe to health updates to trigger re-renders
healthMonitor.onHealthUpdate(() => {
  // Trigger a re-render when health status changes
  render();
});
console.log("[main] Subscribed to health monitor updates");

// Update timer displays every second
let renderLoopCount = 0;
window.setInterval(() => {
  // Re-render to update timer displays without full state change
  // This ensures busy/idle timers update in real-time
  const terminals = state.getTerminals();
  if (terminals.length > 0) {
    renderLoopCount++;
    console.log(
      `[render-loop] [Phase 3] Render loop #${renderLoopCount} triggered (${terminals.length} terminals)`
    );
    render();
  }
}, 1000);
console.log("[main] Timer update interval started");

// =================================================================
// EVENT LISTENER DEDUPLICATION
// =================================================================
// Track if event listeners have been registered to prevent duplicates
// This is critical because HMR (Hot Module Replacement) doesn't clean up
// old listeners, causing duplicate event firings and multiple agent launches
let eventListenersRegistered = false;

// =================================================================
// MCP COMMAND FILE WATCHER - For MCP tool automation
// =================================================================
// Poll for MCP commands written by the MCP server
// This enables automation of UI actions like workspace start/reset

let lastMcpCommand: { command: string; timestamp: string } | null = null;

async function checkMcpCommand() {
  try {
    const home = await homeDir();
    const commandPath = `${home}/.loom/mcp-command.json`;

    // Read command file
    const content = await invoke<string>("read_text_file", { path: commandPath });
    const command = JSON.parse(content) as { command: string; timestamp: string };

    // Skip if we've already processed this command
    if (lastMcpCommand && lastMcpCommand.timestamp === command.timestamp) {
      return;
    }

    // Process new command
    console.log(`[MCP] Processing command: ${command.command} (timestamp: ${command.timestamp})`);
    lastMcpCommand = command;

    // Emit the corresponding Tauri event
    switch (command.command) {
      case "trigger_start":
        await invoke("emit_event", { event: "start-workspace" });
        break;
      case "trigger_force_start":
        await invoke("emit_event", { event: "force-start-workspace" });
        break;
      case "trigger_factory_reset":
        await invoke("emit_event", { event: "factory-reset-workspace" });
        break;
      case "trigger_force_factory_reset":
        await invoke("emit_event", { event: "force-factory-reset-workspace" });
        break;
      default:
        console.warn(`[MCP] Unknown command: ${command.command}`);
    }
  } catch (_error) {
    // File doesn't exist or can't be read - this is normal when no command is pending
    // Don't log anything to avoid noise
  }
}

// Poll for MCP commands every 500ms
window.setInterval(() => {
  checkMcpCommand();
}, 500);
console.log("[main] MCP command watcher started");

// Track which terminal is currently attached
let currentAttachedTerminalId: string | null = null;

// Track which terminals have had their health checked (Phase 3: Debouncing)
// This prevents redundant health checks during the 1-second render loop
const healthCheckedTerminals = new Set<string>();

// Render function
function render() {
  const hasWorkspace = state.hasWorkspace();
  const isResetting = state.isWorkspaceResetting();
  const isInitializing = state.isAppInitializing();
  console.log(
    "[render] hasWorkspace:",
    hasWorkspace,
    "displayedWorkspace:",
    state.getDisplayedWorkspace(),
    "isResetting:",
    isResetting,
    "isInitializing:",
    isInitializing
  );

  // Get health data from health monitor
  const systemHealth = healthMonitor.getHealth();

  // Render header with daemon health
  renderHeader(
    state.getDisplayedWorkspace(),
    hasWorkspace,
    systemHealth.daemon.connected,
    systemHealth.daemon.lastPing
  );

  // Show loading state if initializing
  if (isInitializing) {
    renderLoadingState("Initializing Loom...");
    // Don't render terminals or workspace selector while initializing
    return;
  }

  // Show loading state if factory reset is in progress
  if (isResetting) {
    renderLoadingState("Resetting workspace...");
    // Don't render terminals or workspace selector while resetting
    return;
  }

  renderPrimaryTerminal(state.getPrimary(), hasWorkspace, state.getDisplayedWorkspace());

  // Render mini terminals with health data
  const terminalHealthMap = new Map(
    Array.from(systemHealth.terminals.entries()).map(([id, health]) => [
      id,
      {
        lastActivity: health.lastActivity,
        isStale: health.isStale,
      },
    ])
  );
  renderMiniTerminals(state.getTerminals(), hasWorkspace, terminalHealthMap);

  // Re-attach workspace event listeners if they were just rendered
  if (!hasWorkspace) {
    attachWorkspaceEventListeners(
      handleWorkspacePathInput,
      browseWorkspace,
      () => state.getWorkspace() || ""
    );
  }

  // Set up tooltips for all elements with data-tooltip attributes
  setupTooltips();

  // Initialize xterm.js terminal for primary terminal
  const primary = state.getPrimary();
  if (primary && hasWorkspace) {
    initializeTerminalDisplay(primary.id);
  }
}

// Initialize xterm.js terminal display
async function initializeTerminalDisplay(terminalId: string) {
  const containerId = `xterm-container-${terminalId}`;

  // Skip placeholder IDs - they're already broken and will show error UI
  if (terminalId === "__unassigned__") {
    console.warn(`[initializeTerminalDisplay] Skipping placeholder terminal ID`);
    return;
  }

  // Phase 3: Skip health check if already checked (debouncing)
  if (healthCheckedTerminals.has(terminalId)) {
    console.log(
      `[initializeTerminalDisplay] [Phase 3] Terminal ${terminalId} already health-checked, skipping redundant check (Set size: ${healthCheckedTerminals.size})`
    );
    // Continue with xterm initialization without re-checking
  } else {
    // Check session health before initializing
    try {
      console.log(
        `[initializeTerminalDisplay] [Phase 3] Performing NEW health check for terminal ${terminalId} (Set size before: ${healthCheckedTerminals.size})`
      );
      const hasSession = await invoke<boolean>("check_session_health", { id: terminalId });
      console.log(
        `[initializeTerminalDisplay] check_session_health returned: ${hasSession} for terminal ${terminalId}`
      );

      if (!hasSession) {
        console.warn(`[initializeTerminalDisplay] Terminal ${terminalId} has no tmux session`);

        // Mark terminal as having missing session (only if not already marked)
        const terminal = state.getTerminal(terminalId);
        console.log(`[initializeTerminalDisplay] Terminal state before update:`, terminal);
        if (terminal && !terminal.missingSession) {
          console.log(
            `[initializeTerminalDisplay] Setting missingSession=true for terminal ${terminalId}`
          );
          state.updateTerminal(terminal.id, {
            status: TerminalStatus.Error,
            missingSession: true,
          });
        }

        // Add to checked set even for failures to prevent repeated checks
        healthCheckedTerminals.add(terminalId);
        console.log(
          `[initializeTerminalDisplay] [Phase 3] Added ${terminalId} to healthCheckedTerminals (failed check, Set size: ${healthCheckedTerminals.size})`
        );
        return; // Don't create xterm instance - error UI will show instead
      }

      console.log(
        `[initializeTerminalDisplay] Session health check passed for terminal ${terminalId}, proceeding with xterm initialization`
      );

      // Add to checked set after successful health check (Phase 3: Debouncing)
      healthCheckedTerminals.add(terminalId);
      console.log(
        `[initializeTerminalDisplay] [Phase 3] Added ${terminalId} to healthCheckedTerminals (passed check, Set size: ${healthCheckedTerminals.size})`
      );
    } catch (error) {
      console.error(`[initializeTerminalDisplay] Failed to check session health:`, error);
      // Add to checked set even on error to prevent retry spam
      healthCheckedTerminals.add(terminalId);
      console.log(
        `[initializeTerminalDisplay] [Phase 3] Added ${terminalId} to healthCheckedTerminals (error during check, Set size: ${healthCheckedTerminals.size})`
      );
      // Continue anyway - better to try than not
    }
  }

  // Check if terminal already exists
  const existingManaged = terminalManager.getTerminal(terminalId);
  if (existingManaged) {
    // Terminal exists - just show/hide as needed
    console.log(
      `[initializeTerminalDisplay] Terminal ${terminalId} already exists, using show/hide`
    );

    // Hide previous terminal (if different)
    if (currentAttachedTerminalId && currentAttachedTerminalId !== terminalId) {
      console.log(`[initializeTerminalDisplay] Hiding terminal ${currentAttachedTerminalId}`);
      terminalManager.hideTerminal(currentAttachedTerminalId);
      outputPoller.pausePolling(currentAttachedTerminalId);
    }

    // Show current terminal
    console.log(`[initializeTerminalDisplay] Showing terminal ${terminalId}`);
    terminalManager.showTerminal(terminalId);

    // Resume polling for current terminal
    console.log(`[initializeTerminalDisplay] Resuming polling for ${terminalId}`);
    outputPoller.resumePolling(terminalId);

    currentAttachedTerminalId = terminalId;
    return;
  }

  // Terminal doesn't exist yet - create it
  console.log(`[initializeTerminalDisplay] Creating new terminal ${terminalId}`);

  // Wait for DOM to be ready
  setTimeout(() => {
    // Hide all other terminals first
    if (currentAttachedTerminalId) {
      terminalManager.hideTerminal(currentAttachedTerminalId);
      outputPoller.pausePolling(currentAttachedTerminalId);
    }

    // Create new terminal (will be shown by default in createTerminal)
    const managed = terminalManager.createTerminal(terminalId, containerId);
    if (managed) {
      // Show this terminal
      terminalManager.showTerminal(terminalId);

      // Start polling for output
      outputPoller.startPolling(terminalId);
      currentAttachedTerminalId = terminalId;

      console.log(`[initializeTerminalDisplay] Created and showing terminal ${terminalId}`);
    }
  }, 0);
}

// Check dependencies on startup
async function checkDependenciesOnStartup(): Promise<boolean> {
  const { checkAndReportDependencies } = await import("./lib/dependency-checker");
  const hasAllDependencies = await checkAndReportDependencies();

  if (!hasAllDependencies) {
    // User chose not to retry, close the app gracefully
    console.error("[checkDependenciesOnStartup] Missing dependencies, exiting");
    const { exit } = await import("@tauri-apps/api/process");
    await exit(1);
    return false;
  }

  return true;
}

// Initialize app with auto-load workspace
async function initializeApp() {
  // Set initializing state to show loading UI
  state.setInitializing(true);
  console.log("[initializeApp] Starting initialization...");

  // Check dependencies first
  const hasAllDependencies = await checkDependenciesOnStartup();
  if (!hasAllDependencies) {
    state.setInitializing(false);
    return; // Exit early if dependencies are missing
  }

  // PRIORITY 1: Check for CLI workspace argument (highest priority)
  try {
    const cliWorkspace = await invoke<string | null>("get_cli_workspace");
    if (cliWorkspace) {
      console.log("[initializeApp] [CLI] Found CLI workspace argument:", cliWorkspace);
      console.log(
        "[initializeApp] [CLI] Using CLI workspace (takes precedence over stored workspace)"
      );

      // Validate CLI workspace
      const isValid = await validateWorkspacePath(cliWorkspace);
      if (isValid) {
        console.log("[initializeApp] [CLI] CLI workspace is valid, loading...");
        await handleWorkspacePathInput(cliWorkspace);
        state.setInitializing(false);
        return; // CLI workspace loaded successfully - skip stored workspace
      }

      console.warn(
        "[initializeApp] [CLI] CLI workspace is invalid, falling back to stored workspace"
      );
    } else {
      console.log("[initializeApp] [CLI] No CLI workspace argument provided");
    }
  } catch (error) {
    console.error("[initializeApp] [CLI] Failed to get CLI workspace:", error);
    // Continue to stored workspace fallback
  }

  // PRIORITY 2: Try to restore workspace from localStorage (for HMR survival)
  const localStorageWorkspace = state.restoreWorkspaceFromLocalStorage();
  if (localStorageWorkspace) {
    console.log(
      "[initializeApp] [localStorage] Restored workspace from localStorage:",
      localStorageWorkspace
    );
    console.log(
      "[initializeApp] [localStorage] This prevents HMR from clearing the workspace during hot reload"
    );
  }

  try {
    // PRIORITY 3: Check for stored workspace in Tauri storage (lowest priority)
    const storedPath = await invoke<string | null>("get_stored_workspace");

    if (storedPath) {
      console.log("[initializeApp] [Tauri] Found stored workspace:", storedPath);

      // Validate stored workspace is still valid
      const isValid = await validateWorkspacePath(storedPath);

      if (isValid) {
        // Load workspace automatically
        console.log("[initializeApp] [Tauri] Loading stored workspace");
        await handleWorkspacePathInput(storedPath);
        state.setInitializing(false);
        return;
      }

      // Path no longer valid - clear it and show picker
      console.log("[initializeApp] [Tauri] Stored workspace invalid, clearing");
      await invoke("clear_stored_workspace");
      localStorage.removeItem("loom:workspace"); // Also clear localStorage
    } else if (localStorageWorkspace) {
      // No Tauri storage but have localStorage (HMR case)
      console.log("[initializeApp] [localStorage] Using localStorage workspace after HMR");
      const isValid = await validateWorkspacePath(localStorageWorkspace);

      if (isValid) {
        console.log("[initializeApp] [localStorage] localStorage workspace is valid, loading...");
        await handleWorkspacePathInput(localStorageWorkspace);
        state.setInitializing(false);
        return;
      }

      // Invalid - clear it
      console.log("[initializeApp] [localStorage] localStorage workspace is invalid, clearing");
      localStorage.removeItem("loom:workspace");
    }
  } catch (error) {
    console.error("[initializeApp] [Tauri] Failed to load stored workspace:", error);

    // If Tauri storage failed but we have localStorage, try that
    if (localStorageWorkspace) {
      console.log(
        "[initializeApp] [localStorage] Tauri storage failed, trying localStorage workspace"
      );
      const isValid = await validateWorkspacePath(localStorageWorkspace);
      if (isValid) {
        console.log("[initializeApp] [localStorage] localStorage workspace is valid, loading...");
        await handleWorkspacePathInput(localStorageWorkspace);
        state.setInitializing(false);
        return;
      }

      console.log("[initializeApp] [localStorage] localStorage workspace is invalid");
    }
  }

  // No workspace found or all validation failed - show picker
  console.log("[initializeApp] [Fallback] No valid workspace found, showing workspace picker");
  state.setInitializing(false);
  render();
}

// Re-render on state changes
state.onChange(render);

// Register all event listeners (with deduplication guard)
if (!eventListenersRegistered) {
  console.log("[main] Registering event listeners (first time only)");

  // Render immediately so users see the loading screen before async init
  render();
  eventListenersRegistered = true;

  // Listen for CLI workspace argument from Rust backend
  listen("cli-workspace", (event) => {
    const workspacePath = event.payload as string;
    console.log(`[CLI] Loading workspace from CLI argument: ${workspacePath}`);
    handleWorkspacePathInput(workspacePath);
  });

  // Listen for menu events
  listen("new-terminal", () => {
    if (state.hasWorkspace()) {
      createPlainTerminal();
    }
  });

  listen("close-terminal", async () => {
    const primary = state.getPrimary();
    if (primary) {
      const confirmed = await ask(`Are you sure you want to close "${primary.name}"?`, {
        title: "Close Terminal",
        type: "warning",
      });

      if (confirmed) {
        // Stop autonomous mode if running
        const { getAutonomousManager } = await import("./lib/autonomous-manager");
        const autonomousManager = getAutonomousManager();
        autonomousManager.stopAutonomous(primary.id);

        // Stop polling and destroy terminal
        outputPoller.stopPolling(primary.id);
        terminalManager.destroyTerminal(primary.id);
        if (currentAttachedTerminalId === primary.id) {
          currentAttachedTerminalId = null;
        }

        // Remove from state
        state.removeTerminal(primary.id);
        saveCurrentConfig();
      }
    }
  });

  listen("close-workspace", async () => {
    console.log("[close-workspace] Closing workspace");

    // Clear stored workspace
    try {
      await invoke("clear_stored_workspace");
      console.log("[close-workspace] Cleared stored workspace");
    } catch (error) {
      console.error("Failed to clear stored workspace:", error);
    }

    // Clear localStorage workspace (for HMR survival)
    localStorage.removeItem("loom:workspace");
    console.log("[close-workspace] Cleared localStorage workspace");

    // Stop all autonomous intervals
    const { getAutonomousManager } = await import("./lib/autonomous-manager");
    const autonomousManager = getAutonomousManager();
    autonomousManager.stopAll();

    // Stop all polling
    outputPoller.stopAll();

    // Destroy all xterm instances
    terminalManager.destroyAll();

    // Clear runtime state
    state.clearAll();
    setConfigWorkspace("");
    currentAttachedTerminalId = null;

    // Phase 3: Clear health check tracking when workspace closes
    const previousSize = healthCheckedTerminals.size;
    healthCheckedTerminals.clear();
    console.log(
      `[close-workspace] [Phase 3] Cleared healthCheckedTerminals Set (was ${previousSize}, now ${healthCheckedTerminals.size})`
    );

    // Re-render to show workspace picker
    console.log("[close-workspace] Rendering workspace picker");
    render();
  });

  // Start engine - create sessions for existing config (with confirmation)
  listen("start-workspace", async () => {
    if (!state.hasWorkspace()) return;
    const workspace = state.getWorkspaceOrThrow();

    const confirmed = await ask(
      "This will:\n" +
        "• Close all current terminal sessions\n" +
        "• Create new sessions for configured terminals\n" +
        "• Launch agents as configured\n\n" +
        "Your configuration will NOT be changed.\n\n" +
        "Continue?",
      {
        title: "Start Loom Engine",
        type: "info",
      }
    );

    if (!confirmed) return;

    // Phase 3: Clear health check tracking when starting workspace (terminals will be recreated)
    const previousSize = healthCheckedTerminals.size;
    healthCheckedTerminals.clear();
    console.log(
      `[start-workspace] [Phase 3] Cleared healthCheckedTerminals Set (was ${previousSize}, now ${healthCheckedTerminals.size})`
    );

    // Use the workspace start module (reads existing config)
    const { startWorkspaceEngine } = await import("./lib/workspace-start");
    await startWorkspaceEngine(
      workspace,
      {
        state,
        outputPoller,
        terminalManager,
        setCurrentAttachedTerminalId: (id) => {
          currentAttachedTerminalId = id;
        },
        launchAgentsForTerminals,
        render,
        markTerminalsHealthChecked: (terminalIds) => {
          terminalIds.forEach((id) => healthCheckedTerminals.add(id));
          console.log(
            `[start-workspace] [Phase 3] Marked ${terminalIds.length} terminals as health-checked, Set size: ${healthCheckedTerminals.size}`
          );
        },
      },
      "start-workspace"
    );
  });

  // Force Start engine - NO confirmation dialog (for MCP automation)
  listen("force-start-workspace", async () => {
    if (!state.hasWorkspace()) return;
    const workspace = state.getWorkspaceOrThrow();

    console.log("[force-start-workspace] Starting engine (no confirmation)");

    // Phase 3: Clear health check tracking when starting workspace (terminals will be recreated)
    const previousSize = healthCheckedTerminals.size;
    healthCheckedTerminals.clear();
    console.log(
      `[force-start-workspace] [Phase 3] Cleared healthCheckedTerminals Set (was ${previousSize}, now ${healthCheckedTerminals.size})`
    );

    // Use the workspace start module (no confirmation)
    const { startWorkspaceEngine } = await import("./lib/workspace-start");
    await startWorkspaceEngine(
      workspace,
      {
        state,
        outputPoller,
        terminalManager,
        setCurrentAttachedTerminalId: (id) => {
          currentAttachedTerminalId = id;
        },
        launchAgentsForTerminals,
        render,
        markTerminalsHealthChecked: (terminalIds) => {
          terminalIds.forEach((id) => healthCheckedTerminals.add(id));
          console.log(
            `[force-start-workspace] [Phase 3] Marked ${terminalIds.length} terminals as health-checked, Set size: ${healthCheckedTerminals.size}`
          );
        },
      },
      "force-start-workspace"
    );
  });

  // Factory Reset - overwrite config with defaults (with confirmation)
  listen("factory-reset-workspace", async () => {
    if (!state.hasWorkspace()) return;
    const workspace = state.getWorkspaceOrThrow();

    const confirmed = await ask(
      "⚠️ WARNING: Factory Reset ⚠️\n\n" +
        "This will:\n" +
        "• DELETE all terminal configurations\n" +
        "• OVERWRITE .loom/ with default config\n" +
        "• Reset all roles to defaults\n" +
        "• Close all current terminals\n" +
        "• Recreate 6 default terminals\n\n" +
        "This action CANNOT be undone!\n\n" +
        "Continue with Factory Reset?",
      {
        title: "⚠️ Factory Reset Warning",
        type: "warning",
      }
    );

    if (!confirmed) return;

    // Phase 3: Clear health check tracking when resetting workspace (terminals will be recreated)
    const previousSize = healthCheckedTerminals.size;
    healthCheckedTerminals.clear();
    console.log(
      `[factory-reset-workspace] [Phase 3] Cleared healthCheckedTerminals Set (was ${previousSize}, now ${healthCheckedTerminals.size})`
    );

    // Set loading state before reset
    state.setResettingWorkspace(true);

    try {
      // Use the workspace reset module (overwrites config with defaults)
      const { resetWorkspaceToDefaults } = await import("./lib/workspace-reset");
      await resetWorkspaceToDefaults(
        workspace,
        {
          state,
          outputPoller,
          terminalManager,
          setCurrentAttachedTerminalId: (id) => {
            currentAttachedTerminalId = id;
          },
          launchAgentsForTerminals,
          render,
        },
        "factory-reset-workspace"
      );
    } finally {
      // Clear loading state when done (even if error)
      state.setResettingWorkspace(false);
    }
  });

  // Force Factory Reset - NO confirmation dialog (for MCP automation)
  listen("force-factory-reset-workspace", async () => {
    if (!state.hasWorkspace()) return;
    const workspace = state.getWorkspaceOrThrow();

    console.log("[force-factory-reset-workspace] Resetting workspace (no confirmation)");

    // Phase 3: Clear health check tracking when resetting workspace (terminals will be recreated)
    const previousSize = healthCheckedTerminals.size;
    healthCheckedTerminals.clear();
    console.log(
      `[force-factory-reset-workspace] [Phase 3] Cleared healthCheckedTerminals Set (was ${previousSize}, now ${healthCheckedTerminals.size})`
    );

    // Set loading state before reset
    state.setResettingWorkspace(true);

    try {
      // Use the workspace reset module (no confirmation)
      const { resetWorkspaceToDefaults } = await import("./lib/workspace-reset");
      await resetWorkspaceToDefaults(
        workspace,
        {
          state,
          outputPoller,
          terminalManager,
          setCurrentAttachedTerminalId: (id) => {
            currentAttachedTerminalId = id;
          },
          launchAgentsForTerminals,
          render,
        },
        "force-factory-reset-workspace"
      );
    } finally {
      // Clear loading state when done (even if error)
      state.setResettingWorkspace(false);
    }
  });

  listen("toggle-theme", () => {
    toggleTheme();
  });

  listen("zoom-in", () => {
    terminalManager.adjustAllFontSizes(2);
  });

  listen("zoom-out", () => {
    terminalManager.adjustAllFontSizes(-2);
  });

  listen("reset-zoom", () => {
    terminalManager.resetAllFontSizes();
  });

  listen("show-shortcuts", async () => {
    const { showKeyboardShortcutsModal } = await import("./lib/keyboard-shortcuts-modal");
    showKeyboardShortcutsModal();
  });

  listen("show-daemon-status", async () => {
    showDaemonStatusDialog();
  });

  console.log("[main] Event listeners registered successfully");
} else {
  console.log("[main] Event listeners already registered, skipping duplicate registration");
}

// Show daemon status dialog with reconnect option
async function showDaemonStatusDialog() {
  try {
    interface DaemonStatus {
      running: boolean;
      socket_path: string;
      error: string | null;
    }

    const status = await invoke<DaemonStatus>("get_daemon_status");

    const statusText = status.running
      ? "✅ Running"
      : `❌ Not Running${status.error ? `\n\nError: ${status.error}` : ""}`;

    const hasWorkspace = state.hasWorkspace();

    // Show different dialog based on whether daemon is running and workspace is loaded
    if (status.running && hasWorkspace) {
      const shouldReconnect = await ask(
        `Daemon Status\n\n${statusText}\n\nSocket: ${status.socket_path}\n\n` +
          `Would you like to reconnect terminals to the daemon?\n\n` +
          `This is useful if you hot-reloaded the frontend and lost connection to terminals.`,
        {
          title: "Daemon Status",
          type: "info",
        }
      );

      if (shouldReconnect) {
        console.log("[show-daemon-status] User requested reconnection");
        await reconnectTerminals();
        alert("Terminal reconnection complete! Check the console for details.");
      }
    } else {
      // Just show status without reconnect option
      alert(`Daemon Status\n\n${statusText}\n\nSocket: ${status.socket_path}`);
    }
  } catch (error) {
    alert(`Failed to get daemon status: ${error}`);
  }
}

// Initialize app
initializeApp();

// Drag and drop state moved to src/lib/drag-drop-manager.ts

// Save current state to config and state files
async function saveCurrentConfig() {
  if (!state.hasWorkspace()) {
    return;
  }

  const terminals = state.getTerminals();
  const { config: terminalConfigs, state: terminalStates } = splitTerminals(terminals);

  await saveConfig({ terminals: terminalConfigs });
  await saveState({
    nextAgentNumber: state.getCurrentTerminalNumber(),
    terminals: terminalStates,
  });
}

// Workspace error UI helpers and path utilities are now in src/lib/workspace-utils.ts

// Validate workspace path
async function validateWorkspacePath(path: string): Promise<boolean> {
  console.log("[validateWorkspacePath] path:", path);
  if (!path || path.trim() === "") {
    console.log("[validateWorkspacePath] empty path, clearing error");
    clearWorkspaceError();
    return false;
  }

  try {
    await invoke<boolean>("validate_git_repo", { path });
    console.log("[validateWorkspacePath] validation passed");
    clearWorkspaceError();
    return true;
  } catch (error) {
    const errorMessage =
      typeof error === "string"
        ? error
        : (error as { message?: string })?.message || "Invalid workspace path";
    console.log("[validateWorkspacePath] validation failed:", errorMessage);
    showWorkspaceError(errorMessage);
    return false;
  }
}

// Browse for workspace folder
async function browseWorkspace() {
  try {
    const selected = await open({
      directory: true,
      multiple: false,
      title: "Select workspace folder",
    });

    if (selected && typeof selected === "string") {
      await handleWorkspacePathInput(selected);
    }
  } catch (error) {
    console.error("Error selecting workspace:", error);
    alert("Failed to select workspace. Please try again.");
  }
}

// Helper to generate next config ID
function generateNextConfigId(): string {
  const terminals = state.getTerminals();
  const existingIds = new Set(terminals.map((t) => t.id));

  // Find the next available terminal-N ID
  let i = 1;
  while (existingIds.has(`terminal-${i}`)) {
    i++;
  }

  return `terminal-${i}`;
}

// Create a plain shell terminal
async function createPlainTerminal() {
  if (!state.hasWorkspace()) {
    alert("No workspace selected");
    return;
  }
  const workspacePath = state.getWorkspaceOrThrow();

  // Generate terminal name
  const terminalCount = state.getTerminals().length + 1;
  const name = `Terminal ${terminalCount}`;

  try {
    // Generate stable ID first
    const id = generateNextConfigId();

    // Get instance number for this terminal
    const instanceNumber = state.getNextTerminalNumber();

    // Create terminal in workspace directory
    const terminalId = await invoke<string>("create_terminal", {
      configId: id,
      name,
      workingDir: workspacePath,
      role: "default",
      instanceNumber,
    });

    console.log(`[createPlainTerminal] Created terminal ${name} (id: ${id}, tmux: ${terminalId})`);

    // Create worktree for this terminal
    console.log(`[createPlainTerminal] Creating worktree for ${name}...`);
    const { setupWorktreeForAgent } = await import("./lib/worktree-manager");
    const worktreePath = await setupWorktreeForAgent(id, workspacePath);
    console.log(`[createPlainTerminal] ✓ Created worktree at ${worktreePath}`);

    // Add to state (no role assigned - plain shell)
    state.addTerminal({
      id,
      name,
      worktreePath,
      status: TerminalStatus.Idle,
      isPrimary: false,
      theme: "default",
    });

    // Save updated state to config
    await saveCurrentConfig();

    // Switch to new terminal
    state.setPrimary(id);
  } catch (error) {
    console.error("[createPlainTerminal] Failed to create terminal:", error);
    alert(`Failed to create terminal: ${error}`);
  }
}

// Launch agents for terminals (wrapper for terminal-lifecycle module)
async function launchAgentsForTerminals(workspacePath: string, terminals: Terminal[]) {
  await launchAgentsForTerminalsCore(workspacePath, terminals, { state });
}

// Verify terminal sessions health (wrapper for terminal-lifecycle module)
async function verifyTerminalSessions(): Promise<void> {
  await verifyTerminalSessionsCore({ state });
}

// Reconnect terminals to daemon (wrapper for terminal-lifecycle module)
async function reconnectTerminals() {
  await reconnectTerminalsCore({
    state,
    initializeTerminalDisplay,
    saveCurrentConfig,
  });
}

// Handle manual workspace path entry (wrapper for workspace-lifecycle module)
async function handleWorkspacePathInput(path: string) {
  await handleWorkspacePathInputCore(path, {
    state,
    validateWorkspacePath,
    launchAgentsForTerminals,
    reconnectTerminals,
    verifyTerminalSessions,
  });
}

// Terminal action handlers are now in src/lib/terminal-actions.ts
// Recovery handlers are now in src/lib/recovery-handlers.ts

// Set up event listeners (only once, since parent elements are static)
function setupEventListeners() {
  // Theme toggle
  document.getElementById("theme-toggle")?.addEventListener("click", () => {
    toggleTheme();
  });

  // Close workspace button
  document.getElementById("close-workspace-btn")?.addEventListener("click", async () => {
    if (state.hasWorkspace()) {
      await invoke("emit_event", { event: "close-workspace" });
    }
  });

  // Primary terminal - double-click to rename, click for settings/clear
  const primaryTerminal = document.getElementById("primary-terminal");
  if (primaryTerminal) {
    // Button clicks (settings, clear)
    primaryTerminal.addEventListener("click", (e) => {
      const target = e.target as HTMLElement;

      // Settings button
      const settingsBtn = target.closest("#terminal-settings-btn");
      if (settingsBtn) {
        e.stopPropagation();
        const id = settingsBtn.getAttribute("data-terminal-id");
        if (id) {
          console.log(`[terminal-settings-btn] Opening settings for terminal ${id}`);
          const terminal = state.getTerminals().find((t) => t.id === id);
          if (terminal) {
            showTerminalSettingsModal(terminal, state, render);
          }
        }
        return;
      }

      // Clear button
      const clearBtn = target.closest("#terminal-clear-btn");
      if (clearBtn) {
        e.stopPropagation();
        const id = clearBtn.getAttribute("data-terminal-id");
        if (id) {
          console.log(`[terminal-clear-btn] Clearing terminal ${id}`);
          terminalManager.clearTerminal(id);
        }
        return;
      }

      // Run Now button (interval mode)
      const runNowBtn = target.closest(".run-now-btn");
      if (runNowBtn) {
        e.stopPropagation();
        const id = runNowBtn.getAttribute("data-terminal-id");
        if (id) {
          handleRunNowClick(id, { state });
        }
        return;
      }

      // Close button
      const closeBtn = target.closest("#terminal-close-btn");
      if (closeBtn) {
        e.stopPropagation();
        const id = closeBtn.getAttribute("data-terminal-id");
        if (id) {
          const terminal = state.getTerminal(id);
          const terminalName = terminal ? terminal.name : "this terminal";
          ask(`Are you sure you want to close "${terminalName}"?`, {
            title: "Close Terminal",
            type: "warning",
          }).then(async (confirmed) => {
            if (confirmed) {
              console.log(`[terminal-close-btn] Closing terminal ${id}`);

              // Stop autonomous mode if running
              const { getAutonomousManager } = await import("./lib/autonomous-manager");
              const autonomousManager = getAutonomousManager();
              autonomousManager.stopAutonomous(id);

              // Stop polling and destroy terminal
              outputPoller.stopPolling(id);
              terminalManager.destroyTerminal(id);
              if (currentAttachedTerminalId === id) {
                currentAttachedTerminalId = null;
              }

              // Remove from state
              state.removeTerminal(id);
              saveCurrentConfig();
            }
          });
        }
        return;
      }

      // Note: Manual recovery buttons removed - app now auto-recovers missing sessions

      // Health Check - Check Now button
      const checkNowBtn = target.closest("#check-now-btn");
      if (checkNowBtn) {
        e.stopPropagation();
        const id = checkNowBtn.getAttribute("data-terminal-id");
        if (id) {
          console.log(`[check-now-btn] Triggering immediate health check for terminal ${id}`);
          // Trigger immediate health check
          healthMonitor
            .performHealthCheck()
            .then(() => {
              console.log(`[check-now-btn] Health check complete for terminal ${id}`);
            })
            .catch((error: unknown) => {
              console.error(`[check-now-btn] Health check failed:`, error);
            });
        }
        return;
      }
    });

    // Double-click to rename
    primaryTerminal.addEventListener("dblclick", (e) => {
      const target = e.target as HTMLElement;

      if (target.classList.contains("terminal-name")) {
        e.stopPropagation();
        const id = target.getAttribute("data-terminal-id");
        if (id) {
          startRename(id, target, { state, saveCurrentConfig, render });
        }
      }
    });
  }

  // Mini terminal row - event delegation for dynamic children
  const miniRow = document.getElementById("mini-terminal-row");
  if (miniRow) {
    miniRow.addEventListener("click", (e) => {
      const target = e.target as HTMLElement;

      // Handle Run Now button clicks (interval mode)
      const runNowBtn = target.closest(".run-now-btn");
      if (runNowBtn) {
        e.stopPropagation();
        const id = runNowBtn.getAttribute("data-terminal-id");
        if (id) {
          handleRunNowClick(id, { state });
        }
        return;
      }

      // Handle close button clicks
      if (target.classList.contains("close-terminal-btn")) {
        e.stopPropagation();
        const id = target.getAttribute("data-terminal-id");

        if (id) {
          // Look up the terminal to get its name
          const terminal = state.getTerminal(id);
          const terminalName = terminal ? terminal.name : "this terminal";

          ask(`Are you sure you want to close "${terminalName}"?`, {
            title: "Close Terminal",
            type: "warning",
          }).then(async (confirmed) => {
            if (confirmed) {
              // Look up the terminal again for the rest of the logic
              const terminal = state.getTerminal(id);
              if (!terminal) {
                console.error(`Terminal with id ${id} not found`);
                return;
              }

              // Stop autonomous mode if running
              const { getAutonomousManager } = await import("./lib/autonomous-manager");
              const autonomousManager = getAutonomousManager();
              autonomousManager.stopAutonomous(id);

              // Stop polling and clean up xterm.js instance
              outputPoller.stopPolling(terminal.id);
              terminalManager.destroyTerminal(terminal.id);

              // If this was the current attached terminal, clear it
              if (currentAttachedTerminalId === terminal.id) {
                currentAttachedTerminalId = null;
              }

              // Remove from state
              state.removeTerminal(id);
              saveCurrentConfig();
            }
          });
        }
        return;
      }

      // Handle add terminal button
      if (target.id === "add-terminal-btn" || target.closest("#add-terminal-btn")) {
        // Don't add if no workspace selected
        if (!state.hasWorkspace()) {
          return;
        }

        // Create plain terminal
        createPlainTerminal();
        return;
      }

      // Handle terminal card clicks (switch primary)
      const card = target.closest("[data-terminal-id]");
      if (card) {
        const id = card.getAttribute("data-terminal-id");
        if (id) {
          state.setPrimary(id);
        }
      }
    });

    // Handle mousedown to show immediate visual feedback
    miniRow.addEventListener("mousedown", (e) => {
      const target = e.target as HTMLElement;

      // Don't handle if clicking close button
      if (target.classList.contains("close-terminal-btn")) {
        return;
      }

      const card = target.closest(".terminal-card");
      if (card) {
        // Remove selection from all cards and restore default border
        document.querySelectorAll(".terminal-card").forEach((c) => {
          c.classList.remove("border-2", "border-blue-500");
          c.classList.add("border", "border-gray-200", "dark:border-gray-700");
        });

        // Add selection to clicked card immediately
        card.classList.remove("border", "border-gray-200", "dark:border-gray-700");
        card.classList.add("border-2", "border-blue-500");
      }
    });

    // Handle double-click to rename terminals
    miniRow.addEventListener("dblclick", (e) => {
      const target = e.target as HTMLElement;

      // Check if double-clicking on the terminal name in mini cards
      if (target.classList.contains("terminal-name")) {
        e.stopPropagation();
        const card = target.closest("[data-terminal-id]");
        const id = card?.getAttribute("data-terminal-id");
        if (id) {
          startRename(id, target, { state, saveCurrentConfig, render });
        }
      }
    });

<<<<<<< HEAD
    // HTML5 drag events for visual feedback
    miniRow.addEventListener("dragstart", (e) => {
      const target = e.target as HTMLElement;
      const card = target.closest(".terminal-card") as HTMLElement;

      if (card) {
        isDragging = true;
        draggedConfigId = card.getAttribute("data-terminal-id"); // Will be configId after Phase 3
        card.classList.add("dragging");

        if (e.dataTransfer) {
          e.dataTransfer.effectAllowed = "move";
          e.dataTransfer.setData("text/html", card.innerHTML);
        }
      }
    });

    miniRow.addEventListener("dragend", (e) => {
      // Perform reorder if valid (uses configId for state operation)
      if (draggedConfigId && dropTargetConfigId && dropTargetConfigId !== draggedConfigId) {
        state.reorderTerminal(draggedConfigId, dropTargetConfigId, dropInsertBefore);
        saveCurrentConfig();
      }

      // Select the terminal that was dragged (uses configId for state operation)
      if (draggedConfigId) {
        state.setPrimary(draggedConfigId);
      }

      // Cleanup
      const target = e.target as HTMLElement;
      const card = target.closest(".terminal-card");
      if (card) {
        card.classList.remove("dragging");
      }

      document.querySelectorAll(".drop-indicator").forEach((el) => el.remove());
      draggedConfigId = null;
      dropTargetConfigId = null;
      dropInsertBefore = false;
      isDragging = false;
    });

    // dragover for tracking position and showing indicator
    miniRow.addEventListener("dragover", (e) => {
      e.preventDefault();
      if (e.dataTransfer) {
        e.dataTransfer.dropEffect = "move";
      }

      if (!isDragging || !draggedConfigId) return;

      const target = e.target as HTMLElement;
      const card = target.closest(".terminal-card") as HTMLElement;

      if (card && card.getAttribute("data-terminal-id") !== draggedConfigId) {
        const targetId = card.getAttribute("data-terminal-id"); // Will be configId after Phase 3

        // Remove old indicators
        document.querySelectorAll(".drop-indicator").forEach((el) => el.remove());

        // Calculate if we should insert before or after
        const rect = card.getBoundingClientRect();
        const midpoint = rect.left + rect.width / 2;
        const insertBefore = e.clientX < midpoint;

        // Store drop target info (configId)
        dropTargetConfigId = targetId;
        dropInsertBefore = insertBefore;

        // Create and position insertion indicator - insert at wrapper level
        const wrapper = card.parentElement;
        const indicator = document.createElement("div");
        indicator.className =
          "drop-indicator w-1 h-40 bg-blue-500 rounded flex-shrink-0 pointer-events-none animate-pulse";
        wrapper?.parentElement?.insertBefore(
          indicator,
          insertBefore ? wrapper : wrapper.nextSibling
        );
      } else if (!card) {
        // In empty space - find all cards and determine position
        const allCards = Array.from(miniRow.querySelectorAll(".terminal-card")) as HTMLElement[];
        const lastCard = allCards[allCards.length - 1];

        if (lastCard && !lastCard.classList.contains("dragging")) {
          const lastId = lastCard.getAttribute("data-terminal-id"); // Will be configId after Phase 3
          if (lastId && lastId !== draggedConfigId) {
            // Remove old indicators
            document.querySelectorAll(".drop-indicator").forEach((el) => el.remove());

            // Drop after the last card
            dropTargetConfigId = lastId;
            dropInsertBefore = false;

            // Create and position insertion indicator after last card - insert at wrapper level
            const wrapper = lastCard.parentElement;
            const indicator = document.createElement("div");
            indicator.className =
              "drop-indicator w-1 h-40 bg-blue-500 rounded flex-shrink-0 pointer-events-none animate-pulse";
            wrapper?.parentElement?.insertBefore(indicator, wrapper?.nextSibling || null);
          }
        }
      }
    });
=======
    // Set up drag-and-drop handlers (extracted to drag-drop-manager.ts)
    setupDragAndDrop(miniRow, state, saveCurrentConfig);
>>>>>>> df6fee4e
  }
}

// Set up all event listeners once
setupEventListeners();<|MERGE_RESOLUTION|>--- conflicted
+++ resolved
@@ -1316,115 +1316,8 @@
       }
     });
 
-<<<<<<< HEAD
-    // HTML5 drag events for visual feedback
-    miniRow.addEventListener("dragstart", (e) => {
-      const target = e.target as HTMLElement;
-      const card = target.closest(".terminal-card") as HTMLElement;
-
-      if (card) {
-        isDragging = true;
-        draggedConfigId = card.getAttribute("data-terminal-id"); // Will be configId after Phase 3
-        card.classList.add("dragging");
-
-        if (e.dataTransfer) {
-          e.dataTransfer.effectAllowed = "move";
-          e.dataTransfer.setData("text/html", card.innerHTML);
-        }
-      }
-    });
-
-    miniRow.addEventListener("dragend", (e) => {
-      // Perform reorder if valid (uses configId for state operation)
-      if (draggedConfigId && dropTargetConfigId && dropTargetConfigId !== draggedConfigId) {
-        state.reorderTerminal(draggedConfigId, dropTargetConfigId, dropInsertBefore);
-        saveCurrentConfig();
-      }
-
-      // Select the terminal that was dragged (uses configId for state operation)
-      if (draggedConfigId) {
-        state.setPrimary(draggedConfigId);
-      }
-
-      // Cleanup
-      const target = e.target as HTMLElement;
-      const card = target.closest(".terminal-card");
-      if (card) {
-        card.classList.remove("dragging");
-      }
-
-      document.querySelectorAll(".drop-indicator").forEach((el) => el.remove());
-      draggedConfigId = null;
-      dropTargetConfigId = null;
-      dropInsertBefore = false;
-      isDragging = false;
-    });
-
-    // dragover for tracking position and showing indicator
-    miniRow.addEventListener("dragover", (e) => {
-      e.preventDefault();
-      if (e.dataTransfer) {
-        e.dataTransfer.dropEffect = "move";
-      }
-
-      if (!isDragging || !draggedConfigId) return;
-
-      const target = e.target as HTMLElement;
-      const card = target.closest(".terminal-card") as HTMLElement;
-
-      if (card && card.getAttribute("data-terminal-id") !== draggedConfigId) {
-        const targetId = card.getAttribute("data-terminal-id"); // Will be configId after Phase 3
-
-        // Remove old indicators
-        document.querySelectorAll(".drop-indicator").forEach((el) => el.remove());
-
-        // Calculate if we should insert before or after
-        const rect = card.getBoundingClientRect();
-        const midpoint = rect.left + rect.width / 2;
-        const insertBefore = e.clientX < midpoint;
-
-        // Store drop target info (configId)
-        dropTargetConfigId = targetId;
-        dropInsertBefore = insertBefore;
-
-        // Create and position insertion indicator - insert at wrapper level
-        const wrapper = card.parentElement;
-        const indicator = document.createElement("div");
-        indicator.className =
-          "drop-indicator w-1 h-40 bg-blue-500 rounded flex-shrink-0 pointer-events-none animate-pulse";
-        wrapper?.parentElement?.insertBefore(
-          indicator,
-          insertBefore ? wrapper : wrapper.nextSibling
-        );
-      } else if (!card) {
-        // In empty space - find all cards and determine position
-        const allCards = Array.from(miniRow.querySelectorAll(".terminal-card")) as HTMLElement[];
-        const lastCard = allCards[allCards.length - 1];
-
-        if (lastCard && !lastCard.classList.contains("dragging")) {
-          const lastId = lastCard.getAttribute("data-terminal-id"); // Will be configId after Phase 3
-          if (lastId && lastId !== draggedConfigId) {
-            // Remove old indicators
-            document.querySelectorAll(".drop-indicator").forEach((el) => el.remove());
-
-            // Drop after the last card
-            dropTargetConfigId = lastId;
-            dropInsertBefore = false;
-
-            // Create and position insertion indicator after last card - insert at wrapper level
-            const wrapper = lastCard.parentElement;
-            const indicator = document.createElement("div");
-            indicator.className =
-              "drop-indicator w-1 h-40 bg-blue-500 rounded flex-shrink-0 pointer-events-none animate-pulse";
-            wrapper?.parentElement?.insertBefore(indicator, wrapper?.nextSibling || null);
-          }
-        }
-      }
-    });
-=======
     // Set up drag-and-drop handlers (extracted to drag-drop-manager.ts)
     setupDragAndDrop(miniRow, state, saveCurrentConfig);
->>>>>>> df6fee4e
   }
 }
 
