import "./style.css";
import { ask, open } from "@tauri-apps/api/dialog";
import { listen } from "@tauri-apps/api/event";
import { homeDir } from "@tauri-apps/api/path";
import { invoke } from "@tauri-apps/api/tauri";
import {
  loadWorkspaceConfig,
  saveConfig,
  saveState,
  setConfigWorkspace,
  splitTerminals,
} from "./lib/config";
import { getHealthMonitor } from "./lib/health-monitor";
import { getOutputPoller } from "./lib/output-poller";
import { AppState, setAppState, type Terminal, TerminalStatus } from "./lib/state";
import { getTerminalManager } from "./lib/terminal-manager";
import { showTerminalSettingsModal } from "./lib/terminal-settings-modal";
import { initTheme, toggleTheme } from "./lib/theme";
import { getTooltipManager } from "./lib/tooltip";
import {
  renderHeader,
  renderLoadingState,
  renderMiniTerminals,
  renderPrimaryTerminal,
} from "./lib/ui";

// =================================================================
// CONSOLE LOGGING TO FILE - For MCP access to browser console
// =================================================================
// Intercept console methods and write to ~/.loom/console.log
// This allows MCP tools to read console output for debugging

const originalConsoleLog = console.log;
const originalConsoleError = console.error;
const originalConsoleWarn = console.warn;

async function writeToConsoleLog(level: string, ...args: unknown[]) {
  const timestamp = new Date().toISOString();
  const message = args
    .map((arg) => (typeof arg === "object" ? JSON.stringify(arg) : String(arg)))
    .join(" ");
  const logLine = `[${timestamp}] [${level}] ${message}\n`;

  try {
    await invoke("append_to_console_log", { content: logLine });
  } catch (error) {
    // Silent fail - don't want logging errors to break the app
    // Only log to original console if something goes wrong
    originalConsoleError("[console-logger] Failed to write to log file:", error);
  }
}

// Override console methods
console.log = (...args: unknown[]) => {
  originalConsoleLog(...args);
  writeToConsoleLog("INFO", ...args);
};

console.error = (...args: unknown[]) => {
  originalConsoleError(...args);
  writeToConsoleLog("ERROR", ...args);
};

console.warn = (...args: unknown[]) => {
  originalConsoleWarn(...args);
  writeToConsoleLog("WARN", ...args);
};

// Initialize theme
initTheme();

// Initialize state (no agents until workspace is selected)
const state = new AppState();
setAppState(state); // Register singleton so terminal-manager can access it

// Get terminal manager, output poller, and health monitor
const terminalManager = getTerminalManager();
const outputPoller = getOutputPoller();
const healthMonitor = getHealthMonitor();

// Register activity callback - notify health monitor when output is received
outputPoller.onActivity((terminalId) => {
  healthMonitor.recordActivity(terminalId);
});

// Register error callback for polling failures
outputPoller.onError((terminalId, errorMessage) => {
  console.warn(
    `[outputPoller] Terminal ${terminalId} encountered fatal errors (${errorMessage}), marking as error state`
  );

  // Update terminal state
  const terminal = state.getTerminal(terminalId);
  if (terminal) {
    state.updateTerminal(terminal.id, {
      status: TerminalStatus.Error,
      missingSession: true,
    });
  }
});

// Start health monitoring
healthMonitor.start();
console.log("[main] Health monitoring started");

// Subscribe to health updates to trigger re-renders
healthMonitor.onHealthUpdate(() => {
  // Trigger a re-render when health status changes
  render();
});
console.log("[main] Subscribed to health monitor updates");

// Update timer displays every second
let renderLoopCount = 0;
window.setInterval(() => {
  // Re-render to update timer displays without full state change
  // This ensures busy/idle timers update in real-time
  const terminals = state.getTerminals();
  if (terminals.length > 0) {
    renderLoopCount++;
    console.log(
      `[render-loop] [Phase 3] Render loop #${renderLoopCount} triggered (${terminals.length} terminals)`
    );
    render();
  }
}, 1000);
console.log("[main] Timer update interval started");

// =================================================================
// EVENT LISTENER DEDUPLICATION
// =================================================================
// Track if event listeners have been registered to prevent duplicates
// This is critical because HMR (Hot Module Replacement) doesn't clean up
// old listeners, causing duplicate event firings and multiple agent launches
let eventListenersRegistered = false;

// =================================================================
// MCP COMMAND FILE WATCHER - For MCP tool automation
// =================================================================
// Poll for MCP commands written by the MCP server
// This enables automation of UI actions like workspace start/reset

let lastMcpCommand: { command: string; timestamp: string } | null = null;

async function checkMcpCommand() {
  try {
    const home = await homeDir();
    const commandPath = `${home}/.loom/mcp-command.json`;

    // Read command file
    const content = await invoke<string>("read_text_file", { path: commandPath });
    const command = JSON.parse(content) as { command: string; timestamp: string };

    // Skip if we've already processed this command
    if (lastMcpCommand && lastMcpCommand.timestamp === command.timestamp) {
      return;
    }

    // Process new command
    console.log(`[MCP] Processing command: ${command.command} (timestamp: ${command.timestamp})`);
    lastMcpCommand = command;

    // Emit the corresponding Tauri event
    switch (command.command) {
      case "trigger_start":
        await invoke("emit_event", { event: "start-workspace" });
        break;
      case "trigger_force_start":
        await invoke("emit_event", { event: "force-start-workspace" });
        break;
      case "trigger_factory_reset":
        await invoke("emit_event", { event: "factory-reset-workspace" });
        break;
      case "trigger_force_factory_reset":
        await invoke("emit_event", { event: "force-factory-reset-workspace" });
        break;
      default:
        console.warn(`[MCP] Unknown command: ${command.command}`);
    }
  } catch (_error) {
    // File doesn't exist or can't be read - this is normal when no command is pending
    // Don't log anything to avoid noise
  }
}

// Poll for MCP commands every 500ms
window.setInterval(() => {
  checkMcpCommand();
}, 500);
console.log("[main] MCP command watcher started");

// Track which terminal is currently attached
let currentAttachedTerminalId: string | null = null;

// Track which terminals have had their health checked (Phase 3: Debouncing)
// This prevents redundant health checks during the 1-second render loop
const healthCheckedTerminals = new Set<string>();

// Render function
function render() {
  const hasWorkspace = state.hasWorkspace();
  const isResetting = state.isWorkspaceResetting();
  const isInitializing = state.isAppInitializing();
  console.log(
    "[render] hasWorkspace:",
    hasWorkspace,
    "displayedWorkspace:",
    state.getDisplayedWorkspace(),
    "isResetting:",
    isResetting,
    "isInitializing:",
    isInitializing
  );

  // Get health data from health monitor
  const systemHealth = healthMonitor.getHealth();

  // Render header with daemon health
  renderHeader(
    state.getDisplayedWorkspace(),
    hasWorkspace,
    systemHealth.daemon.connected,
    systemHealth.daemon.lastPing
  );

  // Show loading state if initializing
  if (isInitializing) {
    renderLoadingState("Initializing Loom...");
    // Don't render terminals or workspace selector while initializing
    return;
  }

  // Show loading state if factory reset is in progress
  if (isResetting) {
    renderLoadingState("Resetting workspace...");
    // Don't render terminals or workspace selector while resetting
    return;
  }

  renderPrimaryTerminal(state.getPrimary(), hasWorkspace, state.getDisplayedWorkspace());

  // Render mini terminals with health data
  const terminalHealthMap = new Map(
    Array.from(systemHealth.terminals.entries()).map(([id, health]) => [
      id,
      {
        lastActivity: health.lastActivity,
        isStale: health.isStale,
      },
    ])
  );
  renderMiniTerminals(state.getTerminals(), hasWorkspace, terminalHealthMap);

  // Re-attach workspace event listeners if they were just rendered
  if (!hasWorkspace) {
    attachWorkspaceEventListeners();
  }

  // Set up tooltips for all elements with data-tooltip attributes
  setupTooltips();

  // Initialize xterm.js terminal for primary terminal
  const primary = state.getPrimary();
  if (primary && hasWorkspace) {
    initializeTerminalDisplay(primary.id);
  }
}

// Initialize xterm.js terminal display
async function initializeTerminalDisplay(terminalId: string) {
  const containerId = `xterm-container-${terminalId}`;

  // Skip placeholder IDs - they're already broken and will show error UI
  if (terminalId === "__unassigned__") {
    console.warn(`[initializeTerminalDisplay] Skipping placeholder terminal ID`);
    return;
  }

  // Phase 3: Skip health check if already checked (debouncing)
  if (healthCheckedTerminals.has(terminalId)) {
    console.log(
      `[initializeTerminalDisplay] [Phase 3] Terminal ${terminalId} already health-checked, skipping redundant check (Set size: ${healthCheckedTerminals.size})`
    );
    // Continue with xterm initialization without re-checking
  } else {
    // Check session health before initializing
    try {
      console.log(
        `[initializeTerminalDisplay] [Phase 3] Performing NEW health check for terminal ${terminalId} (Set size before: ${healthCheckedTerminals.size})`
      );
      const hasSession = await invoke<boolean>("check_session_health", { id: terminalId });
      console.log(
        `[initializeTerminalDisplay] check_session_health returned: ${hasSession} for terminal ${terminalId}`
      );

      if (!hasSession) {
        console.warn(`[initializeTerminalDisplay] Terminal ${terminalId} has no tmux session`);

        // Mark terminal as having missing session (only if not already marked)
        const terminal = state.getTerminal(terminalId);
        console.log(`[initializeTerminalDisplay] Terminal state before update:`, terminal);
        if (terminal && !terminal.missingSession) {
          console.log(
            `[initializeTerminalDisplay] Setting missingSession=true for terminal ${terminalId}`
          );
          state.updateTerminal(terminal.id, {
            status: TerminalStatus.Error,
            missingSession: true,
          });
        }

        // Add to checked set even for failures to prevent repeated checks
        healthCheckedTerminals.add(terminalId);
        console.log(
          `[initializeTerminalDisplay] [Phase 3] Added ${terminalId} to healthCheckedTerminals (failed check, Set size: ${healthCheckedTerminals.size})`
        );
        return; // Don't create xterm instance - error UI will show instead
      }

      console.log(
        `[initializeTerminalDisplay] Session health check passed for terminal ${terminalId}, proceeding with xterm initialization`
      );

      // Add to checked set after successful health check (Phase 3: Debouncing)
      healthCheckedTerminals.add(terminalId);
      console.log(
        `[initializeTerminalDisplay] [Phase 3] Added ${terminalId} to healthCheckedTerminals (passed check, Set size: ${healthCheckedTerminals.size})`
      );
    } catch (error) {
      console.error(`[initializeTerminalDisplay] Failed to check session health:`, error);
      // Add to checked set even on error to prevent retry spam
      healthCheckedTerminals.add(terminalId);
      console.log(
        `[initializeTerminalDisplay] [Phase 3] Added ${terminalId} to healthCheckedTerminals (error during check, Set size: ${healthCheckedTerminals.size})`
      );
      // Continue anyway - better to try than not
    }
  }

  // Check if terminal already exists
  const existingManaged = terminalManager.getTerminal(terminalId);
  if (existingManaged) {
    // Terminal exists - just show/hide as needed
    console.log(
      `[initializeTerminalDisplay] Terminal ${terminalId} already exists, using show/hide`
    );

    // Hide previous terminal (if different)
    if (currentAttachedTerminalId && currentAttachedTerminalId !== terminalId) {
      console.log(`[initializeTerminalDisplay] Hiding terminal ${currentAttachedTerminalId}`);
      terminalManager.hideTerminal(currentAttachedTerminalId);
      outputPoller.pausePolling(currentAttachedTerminalId);
    }

    // Show current terminal
    console.log(`[initializeTerminalDisplay] Showing terminal ${terminalId}`);
    terminalManager.showTerminal(terminalId);

    // Resume polling for current terminal
    console.log(`[initializeTerminalDisplay] Resuming polling for ${terminalId}`);
    outputPoller.resumePolling(terminalId);

    currentAttachedTerminalId = terminalId;
    return;
  }

  // Terminal doesn't exist yet - create it
  console.log(`[initializeTerminalDisplay] Creating new terminal ${terminalId}`);

  // Wait for DOM to be ready
  setTimeout(() => {
    // Hide all other terminals first
    if (currentAttachedTerminalId) {
      terminalManager.hideTerminal(currentAttachedTerminalId);
      outputPoller.pausePolling(currentAttachedTerminalId);
    }

    // Create new terminal (will be shown by default in createTerminal)
    const managed = terminalManager.createTerminal(terminalId, containerId);
    if (managed) {
      // Show this terminal
      terminalManager.showTerminal(terminalId);

      // Start polling for output
      outputPoller.startPolling(terminalId);
      currentAttachedTerminalId = terminalId;

      console.log(`[initializeTerminalDisplay] Created and showing terminal ${terminalId}`);
    }
  }, 0);
}

// Check dependencies on startup
async function checkDependenciesOnStartup(): Promise<boolean> {
  const { checkAndReportDependencies } = await import("./lib/dependency-checker");
  const hasAllDependencies = await checkAndReportDependencies();

  if (!hasAllDependencies) {
    // User chose not to retry, close the app gracefully
    console.error("[checkDependenciesOnStartup] Missing dependencies, exiting");
    const { exit } = await import("@tauri-apps/api/process");
    await exit(1);
    return false;
  }

  return true;
}

// Initialize app with auto-load workspace
async function initializeApp() {
  // Set initializing state to show loading UI
  state.setInitializing(true);
  console.log("[initializeApp] Starting initialization...");

  // Check dependencies first
  const hasAllDependencies = await checkDependenciesOnStartup();
  if (!hasAllDependencies) {
    state.setInitializing(false);
    return; // Exit early if dependencies are missing
  }

  // Try to restore workspace from localStorage first (for HMR survival)
  const localStorageWorkspace = state.restoreWorkspaceFromLocalStorage();
  if (localStorageWorkspace) {
    console.log("[initializeApp] Restored workspace from localStorage:", localStorageWorkspace);
    console.log("[initializeApp] This prevents HMR from clearing the workspace during hot reload");
  }

  try {
    // Check for stored workspace in Tauri storage
    const storedPath = await invoke<string | null>("get_stored_workspace");

    if (storedPath) {
      console.log("[initializeApp] Found stored workspace:", storedPath);

      // Validate stored workspace is still valid
      const isValid = await validateWorkspacePath(storedPath);

      if (isValid) {
        // Load workspace automatically
        console.log("[initializeApp] Loading stored workspace");
        await handleWorkspacePathInput(storedPath);
        state.setInitializing(false);
        return;
      }

      // Path no longer valid - clear it and show picker
      console.log("[initializeApp] Stored workspace invalid, clearing");
      await invoke("clear_stored_workspace");
      localStorage.removeItem("loom:workspace"); // Also clear localStorage
    } else if (localStorageWorkspace) {
      // No Tauri storage but have localStorage (HMR case)
      console.log("[initializeApp] Using localStorage workspace after HMR");
      const isValid = await validateWorkspacePath(localStorageWorkspace);

      if (isValid) {
        await handleWorkspacePathInput(localStorageWorkspace);
        state.setInitializing(false);
        return;
      }

      // Invalid - clear it
      localStorage.removeItem("loom:workspace");
    }
  } catch (error) {
    console.error("[initializeApp] Failed to load stored workspace:", error);

    // If Tauri storage failed but we have localStorage, try that
    if (localStorageWorkspace) {
      console.log("[initializeApp] Tauri storage failed, trying localStorage workspace");
      const isValid = await validateWorkspacePath(localStorageWorkspace);
      if (isValid) {
        await handleWorkspacePathInput(localStorageWorkspace);
        return;
      }
    }
  }

  // No stored workspace or validation failed - show picker
  console.log("[initializeApp] Showing workspace picker");
  state.setInitializing(false);
  render();
}

// Re-render on state changes
state.onChange(render);

// Register all event listeners (with deduplication guard)
if (!eventListenersRegistered) {
  console.log("[main] Registering event listeners (first time only)");
  eventListenersRegistered = true;

  // Listen for CLI workspace argument from Rust backend
  listen("cli-workspace", (event) => {
    const workspacePath = event.payload as string;
    console.log(`[CLI] Loading workspace from CLI argument: ${workspacePath}`);
    handleWorkspacePathInput(workspacePath);
  });

  // Listen for menu events
  listen("new-terminal", () => {
    if (state.hasWorkspace()) {
      createPlainTerminal();
    }
  });

  listen("close-terminal", async () => {
    const primary = state.getPrimary();
    if (primary) {
      const confirmed = await ask("Are you sure you want to close this terminal?", {
        title: "Close Terminal",
        type: "warning",
      });

      if (confirmed) {
        // Stop autonomous mode if running
        const { getAutonomousManager } = await import("./lib/autonomous-manager");
        const autonomousManager = getAutonomousManager();
        autonomousManager.stopAutonomous(primary.id);

        // Stop polling and destroy terminal
        outputPoller.stopPolling(primary.id);
        terminalManager.destroyTerminal(primary.id);
        if (currentAttachedTerminalId === primary.id) {
          currentAttachedTerminalId = null;
        }

        // Remove from state
        state.removeTerminal(primary.id);
        saveCurrentConfig();
      }
    }
  });

  listen("close-workspace", async () => {
    console.log("[close-workspace] Closing workspace");

    // Clear stored workspace
    try {
      await invoke("clear_stored_workspace");
      console.log("[close-workspace] Cleared stored workspace");
    } catch (error) {
      console.error("Failed to clear stored workspace:", error);
    }

    // Clear localStorage workspace (for HMR survival)
    localStorage.removeItem("loom:workspace");
    console.log("[close-workspace] Cleared localStorage workspace");

    // Stop all autonomous intervals
    const { getAutonomousManager } = await import("./lib/autonomous-manager");
    const autonomousManager = getAutonomousManager();
    autonomousManager.stopAll();

    // Stop all polling
    outputPoller.stopAll();

    // Destroy all xterm instances
    terminalManager.destroyAll();

    // Clear runtime state
    state.clearAll();
    setConfigWorkspace("");
    currentAttachedTerminalId = null;

    // Phase 3: Clear health check tracking when workspace closes
    const previousSize = healthCheckedTerminals.size;
    healthCheckedTerminals.clear();
    console.log(
      `[close-workspace] [Phase 3] Cleared healthCheckedTerminals Set (was ${previousSize}, now ${healthCheckedTerminals.size})`
    );

    // Re-render to show workspace picker
    console.log("[close-workspace] Rendering workspace picker");
    render();
  });

  // Start engine - create sessions for existing config (with confirmation)
  listen("start-workspace", async () => {
    if (!state.hasWorkspace()) return;
    const workspace = state.getWorkspaceOrThrow();

    const confirmed = await ask(
      "This will:\n" +
        "• Close all current terminal sessions\n" +
        "• Create new sessions for configured terminals\n" +
        "• Launch agents as configured\n\n" +
        "Your configuration will NOT be changed.\n\n" +
        "Continue?",
      {
        title: "Start Loom Engine",
        type: "info",
      }
    );

    if (!confirmed) return;

    // Phase 3: Clear health check tracking when starting workspace (terminals will be recreated)
    const previousSize = healthCheckedTerminals.size;
    healthCheckedTerminals.clear();
    console.log(
      `[start-workspace] [Phase 3] Cleared healthCheckedTerminals Set (was ${previousSize}, now ${healthCheckedTerminals.size})`
    );

    // Use the workspace start module (reads existing config)
    const { startWorkspaceEngine } = await import("./lib/workspace-start");
    await startWorkspaceEngine(
      workspace,
      {
        state,
        outputPoller,
        terminalManager,
        setCurrentAttachedTerminalId: (id) => {
          currentAttachedTerminalId = id;
        },
        launchAgentsForTerminals,
        render,
        markTerminalsHealthChecked: (terminalIds) => {
          terminalIds.forEach((id) => healthCheckedTerminals.add(id));
          console.log(
            `[start-workspace] [Phase 3] Marked ${terminalIds.length} terminals as health-checked, Set size: ${healthCheckedTerminals.size}`
          );
        },
      },
      "start-workspace"
    );
  });

  // Force Start engine - NO confirmation dialog (for MCP automation)
  listen("force-start-workspace", async () => {
    if (!state.hasWorkspace()) return;
    const workspace = state.getWorkspaceOrThrow();

    console.log("[force-start-workspace] Starting engine (no confirmation)");

    // Phase 3: Clear health check tracking when starting workspace (terminals will be recreated)
    const previousSize = healthCheckedTerminals.size;
    healthCheckedTerminals.clear();
    console.log(
      `[force-start-workspace] [Phase 3] Cleared healthCheckedTerminals Set (was ${previousSize}, now ${healthCheckedTerminals.size})`
    );

    // Use the workspace start module (no confirmation)
    const { startWorkspaceEngine } = await import("./lib/workspace-start");
    await startWorkspaceEngine(
      workspace,
      {
        state,
        outputPoller,
        terminalManager,
        setCurrentAttachedTerminalId: (id) => {
          currentAttachedTerminalId = id;
        },
        launchAgentsForTerminals,
        render,
        markTerminalsHealthChecked: (terminalIds) => {
          terminalIds.forEach((id) => healthCheckedTerminals.add(id));
          console.log(
            `[force-start-workspace] [Phase 3] Marked ${terminalIds.length} terminals as health-checked, Set size: ${healthCheckedTerminals.size}`
          );
        },
      },
      "force-start-workspace"
    );
  });

  // Factory Reset - overwrite config with defaults (with confirmation)
  listen("factory-reset-workspace", async () => {
    if (!state.hasWorkspace()) return;
    const workspace = state.getWorkspaceOrThrow();

    const confirmed = await ask(
      "⚠️ WARNING: Factory Reset ⚠️\n\n" +
        "This will:\n" +
        "• DELETE all terminal configurations\n" +
        "• OVERWRITE .loom/ with default config\n" +
        "• Reset all roles to defaults\n" +
        "• Close all current terminals\n" +
        "• Recreate 6 default terminals\n\n" +
        "This action CANNOT be undone!\n\n" +
        "Continue with Factory Reset?",
      {
        title: "⚠️ Factory Reset Warning",
        type: "warning",
      }
    );

    if (!confirmed) return;

    // Phase 3: Clear health check tracking when resetting workspace (terminals will be recreated)
    const previousSize = healthCheckedTerminals.size;
    healthCheckedTerminals.clear();
    console.log(
      `[factory-reset-workspace] [Phase 3] Cleared healthCheckedTerminals Set (was ${previousSize}, now ${healthCheckedTerminals.size})`
    );

    // Set loading state before reset
    state.setResettingWorkspace(true);

    try {
      // Use the workspace reset module (overwrites config with defaults)
      const { resetWorkspaceToDefaults } = await import("./lib/workspace-reset");
      await resetWorkspaceToDefaults(
        workspace,
        {
          state,
          outputPoller,
          terminalManager,
          setCurrentAttachedTerminalId: (id) => {
            currentAttachedTerminalId = id;
          },
          launchAgentsForTerminals,
          render,
        },
        "factory-reset-workspace"
      );
    } finally {
      // Clear loading state when done (even if error)
      state.setResettingWorkspace(false);
    }
  });

  // Force Factory Reset - NO confirmation dialog (for MCP automation)
  listen("force-factory-reset-workspace", async () => {
    if (!state.hasWorkspace()) return;
    const workspace = state.getWorkspaceOrThrow();

    console.log("[force-factory-reset-workspace] Resetting workspace (no confirmation)");

    // Phase 3: Clear health check tracking when resetting workspace (terminals will be recreated)
    const previousSize = healthCheckedTerminals.size;
    healthCheckedTerminals.clear();
    console.log(
      `[force-factory-reset-workspace] [Phase 3] Cleared healthCheckedTerminals Set (was ${previousSize}, now ${healthCheckedTerminals.size})`
    );

    // Set loading state before reset
    state.setResettingWorkspace(true);

    try {
      // Use the workspace reset module (no confirmation)
      const { resetWorkspaceToDefaults } = await import("./lib/workspace-reset");
      await resetWorkspaceToDefaults(
        workspace,
        {
          state,
          outputPoller,
          terminalManager,
          setCurrentAttachedTerminalId: (id) => {
            currentAttachedTerminalId = id;
          },
          launchAgentsForTerminals,
          render,
        },
        "force-factory-reset-workspace"
      );
    } finally {
      // Clear loading state when done (even if error)
      state.setResettingWorkspace(false);
    }
  });

  listen("toggle-theme", () => {
    toggleTheme();
  });

  listen("zoom-in", () => {
    terminalManager.adjustAllFontSizes(2);
  });

  listen("zoom-out", () => {
    terminalManager.adjustAllFontSizes(-2);
  });

  listen("reset-zoom", () => {
    terminalManager.resetAllFontSizes();
  });

  listen("show-shortcuts", async () => {
    const { showKeyboardShortcutsModal } = await import("./lib/keyboard-shortcuts-modal");
    showKeyboardShortcutsModal();
  });

  listen("show-daemon-status", async () => {
    showDaemonStatusDialog();
  });

  console.log("[main] Event listeners registered successfully");
} else {
  console.log("[main] Event listeners already registered, skipping duplicate registration");
}

// Show daemon status dialog with reconnect option
async function showDaemonStatusDialog() {
  try {
    interface DaemonStatus {
      running: boolean;
      socket_path: string;
      error: string | null;
    }

    const status = await invoke<DaemonStatus>("get_daemon_status");

    const statusText = status.running
      ? "✅ Running"
      : `❌ Not Running${status.error ? `\n\nError: ${status.error}` : ""}`;

    const hasWorkspace = state.hasWorkspace();

    // Show different dialog based on whether daemon is running and workspace is loaded
    if (status.running && hasWorkspace) {
      const shouldReconnect = await ask(
        `Daemon Status\n\n${statusText}\n\nSocket: ${status.socket_path}\n\n` +
          `Would you like to reconnect terminals to the daemon?\n\n` +
          `This is useful if you hot-reloaded the frontend and lost connection to terminals.`,
        {
          title: "Daemon Status",
          type: "info",
        }
      );

      if (shouldReconnect) {
        console.log("[show-daemon-status] User requested reconnection");
        await reconnectTerminals();
        alert("Terminal reconnection complete! Check the console for details.");
      }
    } else {
      // Just show status without reconnect option
      alert(`Daemon Status\n\n${statusText}\n\nSocket: ${status.socket_path}`);
    }
  } catch (error) {
    alert(`Failed to get daemon status: ${error}`);
  }
}

// Initialize app
initializeApp();

// Drag and drop state (uses configId for stable identification)
let draggedConfigId: string | null = null;
let dropTargetConfigId: string | null = null;
let dropInsertBefore: boolean = false;
let isDragging: boolean = false;

// Save current state to config and state files
async function saveCurrentConfig() {
  if (!state.hasWorkspace()) {
    return;
  }

  const terminals = state.getTerminals();
  const { config: terminalConfigs, state: terminalStates } = splitTerminals(terminals);

  await saveConfig({ terminals: terminalConfigs });
  await saveState({
    nextAgentNumber: state.getCurrentTerminalNumber(),
    terminals: terminalStates,
  });
}

// Expand tilde (~) to home directory
async function expandTildePath(path: string): Promise<string> {
  if (path.startsWith("~")) {
    try {
      const home = await homeDir();
      return path.replace(/^~/, home);
    } catch (error) {
      console.error("Failed to get home directory:", error);
      return path;
    }
  }
  return path;
}

// Workspace error UI helpers
function showWorkspaceError(message: string) {
  console.log("[showWorkspaceError]", message);
  const input = document.getElementById("workspace-path") as HTMLInputElement;
  const errorDiv = document.getElementById("workspace-error");

  console.log("[showWorkspaceError] input:", input, "errorDiv:", errorDiv);

  if (input) {
    input.classList.remove("border-gray-300", "dark:border-gray-600");
    input.classList.add("border-red-500", "dark:border-red-500");
  }

  if (errorDiv) {
    errorDiv.textContent = message;
  }
}

function clearWorkspaceError() {
  console.log("[clearWorkspaceError]");
  const input = document.getElementById("workspace-path") as HTMLInputElement;
  const errorDiv = document.getElementById("workspace-error");

  if (input) {
    input.classList.remove("border-red-500", "dark:border-red-500");
    input.classList.add("border-gray-300", "dark:border-gray-600");
  }

  if (errorDiv) {
    errorDiv.textContent = "";
  }
}

// Validate workspace path
async function validateWorkspacePath(path: string): Promise<boolean> {
  console.log("[validateWorkspacePath] path:", path);
  if (!path || path.trim() === "") {
    console.log("[validateWorkspacePath] empty path, clearing error");
    clearWorkspaceError();
    return false;
  }

  try {
    await invoke<boolean>("validate_git_repo", { path });
    console.log("[validateWorkspacePath] validation passed");
    clearWorkspaceError();
    return true;
  } catch (error) {
    const errorMessage =
      typeof error === "string"
        ? error
        : (error as { message?: string })?.message || "Invalid workspace path";
    console.log("[validateWorkspacePath] validation failed:", errorMessage);
    showWorkspaceError(errorMessage);
    return false;
  }
}

// Browse for workspace folder
async function browseWorkspace() {
  try {
    const selected = await open({
      directory: true,
      multiple: false,
      title: "Select workspace folder",
    });

    if (selected && typeof selected === "string") {
      await handleWorkspacePathInput(selected);
    }
  } catch (error) {
    console.error("Error selecting workspace:", error);
    alert("Failed to select workspace. Please try again.");
  }
}

// Helper to generate next config ID
function generateNextConfigId(): string {
  const terminals = state.getTerminals();
  const existingIds = new Set(terminals.map((t) => t.id));

  // Find the next available terminal-N ID
  let i = 1;
  while (existingIds.has(`terminal-${i}`)) {
    i++;
  }

  return `terminal-${i}`;
}

// Create a plain shell terminal
async function createPlainTerminal() {
  if (!state.hasWorkspace()) {
    alert("No workspace selected");
    return;
  }
  const workspacePath = state.getWorkspaceOrThrow();

  // Generate terminal name
  const terminalCount = state.getTerminals().length + 1;
  const name = `Terminal ${terminalCount}`;

  try {
    // Generate stable ID first
    const id = generateNextConfigId();

    // Get instance number for this terminal
    const instanceNumber = state.getNextTerminalNumber();

    // Create terminal in workspace directory
    const terminalId = await invoke<string>("create_terminal", {
      configId: id,
      name,
      workingDir: workspacePath,
      role: "default",
      instanceNumber,
    });

    console.log(`[createPlainTerminal] Created terminal ${name} (id: ${id}, tmux: ${terminalId})`);

    // Create worktree for this terminal
    console.log(`[createPlainTerminal] Creating worktree for ${name}...`);
    const { setupWorktreeForAgent } = await import("./lib/worktree-manager");
    const worktreePath = await setupWorktreeForAgent(id, workspacePath);
    console.log(`[createPlainTerminal] ✓ Created worktree at ${worktreePath}`);

    // Add to state (no role assigned - plain shell)
    state.addTerminal({
      id,
      name,
      worktreePath,
      status: TerminalStatus.Idle,
      isPrimary: false,
      theme: "default",
    });

    // Save updated state to config
    await saveCurrentConfig();

    // Switch to new terminal
    state.setPrimary(id);
  } catch (error) {
    console.error("[createPlainTerminal] Failed to create terminal:", error);
    alert(`Failed to create terminal: ${error}`);
  }
}

/**
 * Launch agents for terminals that have role configurations
 *
 * This function is called after workspace initialization or factory reset
 * to automatically start Claude agents for terminals with roleConfig.
 *
 * @param workspacePath - The workspace directory path
 * @param terminals - Array of terminal configurations
 */
async function launchAgentsForTerminals(workspacePath: string, terminals: Terminal[]) {
  console.log("[launchAgentsForTerminals] Launching agents for configured terminals");
  console.log("[launchAgentsForTerminals] workspacePath:", workspacePath);
  console.log(
    "[launchAgentsForTerminals] terminals:",
    terminals.map((t) => `${t.name}=${t.id}, role=${t.role}`)
  );

  // Filter terminals that have Claude Code worker role
  const workersToLaunch = terminals.filter(
    (t) => t.role === "claude-code-worker" && t.roleConfig && t.roleConfig.roleFile
  );

  console.log(
    `[launchAgentsForTerminals] Found ${workersToLaunch.length} terminals with role configs`,
    workersToLaunch.map((t) => `${t.name}=${t.id}`)
  );

  // Track terminals that were successfully launched
  const launchedTerminalIds: string[] = [];

  // Launch each worker
  for (const terminal of workersToLaunch) {
    try {
      const roleConfig = terminal.roleConfig;
      if (!roleConfig || !roleConfig.roleFile) {
        continue;
      }

      console.log(`[launchAgentsForTerminals] Launching ${terminal.name} (${terminal.id})`);

      // Set terminal to busy status BEFORE launching agent
      // This prevents HealthMonitor from incorrectly marking it as missing during the launch process
      state.updateTerminal(terminal.id, { status: TerminalStatus.Busy });
      console.log(`[launchAgentsForTerminals] Set ${terminal.name} to busy status`);

      // Get worker type from config (default to claude)
      const workerType = (roleConfig.workerType as string) || "claude";

      // Launch based on worker type
      if (workerType === "github-copilot") {
        const { launchGitHubCopilotAgent } = await import("./lib/agent-launcher");
        await launchGitHubCopilotAgent(terminal.id);
      } else if (workerType === "gemini") {
        const { launchGeminiCLIAgent } = await import("./lib/agent-launcher");
        await launchGeminiCLIAgent(terminal.id);
      } else if (workerType === "deepseek") {
        const { launchDeepSeekAgent } = await import("./lib/agent-launcher");
        await launchDeepSeekAgent(terminal.id);
      } else if (workerType === "grok") {
        const { launchGrokAgent } = await import("./lib/agent-launcher");
        await launchGrokAgent(terminal.id);
      } else if (workerType === "codex") {
        // Codex with worktree support (optional - starts in main workspace if empty)
        console.log(`[launchAgentsForTerminals] Launching Codex for ${terminal.name}...`);
        const { launchCodexAgent } = await import("./lib/agent-launcher");

        // Use worktree path if available, otherwise main workspace
        const locationDesc = terminal.worktreePath
          ? `worktree ${terminal.worktreePath}`
          : "main workspace";
        console.log(
          `[launchAgentsForTerminals] Launching Codex agent for ${terminal.name} (id=${terminal.id}) in ${locationDesc}...`
        );

        // Launch Codex agent (will use main workspace if worktreePath is empty)
        await launchCodexAgent(
          terminal.id,
          roleConfig.roleFile as string,
          workspacePath,
          terminal.worktreePath || ""
        );

        console.log(`[launchAgentsForTerminals] Codex agent launched in ${locationDesc}`);
      } else {
        // Claude with worktree support (optional - starts in main workspace if empty)
        console.log(`[launchAgentsForTerminals] Importing agent-launcher for ${terminal.name}...`);
        const { launchAgentInTerminal } = await import("./lib/agent-launcher");

        // Use worktree path if available, otherwise main workspace
        const locationDesc = terminal.worktreePath
          ? `worktree ${terminal.worktreePath}`
          : "main workspace";
        console.log(
          `[launchAgentsForTerminals] Launching agent for ${terminal.name} (id=${terminal.id}) in ${locationDesc}...`
        );

        // Launch agent (will use main workspace if worktreePath is empty)
        await launchAgentInTerminal(
          terminal.id,
          roleConfig.roleFile as string,
          workspacePath,
          terminal.worktreePath || ""
        );

        console.log(`[launchAgentsForTerminals] Agent launched in ${locationDesc}`);
      }

      console.log(`[launchAgentsForTerminals] Successfully launched ${terminal.name}`);

      // Track successfully launched terminals (will reset to idle AFTER all launches complete)
      launchedTerminalIds.push(terminal.id);
    } catch (error) {
      const errorMessage = `Failed to launch agent for ${terminal.name}: ${error}`;
      console.error(`[launchAgentsForTerminals] ${errorMessage}`);

      // Still track this terminal ID - reset to idle after all launches complete
      // (agent launch failed but terminal exists and should not stay in busy state forever)
      launchedTerminalIds.push(terminal.id);

      // Show error to user so they know what failed
      alert(errorMessage);

      // Continue with other terminals even if one fails
    }
  }

  // Reset ALL launched terminals to idle status AFTER all launches complete
  // This prevents the periodic HealthMonitor (30s interval) from catching terminals in idle
  // state before all agent launches finish (which can take 2+ minutes for 6 terminals)
  console.log(
    `[launchAgentsForTerminals] All agent launches complete, resetting ${launchedTerminalIds.length} terminals to idle`
  );
  for (const terminalId of launchedTerminalIds) {
    state.updateTerminal(terminalId, { status: TerminalStatus.Idle });
    console.log(`[launchAgentsForTerminals] Reset ${terminalId} to idle status`);
  }

  console.log("[launchAgentsForTerminals] Agent launch complete");
}

/**
 * Verify terminal sessions health BEFORE rendering
 * This prevents false positives from stale missingSession flags
 * by batch-checking all terminals and updating state synchronously
 */
async function verifyTerminalSessions(): Promise<void> {
  const terminals = state.getTerminals();
  if (terminals.length === 0) {
    return;
  }

  console.log(`[verifyTerminalSessions] Checking health for ${terminals.length} terminals...`);

  // Batch check all terminals in parallel
  const checks = terminals.map(async (terminal) => {
    // Skip placeholder IDs
    if (terminal.id === "__unassigned__" || terminal.id === "__needs_session__") {
      return { terminal, hasSession: false };
    }

    try {
      const hasSession = await invoke<boolean>("check_session_health", { id: terminal.id });
      return { terminal, hasSession };
    } catch (error) {
      console.error(`[verifyTerminalSessions] Failed to check ${terminal.id}:`, error);
      return { terminal, hasSession: false };
    }
  });

  const results = await Promise.all(checks);

  // Update state for all terminals based on actual session health
  let clearedCount = 0;
  let markedMissingCount = 0;

  for (const { terminal, hasSession } of results) {
    if (hasSession && terminal.missingSession) {
      // Clear stale missingSession flag
      console.log(`[verifyTerminalSessions] Clearing stale missingSession flag for ${terminal.id}`);
      state.updateTerminal(terminal.id, {
        status: TerminalStatus.Idle,
        missingSession: undefined,
      });
      clearedCount++;
    } else if (!hasSession && !terminal.missingSession) {
      // Mark as missing if not already marked
      console.log(`[verifyTerminalSessions] Marking ${terminal.id} as missing session`);
      state.updateTerminal(terminal.id, {
        status: TerminalStatus.Error,
        missingSession: true,
      });
      markedMissingCount++;
    }
  }

  console.log(
    `[verifyTerminalSessions] Verification complete: ${clearedCount} cleared, ${markedMissingCount} marked missing`
  );
}

// Reconnect terminals to daemon after loading config
async function reconnectTerminals() {
  console.log("[reconnectTerminals] Querying daemon for active terminals...");

  try {
    // Get list of active terminals from daemon
    interface DaemonTerminalInfo {
      id: string;
      name: string;
      tmux_session: string;
      working_dir: string | null;
      created_at: number;
    }

    const daemonTerminals = await invoke<DaemonTerminalInfo[]>("list_terminals");
    console.log(`[reconnectTerminals] Found ${daemonTerminals.length} active daemon terminals`);

    // Create a set of active terminal IDs for quick lookup
    const activeTerminalIds = new Set(daemonTerminals.map((t) => t.id));

    // Get all agents from state
    const agents = state.getTerminals();
    console.log(`[reconnectTerminals] Config has ${agents.length} agents`);

    let reconnectedCount = 0;
    let missingCount = 0;

    // For each agent in config, check if daemon has it
    for (const agent of agents) {
      // Check if agent has placeholder ID (shouldn't happen after proper initialization)
      if (agent.id === "__unassigned__") {
        console.log(
          `[reconnectTerminals] Agent ${agent.name} has placeholder ID, skipping (already in error state)`
        );

        // Don't call state.updateTerminal() here - it triggers infinite render loop
        // The terminal already shows as missing because check_session_health will fail for "__unassigned__"
        missingCount++;
        continue;
      }

      if (activeTerminalIds.has(agent.id)) {
        console.log(`[reconnectTerminals] Reconnecting agent ${agent.name} (${agent.id})`);

        // Clear any error state from previous connection issues (use configId for state)
        if (agent.missingSession) {
          state.updateTerminal(agent.id, {
            status: TerminalStatus.Idle,
            missingSession: undefined,
          });
        }

        // Initialize xterm for this terminal (will fetch full history)
        // Only initialize if this is the primary terminal to avoid creating too many instances
        if (agent.isPrimary) {
          initializeTerminalDisplay(agent.id);
        }

        reconnectedCount++;
      } else {
        console.log(
          `[reconnectTerminals] Agent ${agent.name} (${agent.id}) not found in daemon, marking as missing`
        );

        // Mark terminal as having missing session so user can see it needs recovery (use configId for state)
        state.updateTerminal(agent.id, {
          status: TerminalStatus.Error,
          missingSession: true,
        });

        missingCount++;
      }
    }

    console.log(
      `[reconnectTerminals] Reconnection complete: ${reconnectedCount} reconnected, ${missingCount} missing`
    );

    // If we reconnected at least some terminals, save the updated state
    if (reconnectedCount > 0) {
      await saveCurrentConfig();
    }
  } catch (error) {
    console.error("[reconnectTerminals] Failed to reconnect terminals:", error);
    // Non-fatal - workspace is still loaded
    alert(
      `Warning: Could not reconnect to daemon terminals.\n\n` +
        `Error: ${error}\n\n` +
        `Terminals may need to be recreated. Check Help → Daemon Status for more info.`
    );
  }
}

// Handle manual workspace path entry
async function handleWorkspacePathInput(path: string) {
  console.log("[handleWorkspacePathInput] input path:", path);

  // Expand tilde if present
  const expandedPath = await expandTildePath(path);
  console.log("[handleWorkspacePathInput] expanded path:", expandedPath);

  // Always update displayed workspace so bad paths are visible with error message
  state.setDisplayedWorkspace(expandedPath);
  console.log("[handleWorkspacePathInput] set displayedWorkspace, triggering render...");

  const isValid = await validateWorkspacePath(expandedPath);
  console.log("[handleWorkspacePathInput] isValid:", isValid);

  if (!isValid) {
    console.log("[handleWorkspacePathInput] invalid path, stopping");
    return;
  }

  // Check if Loom is initialized in this workspace
  try {
    const isInitialized = await invoke<boolean>("check_loom_initialized", { path: expandedPath });
    console.log("[handleWorkspacePathInput] isInitialized:", isInitialized);

    if (!isInitialized) {
      // Ask user to confirm initialization with detailed information
      const confirmed = await ask(
        `This will create:\n\n` +
          `📁 .loom/ directory with:\n` +
          `  • config.json - Terminal configuration\n` +
          `  • roles/ - Agent role definitions\n\n` +
          `🤖 6 Default Terminals:\n` +
          `  • Shell - Plain shell (primary)\n` +
          `  • Architect - Claude Code worker\n` +
          `  • Curator - Claude Code worker\n` +
          `  • Reviewer - Claude Code worker\n` +
          `  • Worker 1 - Claude Code worker\n` +
          `  • Worker 2 - Claude Code worker\n\n` +
          `📝 .loom/ will be added to .gitignore\n\n` +
          `Continue?`,
        {
          title: "Initialize Loom in this workspace?",
          type: "info",
        }
      );

      if (!confirmed) {
        console.log("[handleWorkspacePathInput] user cancelled initialization");
        return;
      }

      // Initialize workspace using reset_workspace_to_defaults
      try {
        await invoke("reset_workspace_to_defaults", {
          workspacePath: expandedPath,
          defaultsPath: "defaults",
        });
        console.log("[handleWorkspacePathInput] Workspace initialized");
      } catch (error) {
        console.error("Failed to initialize workspace:", error);
        alert(`Failed to initialize workspace: ${error}`);
        return;
      }

      // After initialization, create terminals for the default config
      setConfigWorkspace(expandedPath);
      const config = await loadWorkspaceConfig();
      state.setNextTerminalNumber(config.nextAgentNumber);

      if (config.agents && config.agents.length > 0) {
        console.log("[handleWorkspacePathInput] Creating terminals for fresh workspace");

        // Create terminal sessions for each agent in the config
        for (const agent of config.agents) {
          try {
            // Get instance number
            const instanceNumber = state.getNextTerminalNumber();

            // Create terminal in daemon
            const terminalId = await invoke<string>("create_terminal", {
              configId: agent.id,
              name: agent.name,
              workingDir: expandedPath,
              role: agent.role || "default",
              instanceNumber,
            });

            // Update agent ID to match the newly created terminal
            agent.id = terminalId;
            console.log(
              `[handleWorkspacePathInput] Created terminal ${agent.name} (${terminalId})`
            );
          } catch (error) {
            console.error(
              `[handleWorkspacePathInput] Failed to create terminal ${agent.name}:`,
              error
            );
            alert(`Failed to create terminal ${agent.name}: ${error}`);
          }
        }

        // Load agents into state with their new IDs
        state.loadAgents(config.agents);

        // Launch agents for terminals with role configs
        await launchAgentsForTerminals(expandedPath, config.agents);

        // Save the updated config with real terminal IDs (including worktree paths)
        const terminalsToSave = state.getTerminals();
        const { config: terminalConfigs, state: terminalStates } = splitTerminals(terminalsToSave);
        await saveConfig({ terminals: terminalConfigs });
        await saveState({
          nextAgentNumber: state.getCurrentTerminalNumber(),
          terminals: terminalStates,
        });
        console.log("[handleWorkspacePathInput] Saved config with real terminal IDs");
      }
    } else {
      // Workspace already initialized - load existing config
      setConfigWorkspace(expandedPath);
      const config = await loadWorkspaceConfig();
      state.setNextTerminalNumber(config.nextAgentNumber);

      // Load agents from config
      if (config.agents && config.agents.length > 0) {
        console.log(
          `[handleWorkspacePathInput] Config agents before session creation:`,
          config.agents.map((a) => `${a.name}=${a.id}`)
        );

        // IMPORTANT: Create sessions for migrated terminals with placeholder IDs
        // After migration, terminals have configId but id="__needs_session__"
        let createdSessionCount = 0;
        for (const agent of config.agents) {
          if (agent.id === "__needs_session__") {
            try {
              // Get instance number
              const instanceNumber = state.getNextTerminalNumber();

              console.log(
                `[handleWorkspacePathInput] Creating session for migrated terminal "${agent.name}" (${agent.id})`
              );

              // Create terminal session in daemon
              const sessionId = await invoke<string>("create_terminal", {
                configId: agent.id,
                name: agent.name,
                workingDir: expandedPath,
                role: agent.role || "default",
                instanceNumber,
              });

              // Update agent with real session ID (keep configId stable)
              agent.id = sessionId;
              createdSessionCount++;

              console.log(
                `[handleWorkspacePathInput] ✓ Created session for ${agent.name}: ${sessionId}`
              );
            } catch (error) {
              console.error(
                `[handleWorkspacePathInput] Failed to create session for ${agent.name}:`,
                error
              );
              // Keep placeholder ID - terminal will show as missing session
              // User can use recovery options
            }
          }
        }

        if (createdSessionCount > 0) {
          console.log(
            `[handleWorkspacePathInput] Created ${createdSessionCount} sessions for migrated terminals`
          );
        }

        // Now load agents into state with their session IDs
        console.log(
          `[handleWorkspacePathInput] Config agents before loadAgents:`,
          config.agents.map((a) => `${a.name}=${a.id}`)
        );
        state.loadAgents(config.agents);
        console.log(
          `[handleWorkspacePathInput] State after loadAgents:`,
          state.getTerminals().map((a) => `${a.name}=${a.id}`)
        );

        // If we created sessions, save the updated config with real IDs
        if (createdSessionCount > 0) {
          const terminalsToSave = state.getTerminals();
          const { config: terminalConfigs, state: terminalStates } =
            splitTerminals(terminalsToSave);
          await saveConfig({ terminals: terminalConfigs });
          await saveState({
            nextAgentNumber: state.getCurrentTerminalNumber(),
            terminals: terminalStates,
          });
          console.log(
            `[handleWorkspacePathInput] Saved config with ${createdSessionCount} new session IDs`
          );
        }

        // Reconnect agents to existing daemon terminals
        await reconnectTerminals();

        // Verify terminal sessions health to clear any stale flags
        await verifyTerminalSessions();
      }
    }

    // Start autonomous mode for eligible terminals
    const { getAutonomousManager } = await import("./lib/autonomous-manager");
    const autonomousManager = getAutonomousManager();
    autonomousManager.startAllAutonomous(state);
    console.log("[handleWorkspacePathInput] Started autonomous agents");

    // Now set workspace as active
    state.setWorkspace(expandedPath);
    console.log("[handleWorkspacePathInput] workspace fully loaded");

    // Store workspace path for next app launch
    try {
      await invoke("set_stored_workspace", { path: expandedPath });
      console.log("[handleWorkspacePathInput] workspace path stored");
    } catch (error) {
      console.error("Failed to store workspace path:", error);
      // Non-fatal - workspace is still loaded
    }
  } catch (error) {
    console.error("Error handling workspace:", error);
    alert(`Error: ${error}`);
  }
}

// Handle Run Now button click for interval mode terminals
async function handleRunNowClick(terminalId: string) {
  console.log(`[handleRunNowClick] Running interval prompt for terminal ${terminalId}`);

  try {
    const terminal = state.getTerminal(terminalId);
    if (!terminal) {
      console.error(`[handleRunNowClick] Terminal ${terminalId} not found`);
      return;
    }

    // Import autonomous manager
    const { getAutonomousManager } = await import("./lib/autonomous-manager");
    const autonomousManager = getAutonomousManager();

    // Execute the interval prompt and reset timer
    await autonomousManager.runNow(terminal);
    console.log(`[handleRunNowClick] Successfully executed interval prompt for ${terminalId}`);
  } catch (error) {
    console.error(`[handleRunNowClick] Failed to execute interval prompt:`, error);
    alert(`Failed to run interval prompt: ${error}`);
  }
}

// Helper function to start renaming a terminal
function startRename(terminalId: string, nameElement: HTMLElement) {
  const terminal = state.getTerminals().find((t) => t.id === terminalId);
  if (!terminal) return;

  const currentName = terminal.name;
  const input = document.createElement("input");
  input.type = "text";
  input.value = currentName;

  // Match the font size of the original element
  const fontSize = nameElement.classList.contains("text-sm") ? "text-sm" : "text-xs";
  input.className = `px-1 bg-white dark:bg-gray-900 border border-blue-500 rounded ${fontSize} font-medium w-full`;

  // Replace the name element with input
  const parent = nameElement.parentElement;
  if (!parent) return;

  parent.replaceChild(input, nameElement);

  // Defer focus to the next tick to prevent the double-click event from interfering
  // The double-click bubbles up and can trigger other handlers that might steal focus
  setTimeout(() => {
    input.focus();
    input.select();
  }, 0);

  const commit = () => {
    const newName = input.value.trim();
    if (newName && newName !== currentName) {
      state.renameTerminal(terminalId, newName);
      saveCurrentConfig();
    } else {
      // Just re-render to restore original state
      render();
    }
  };

  const cancel = () => {
    render();
  };

  input.addEventListener("keydown", (e) => {
    if (e.key === "Enter") {
      e.preventDefault();
      commit();
    } else if (e.key === "Escape") {
      e.preventDefault();
      cancel();
    }
  });

  input.addEventListener("blur", () => {
    commit();
  });
}

// Recovery handlers for terminals with missing sessions
async function handleRecoverNewSession(terminalId: string) {
  console.log(`[handleRecoverNewSession] Creating new session for terminal ${terminalId}`);

  try {
    if (!state.hasWorkspace()) {
      alert("Cannot recover: no workspace selected");
      return;
    }

    const workspacePath = state.getWorkspaceOrThrow();
    const terminal = state.getTerminals().find((t) => t.id === terminalId);

    if (!terminal) {
      alert("Cannot recover: terminal not found");
      return;
    }

    // Get instance number
    const instanceNumber = state.getNextTerminalNumber();

    // Generate a new config ID for the recovered terminal
    const newConfigId = generateNextConfigId();

    // Create a new terminal in the daemon
    const newTerminalId = await invoke<string>("create_terminal", {
      configId: newConfigId,
      name: terminal.name,
      workingDir: workspacePath,
      role: terminal.role || "default",
      instanceNumber,
    });

    console.log(`[handleRecoverNewSession] Created new terminal ${newTerminalId}`);

    // Update the terminal in state with the new ID
    state.removeTerminal(terminalId);
    state.addTerminal({
      ...terminal,
      id: newTerminalId,
      status: TerminalStatus.Idle,
      missingSession: undefined,
    });

    // Set as primary
    state.setPrimary(newTerminalId);

    // Save config
    await saveCurrentConfig();

    console.log(`[handleRecoverNewSession] Recovery complete`);
  } catch (error) {
    console.error(`[handleRecoverNewSession] Failed to recover:`, error);
    alert(`Failed to create new session: ${error}`);
  }
}

async function handleRecoverAttachSession(id: string) {
  console.log(`[handleRecoverAttachSession] Loading available sessions for terminal ${id}`);

  try {
    // Find terminal by id
    const terminal = state.getTerminal(id);
    if (!terminal) {
      console.error(`[handleRecoverAttachSession] Terminal ${id} not found`);
      return;
    }

    const sessions = await invoke<string[]>("list_available_sessions");
    console.log(`[handleRecoverAttachSession] Found ${sessions.length} sessions:`, sessions);

    // Import renderAvailableSessionsList
    const { renderAvailableSessionsList } = await import("./lib/ui");
    renderAvailableSessionsList(terminal.id, id, sessions);
  } catch (error) {
    console.error(`[handleRecoverAttachSession] Failed to list sessions:`, error);
    alert(`Failed to list available sessions: ${error}`);
  }
}

async function handleAttachToSession(terminalId: string, sessionName: string) {
  console.log(`[handleAttachToSession] Attaching terminal ${terminalId} to session ${sessionName}`);

  try {
    await invoke("attach_to_session", {
      id: terminalId,
      sessionName,
    });

    // Update terminal status
    const terminal = state.getTerminals().find((t) => t.id === terminalId);
    if (terminal) {
      state.updateTerminal(terminalId, {
        status: TerminalStatus.Idle,
        missingSession: undefined,
      });
    }

    // Save config
    await saveCurrentConfig();

    console.log(`[handleAttachToSession] Attached successfully`);
  } catch (error) {
    console.error(`[handleAttachToSession] Failed to attach:`, error);
    alert(`Failed to attach to session: ${error}`);
  }
}

async function handleKillSession(sessionName: string) {
  console.log(`[handleKillSession] Killing session ${sessionName}`);

  const confirmed = await ask(
    `Are you sure you want to kill session "${sessionName}"?\n\nThis will permanently terminate the session and cannot be undone.`,
    {
      title: "Kill Session",
      type: "warning",
    }
  );

  if (!confirmed) {
    return;
  }

  try {
    await invoke("kill_session", { sessionName });
    console.log(`[handleKillSession] Session killed successfully`);

    // Refresh the available sessions list
    // Find which terminal is showing the session list
    const availableSessionsContainers = document.querySelectorAll("[id^='available-sessions-']");
    for (const container of availableSessionsContainers) {
      const terminalId = container.id.replace("available-sessions-", "");
      if (terminalId) {
        // Find terminal by id
        const terminal = state.getTerminal(terminalId);
        if (terminal) {
          // Reload sessions for this terminal
          const sessions = await invoke<string[]>("list_available_sessions");
          const { renderAvailableSessionsList } = await import("./lib/ui");
          renderAvailableSessionsList(terminalId, terminal.id, sessions);
        }
      }
    }
  } catch (error) {
    console.error(`[handleKillSession] Failed to kill session:`, error);
    alert(`Failed to kill session: ${error}`);
  }
}

// Attach workspace event listeners (called dynamically when workspace selector is rendered)
function attachWorkspaceEventListeners() {
  console.log("[attachWorkspaceEventListeners] attaching listeners...");
  // Workspace path input - validate on Enter or blur
  const workspaceInput = document.getElementById("workspace-path") as HTMLInputElement;
  console.log("[attachWorkspaceEventListeners] workspaceInput:", workspaceInput);
  if (workspaceInput) {
    workspaceInput.addEventListener("keydown", (e) => {
      if (e.key === "Enter") {
        console.log("[workspaceInput keydown] Enter pressed, value:", workspaceInput.value);
        e.preventDefault();
        handleWorkspacePathInput(workspaceInput.value);
        workspaceInput.blur();
      }
    });

    workspaceInput.addEventListener("blur", () => {
      console.log(
        "[workspaceInput blur] value:",
        workspaceInput.value,
        "workspace:",
        state.getWorkspace()
      );
      if (workspaceInput.value !== state.getWorkspace()) {
        handleWorkspacePathInput(workspaceInput.value);
      }
    });
  }

  // Browse workspace button
  const browseBtn = document.getElementById("browse-workspace");
  console.log("[attachWorkspaceEventListeners] browseBtn:", browseBtn);
  browseBtn?.addEventListener("click", () => {
    console.log("[browseBtn click] clicked");
    browseWorkspace();
  });

  // Create new project button
  const createProjectBtn = document.getElementById("create-new-project-btn");
  console.log("[attachWorkspaceEventListeners] createProjectBtn:", createProjectBtn);
  createProjectBtn?.addEventListener("click", async () => {
    console.log("[createProjectBtn click] clicked");
    const { showCreateProjectModal } = await import("./lib/create-project-modal");
    showCreateProjectModal(async (projectPath: string) => {
      console.log(`[createProjectModal] Project created at: ${projectPath}`);
      // Load the newly created project as the workspace
      await handleWorkspacePathInput(projectPath);
    });
  });
}

// Set up tooltips for all elements with data-tooltip attributes
function setupTooltips() {
  const tooltipManager = getTooltipManager();

  // Find all elements with data-tooltip attribute
  const elements = document.querySelectorAll<HTMLElement>("[data-tooltip]");

  elements.forEach((element) => {
    const text = element.getAttribute("data-tooltip");
    const position = element.getAttribute("data-tooltip-position") as
      | "top"
      | "bottom"
      | "left"
      | "right"
      | "auto"
      | null;

    if (text) {
      tooltipManager.attach(element, {
        text,
        position: position || "auto",
        delay: 500,
      });
    }
  });
}

// Set up event listeners (only once, since parent elements are static)
function setupEventListeners() {
  // Theme toggle
  document.getElementById("theme-toggle")?.addEventListener("click", () => {
    toggleTheme();
  });

  // Primary terminal - double-click to rename, click for settings/clear
  const primaryTerminal = document.getElementById("primary-terminal");
  if (primaryTerminal) {
    // Button clicks (settings, clear)
    primaryTerminal.addEventListener("click", (e) => {
      const target = e.target as HTMLElement;

      // Settings button
      const settingsBtn = target.closest("#terminal-settings-btn");
      if (settingsBtn) {
        e.stopPropagation();
        const id = settingsBtn.getAttribute("data-terminal-id");
        if (id) {
          console.log(`[terminal-settings-btn] Opening settings for terminal ${id}`);
          const terminal = state.getTerminals().find((t) => t.id === id);
          if (terminal) {
            showTerminalSettingsModal(terminal, state, render);
          }
        }
        return;
      }

      // Clear button
      const clearBtn = target.closest("#terminal-clear-btn");
      if (clearBtn) {
        e.stopPropagation();
        const id = clearBtn.getAttribute("data-terminal-id");
        if (id) {
          console.log(`[terminal-clear-btn] Clearing terminal ${id}`);
          terminalManager.clearTerminal(id);
        }
        return;
      }

<<<<<<< HEAD
      // Close button
      const closeBtn = target.closest("#terminal-close-btn");
      if (closeBtn) {
        e.stopPropagation();
        const id = closeBtn.getAttribute("data-terminal-id");
        if (id) {
          ask("Are you sure you want to close this terminal?", {
            title: "Close Terminal",
            type: "warning",
          }).then(async (confirmed) => {
            if (confirmed) {
              console.log(`[terminal-close-btn] Closing terminal ${id}`);

              // Stop autonomous mode if running
              const { getAutonomousManager } = await import("./lib/autonomous-manager");
              const autonomousManager = getAutonomousManager();
              autonomousManager.stopAutonomous(id);

              // Stop polling and destroy terminal
              outputPoller.stopPolling(id);
              terminalManager.destroyTerminal(id);
              if (currentAttachedTerminalId === id) {
                currentAttachedTerminalId = null;
              }

              // Remove from state
              state.removeTerminal(id);
              saveCurrentConfig();
            }
          });
=======
      // Run Now button (interval mode)
      const runNowBtn = target.closest(".run-now-btn");
      if (runNowBtn) {
        e.stopPropagation();
        const id = runNowBtn.getAttribute("data-terminal-id");
        if (id) {
          handleRunNowClick(id);
>>>>>>> fd00d3eb
        }
        return;
      }

      // Recovery - Create new session
      const recoverNewBtn = target.closest("#recover-new-session-btn");
      if (recoverNewBtn) {
        e.stopPropagation();
        const id = recoverNewBtn.getAttribute("data-terminal-id");
        if (id) {
          handleRecoverNewSession(id);
        }
        return;
      }

      // Recovery - Attach to existing session
      const recoverAttachBtn = target.closest("#recover-attach-session-btn");
      if (recoverAttachBtn) {
        e.stopPropagation();
        const id = recoverAttachBtn.getAttribute("data-terminal-id");
        if (id) {
          handleRecoverAttachSession(id);
        }
        return;
      }

      // Recovery - Attach to specific session
      const attachSessionItem = target.closest(".attach-session-item");
      if (attachSessionItem) {
        e.stopPropagation();
        const id = attachSessionItem.getAttribute("data-terminal-id");
        const sessionName = attachSessionItem.getAttribute("data-session-name");
        if (id && sessionName) {
          handleAttachToSession(id, sessionName);
        }
        return;
      }

      // Recovery - Kill session
      const killSessionBtn = target.closest(".kill-session-btn");
      if (killSessionBtn) {
        e.stopPropagation();
        const sessionName = killSessionBtn.getAttribute("data-session-name");
        if (sessionName) {
          handleKillSession(sessionName);
        }
        return;
      }
    });

    // Double-click to rename
    primaryTerminal.addEventListener("dblclick", (e) => {
      const target = e.target as HTMLElement;

      if (target.classList.contains("terminal-name")) {
        e.stopPropagation();
        const id = target.getAttribute("data-terminal-id");
        if (id) {
          startRename(id, target);
        }
      }
    });
  }

  // Mini terminal row - event delegation for dynamic children
  const miniRow = document.getElementById("mini-terminal-row");
  if (miniRow) {
    miniRow.addEventListener("click", (e) => {
      const target = e.target as HTMLElement;

      // Handle Run Now button clicks (interval mode)
      const runNowBtn = target.closest(".run-now-btn");
      if (runNowBtn) {
        e.stopPropagation();
        const id = runNowBtn.getAttribute("data-terminal-id");
        if (id) {
          handleRunNowClick(id);
        }
        return;
      }

      // Handle close button clicks
      if (target.classList.contains("close-terminal-btn")) {
        e.stopPropagation();
        const id = target.getAttribute("data-terminal-id");

        if (id) {
          ask("Are you sure you want to close this terminal?", {
            title: "Close Terminal",
            type: "warning",
          }).then(async (confirmed) => {
            if (confirmed) {
              // Look up the terminal
              const terminal = state.getTerminal(id);
              if (!terminal) {
                console.error(`Terminal with id ${id} not found`);
                return;
              }

              // Stop autonomous mode if running
              const { getAutonomousManager } = await import("./lib/autonomous-manager");
              const autonomousManager = getAutonomousManager();
              autonomousManager.stopAutonomous(id);

              // Stop polling and clean up xterm.js instance
              outputPoller.stopPolling(terminal.id);
              terminalManager.destroyTerminal(terminal.id);

              // If this was the current attached terminal, clear it
              if (currentAttachedTerminalId === terminal.id) {
                currentAttachedTerminalId = null;
              }

              // Remove from state
              state.removeTerminal(id);
              saveCurrentConfig();
            }
          });
        }
        return;
      }

      // Handle add terminal button
      if (target.id === "add-terminal-btn" || target.closest("#add-terminal-btn")) {
        // Don't add if no workspace selected
        if (!state.hasWorkspace()) {
          return;
        }

        // Create plain terminal
        createPlainTerminal();
        return;
      }

      // Handle terminal card clicks (switch primary)
      const card = target.closest("[data-terminal-id]");
      if (card) {
        const id = card.getAttribute("data-terminal-id");
        if (id) {
          state.setPrimary(id);
        }
      }
    });

    // Handle mousedown to show immediate visual feedback
    miniRow.addEventListener("mousedown", (e) => {
      const target = e.target as HTMLElement;

      // Don't handle if clicking close button
      if (target.classList.contains("close-terminal-btn")) {
        return;
      }

      const card = target.closest(".terminal-card");
      if (card) {
        // Remove selection from all cards and restore default border
        document.querySelectorAll(".terminal-card").forEach((c) => {
          c.classList.remove("border-2", "border-blue-500");
          c.classList.add("border", "border-gray-200", "dark:border-gray-700");
        });

        // Add selection to clicked card immediately
        card.classList.remove("border", "border-gray-200", "dark:border-gray-700");
        card.classList.add("border-2", "border-blue-500");
      }
    });

    // Handle double-click to rename terminals
    miniRow.addEventListener("dblclick", (e) => {
      const target = e.target as HTMLElement;

      // Check if double-clicking on the terminal name in mini cards
      if (target.classList.contains("terminal-name")) {
        e.stopPropagation();
        const card = target.closest("[data-terminal-id]");
        const id = card?.getAttribute("data-terminal-id");
        if (id) {
          startRename(id, target);
        }
      }
    });

    // HTML5 drag events for visual feedback
    miniRow.addEventListener("dragstart", (e) => {
      const target = e.target as HTMLElement;
      const card = target.closest(".terminal-card") as HTMLElement;

      if (card) {
        isDragging = true;
        draggedConfigId = card.getAttribute("data-terminal-id"); // Will be configId after Phase 3
        card.classList.add("dragging");

        if (e.dataTransfer) {
          e.dataTransfer.effectAllowed = "move";
          e.dataTransfer.setData("text/html", card.innerHTML);
        }
      }
    });

    miniRow.addEventListener("dragend", (e) => {
      // Perform reorder if valid (uses configId for state operation)
      if (draggedConfigId && dropTargetConfigId && dropTargetConfigId !== draggedConfigId) {
        state.reorderTerminal(draggedConfigId, dropTargetConfigId, dropInsertBefore);
        saveCurrentConfig();
      }

      // Select the terminal that was dragged (uses configId for state operation)
      if (draggedConfigId) {
        state.setPrimary(draggedConfigId);
      }

      // Cleanup
      const target = e.target as HTMLElement;
      const card = target.closest(".terminal-card");
      if (card) {
        card.classList.remove("dragging");
      }

      document.querySelectorAll(".drop-indicator").forEach((el) => el.remove());
      draggedConfigId = null;
      dropTargetConfigId = null;
      dropInsertBefore = false;
      isDragging = false;
    });

    // dragover for tracking position and showing indicator
    miniRow.addEventListener("dragover", (e) => {
      e.preventDefault();
      if (e.dataTransfer) {
        e.dataTransfer.dropEffect = "move";
      }

      if (!isDragging || !draggedConfigId) return;

      const target = e.target as HTMLElement;
      const card = target.closest(".terminal-card") as HTMLElement;

      if (card && card.getAttribute("data-terminal-id") !== draggedConfigId) {
        const targetId = card.getAttribute("data-terminal-id"); // Will be configId after Phase 3

        // Remove old indicators
        document.querySelectorAll(".drop-indicator").forEach((el) => el.remove());

        // Calculate if we should insert before or after
        const rect = card.getBoundingClientRect();
        const midpoint = rect.left + rect.width / 2;
        const insertBefore = e.clientX < midpoint;

        // Store drop target info (configId)
        dropTargetConfigId = targetId;
        dropInsertBefore = insertBefore;

        // Create and position insertion indicator - insert at wrapper level
        const wrapper = card.parentElement;
        const indicator = document.createElement("div");
        indicator.className =
          "w-1 h-32 my-1 bg-blue-500 rounded flex-shrink-0 pointer-events-none animate-pulse";
        wrapper?.parentElement?.insertBefore(
          indicator,
          insertBefore ? wrapper : wrapper.nextSibling
        );
      } else if (!card) {
        // In empty space - find all cards and determine position
        const allCards = Array.from(miniRow.querySelectorAll(".terminal-card")) as HTMLElement[];
        const lastCard = allCards[allCards.length - 1];

        if (lastCard && !lastCard.classList.contains("dragging")) {
          const lastId = lastCard.getAttribute("data-terminal-id"); // Will be configId after Phase 3
          if (lastId && lastId !== draggedConfigId) {
            // Remove old indicators
            document.querySelectorAll(".drop-indicator").forEach((el) => el.remove());

            // Drop after the last card
            dropTargetConfigId = lastId;
            dropInsertBefore = false;

            // Create and position insertion indicator after last card - insert at wrapper level
            const wrapper = lastCard.parentElement;
            const indicator = document.createElement("div");
            indicator.className =
              "w-1 h-32 my-1 bg-blue-500 rounded flex-shrink-0 pointer-events-none animate-pulse";
            wrapper?.parentElement?.insertBefore(indicator, wrapper?.nextSibling || null);
          }
        }
      }
    });
  }
}

// Set up all event listeners once
setupEventListeners();<|MERGE_RESOLUTION|>--- conflicted
+++ resolved
@@ -1,5 +1,5 @@
 import "./style.css";
-import { ask, open } from "@tauri-apps/api/dialog";
+import { ask } from "@tauri-apps/api/dialog";
 import { listen } from "@tauri-apps/api/event";
 import { homeDir } from "@tauri-apps/api/path";
 import { invoke } from "@tauri-apps/api/tauri";
@@ -13,6 +13,8 @@
 import { getHealthMonitor } from "./lib/health-monitor";
 import { getOutputPoller } from "./lib/output-poller";
 import { AppState, setAppState, type Terminal, TerminalStatus } from "./lib/state";
+// NOTE: launchAgentsForTerminals, reconnectTerminals, and saveCurrentConfig
+// are defined locally in this file, not imported from terminal-lifecycle
 import { getTerminalManager } from "./lib/terminal-manager";
 import { showTerminalSettingsModal } from "./lib/terminal-settings-modal";
 import { initTheme, toggleTheme } from "./lib/theme";
@@ -23,6 +25,9 @@
   renderMiniTerminals,
   renderPrimaryTerminal,
 } from "./lib/ui";
+
+// NOTE: validateWorkspacePath, browseWorkspace, handleWorkspacePathInput,
+// and attachWorkspaceEventListeners are defined locally in this file
 
 // =================================================================
 // CONSOLE LOGGING TO FILE - For MCP access to browser console
@@ -1896,7 +1901,17 @@
         return;
       }
 
-<<<<<<< HEAD
+      // Run Now button (interval mode)
+      const runNowBtn = target.closest(".run-now-btn");
+      if (runNowBtn) {
+        e.stopPropagation();
+        const id = runNowBtn.getAttribute("data-terminal-id");
+        if (id) {
+          handleRunNowClick(id);
+        }
+        return;
+      }
+
       // Close button
       const closeBtn = target.closest("#terminal-close-btn");
       if (closeBtn) {
@@ -1927,15 +1942,6 @@
               saveCurrentConfig();
             }
           });
-=======
-      // Run Now button (interval mode)
-      const runNowBtn = target.closest(".run-now-btn");
-      if (runNowBtn) {
-        e.stopPropagation();
-        const id = runNowBtn.getAttribute("data-terminal-id");
-        if (id) {
-          handleRunNowClick(id);
->>>>>>> fd00d3eb
         }
         return;
       }
