--- conflicted
+++ resolved
@@ -59,13 +59,7 @@
       workspacePath,
       entry,
     });
-<<<<<<< HEAD
-  } catch (error) {
-    // biome-ignore lint/suspicious/noConsole: Error logging in catch block
-    console.error("[activity-logger] Failed to log activity:", error);
-=======
   } catch (_error) {
->>>>>>> 77d0c782
     // Non-blocking - don't throw
   }
 }
@@ -86,13 +80,7 @@
       workspacePath,
       limit,
     });
-<<<<<<< HEAD
-  } catch (error) {
-    // biome-ignore lint/suspicious/noConsole: Error logging in catch block
-    console.error("[activity-logger] Failed to read recent activity:", error);
-=======
   } catch (_error) {
->>>>>>> 77d0c782
     return [];
   }
 }
@@ -116,13 +104,7 @@
       role,
       limit,
     });
-<<<<<<< HEAD
-  } catch (error) {
-    // biome-ignore lint/suspicious/noConsole: Error logging in catch block
-    console.error(`[activity-logger] Failed to get activity for role ${role}:`, error);
-=======
   } catch (_error) {
->>>>>>> 77d0c782
     return [];
   }
 }