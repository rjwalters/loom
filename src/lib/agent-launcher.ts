import { invoke } from "@tauri-apps/api/tauri";
import { Logger } from "./logger";
import { generateProbeCommand, type ProbeResponse, parseProbeResponse } from "./terminal-probe";

const logger = Logger.forComponent("agent-launcher");

/**
 * agent-launcher.ts - Functions for launching AI agents in terminals
 *
 * IMPORTANT: All functions in this module operate on sessionIds (ephemeral tmux session IDs).
 * - terminalId parameters are sessionIds used for IPC operations (send_input, etc.)
 * - Callers should use configId for state management, look up sessionId for launching
 */

/**
 * Detect what type of process is running in a terminal
 *
 * Sends an intelligent probe command that works in both bash shells and AI agent sessions.
 * The probe uses bash comments that agents interpret as prompts, while shells ignore them.
 *
 * This is useful for:
 * - Verifying an agent was launched successfully
 * - Detecting agent role and current task
 * - Distinguishing between shells and agents
 * - Debugging agent launch issues
 *
 * @param terminalId - The terminal ID to probe
 * @param waitMs - How long to wait for response (default: 1000ms)
 * @returns Promise resolving to the probe response with detected type and metadata
 */
export async function detectTerminalType(
  terminalId: string,
  waitMs = 1000
): Promise<ProbeResponse> {
  logger.info("Sending terminal probe", { terminalId, waitMs });

  // Generate and send the probe command
  const probe = generateProbeCommand();
  await invoke("send_terminal_input", {
    id: terminalId,
    data: `${probe}\n`,
  });

  // Wait for response
  logger.info("Waiting for probe response", { terminalId, waitMs });
  await new Promise((resolve) => setTimeout(resolve, waitMs));

  // Read terminal output (try to get recent lines)
  const output = await invoke<string>("read_terminal_output", {
    id: terminalId,
    lines: 10,
  }).catch((error) => {
    logger.error("Failed to read terminal output for probe", error, { terminalId });
    return ""; // Empty output on error
  });

  // Parse the response
  const result = parseProbeResponse(output);
  logger.info("Terminal probe complete", {
    terminalId,
    detectedType: result.type,
    role: result.role,
    task: result.task,
    outputLength: output.length,
  });

  return result;
}

/**
 * Launch a Claude agent in a terminal by sending the Claude CLI command
 *
 * This uses the existing terminal input mechanism to send a Claude command
 * with the appropriate role prompt and configuration. The agent runs visibly
 * in the terminal where users can see output and interact if needed.
 *
 * NOTE: Worktrees are now created on-demand when claiming issues, not automatically.
 * Agents start in the main workspace and create worktrees using `pnpm worktree <issue>`.
 *
 * @param terminalId - The terminal ID to launch the agent in
 * @param roleFile - The role file to use (e.g., "worker.md")
 * @param workspacePath - The workspace path (used for reading role files)
 * @param worktreePath - The worktree path (empty string if agent should use main workspace)
 * @returns Promise that resolves when the agent is launched
 */
export async function launchAgentInTerminal(
  terminalId: string,
  roleFile: string,
  workspacePath: string,
  worktreePath: string
): Promise<void> {
  logger.info("Starting agent launch", {
    terminalId,
    roleFile,
    workspacePath,
    worktreePath: worktreePath || "(main workspace)",
  });

  // Use worktree path if provided, otherwise use main workspace
  const agentWorkingDir = worktreePath || workspacePath;
  const location = worktreePath ? "worktree" : "main workspace";
  logger.info(`Agent will start in ${location}`, {
    terminalId,
    agentWorkingDir,
  });

  // Read role file content from workspace
  logger.info("Reading role file", { terminalId, roleFile });
  const roleContent = await invoke<string>("read_role_file", {
    workspacePath,
    filename: roleFile,
  });
  logger.info("Role file read successfully", {
    terminalId,
    roleFile,
    contentLength: roleContent.length,
  });

  // Replace template variables in role content
  const processedPrompt = roleContent.replace(/\{\{workspace\}\}/g, agentWorkingDir);
  logger.info("Processed role prompt", { terminalId, workspaceReplaced: agentWorkingDir });

  // Build Claude CLI command
  // Note: We send the role as the first message instead of writing CLAUDE.md
  // This prevents conflicts with the main workspace CLAUDE.md (project instructions)
  // Using --dangerously-skip-permissions to bypass the interactive warning prompt
  const command = "claude --dangerously-skip-permissions";
  logger.info("Sending Claude command to terminal", { terminalId, command });

  // Wait for any previous commands to fully complete
  // This prevents command concatenation with worktree setup commands
  logger.info("Waiting for previous commands to complete", { terminalId, delayMs: 500 });
  await new Promise((resolve) => setTimeout(resolve, 500));

  // Send command to terminal
  await invoke("send_terminal_input", {
    id: terminalId,
    data: command,
  });
  logger.info("Command sent to terminal", { terminalId });

  // Press Enter to execute
  logger.info("Sending Enter to execute command", { terminalId });
  await invoke("send_terminal_input", {
    id: terminalId,
    data: "\r",
  });

  // Add initial delay to allow Claude Code to start
  // This prevents the "2" from concatenating with the previous command
<<<<<<< HEAD
  console.log(`[launchAgentInTerminal] Initial wait: 1000ms for Claude Code to start...`);
=======
  logger.info("Initial wait for Claude Code to start", { terminalId, delayMs: 1000 });
>>>>>>> fd00d3eb
  await new Promise((resolve) => setTimeout(resolve, 1000));

  // Retry accepting the bypass permissions warning with exponential backoff
  // Claude Code initialization time varies, so we try multiple times with increasing delays
  const maxRetries = 3;
  const baseDelay = 2000; // Base delay: 2 seconds
<<<<<<< HEAD

  for (let attempt = 1; attempt <= maxRetries; attempt++) {
    const delay = baseDelay * attempt; // Exponential backoff: 2s, 4s, 6s
    console.log(
      `[launchAgentInTerminal] Attempt ${attempt}/${maxRetries}: Waiting ${delay}ms for bypass permissions prompt...`
    );
    await new Promise((resolve) => setTimeout(resolve, delay));

    // Accept the bypass permissions warning by selecting option 2
    console.log(`[launchAgentInTerminal] Attempt ${attempt}: Sending "2" to accept warning`);
    await invoke("send_terminal_input", {
      id: terminalId,
      data: "2",
    });

    // Small delay before pressing Enter to ensure "2" is processed
    await new Promise((resolve) => setTimeout(resolve, 100));

    // Press Enter to confirm selection
    console.log(`[launchAgentInTerminal] Attempt ${attempt}: Sending Enter to confirm`);
    await invoke("send_terminal_input", {
      id: terminalId,
      data: "\r",
    });

    // If this isn't the last attempt, wait a bit before retrying
    if (attempt < maxRetries) {
      console.log(`[launchAgentInTerminal] Waiting 500ms before next attempt...`);
      await new Promise((resolve) => setTimeout(resolve, 500));
    }
  }
=======

  for (let attempt = 1; attempt <= maxRetries; attempt++) {
    const delay = baseDelay * attempt; // Exponential backoff: 2s, 4s, 6s
    logger.info("Waiting for bypass permissions prompt", {
      terminalId,
      attempt,
      maxRetries,
      delayMs: delay,
    });
    await new Promise((resolve) => setTimeout(resolve, delay));

    // Accept the bypass permissions warning by selecting option 2
    logger.info("Sending acceptance input for bypass permissions", { terminalId, attempt });
    await invoke("send_terminal_input", {
      id: terminalId,
      data: "2",
    });

    // Small delay before pressing Enter to ensure "2" is processed
    await new Promise((resolve) => setTimeout(resolve, 100));

    // Press Enter to confirm selection
    logger.info("Sending Enter to confirm bypass permissions", { terminalId, attempt });
    await invoke("send_terminal_input", {
      id: terminalId,
      data: "\r",
    });

    // If this isn't the last attempt, wait a bit before retrying
    if (attempt < maxRetries) {
      logger.info("Waiting before retry", { terminalId, delayMs: 500 });
      await new Promise((resolve) => setTimeout(resolve, 500));
    }
  }

  // Wait for Claude Code to be ready to receive input
  logger.info("Waiting for Claude Code to initialize", { terminalId, delayMs: 2000 });
  await new Promise((resolve) => setTimeout(resolve, 2000));

  // Send the role prompt as the first message
  logger.info("Sending role prompt as first message", {
    terminalId,
    promptLength: processedPrompt.length,
  });
  await invoke("send_terminal_input", {
    id: terminalId,
    data: processedPrompt,
  });

  // Press Enter to submit the prompt
  logger.info("Sending Enter to submit role prompt", { terminalId });
  await invoke("send_terminal_input", {
    id: terminalId,
    data: "\r",
  });
>>>>>>> fd00d3eb

  // Wait for the agent to process the role prompt
  logger.info("Waiting for agent to process role prompt", { terminalId, delayMs: 2000 });
  await new Promise((resolve) => setTimeout(resolve, 2000));

  // Verify agent launched successfully using terminal probe
  logger.info("Verifying agent launch with terminal probe", { terminalId });
  const probeResult = await detectTerminalType(terminalId, 1500);

  if (probeResult.type === "agent") {
    logger.info("Agent launch verified successfully", {
      terminalId,
      role: probeResult.role,
      task: probeResult.task,
    });
  } else if (probeResult.type === "shell") {
    logger.error(
      "Agent launch verification failed: detected shell instead of agent",
      new Error("Shell detected after agent launch"),
      { terminalId, probeOutput: probeResult.raw }
    );
  } else {
    logger.error(
      "Agent launch verification inconclusive: unknown terminal type",
      new Error("Unknown terminal type detected"),
      { terminalId, probeOutput: probeResult.raw }
    );
  }

  logger.info("Agent launch complete", { terminalId, agentWorkingDir });
}

/**
 * Stop a Claude agent running in a terminal by sending Ctrl+C
 *
 * @param terminalId - The terminal ID to stop the agent in
 * @returns Promise that resolves when the stop signal is sent
 */
export async function stopAgentInTerminal(terminalId: string): Promise<void> {
  // Send Ctrl+C (character code 3)
  await invoke("send_terminal_input", {
    id: terminalId,
    data: "\u0003",
  });
}

/**
 * Send a prompt to an agent running in a terminal
 *
 * This is used for autonomous mode to send interval prompts to agents.
 *
 * @param terminalId - The terminal ID to send the prompt to
 * @param prompt - The prompt text to send
 * @returns Promise that resolves when the prompt is sent
 */
export async function sendPromptToAgent(terminalId: string, prompt: string): Promise<void> {
  // Send the prompt text
  await invoke("send_terminal_input", {
    id: terminalId,
    data: prompt,
  });

  // Press Enter to submit
  await invoke("send_terminal_input", {
    id: terminalId,
    data: "\r",
  });
}

/**
 * Launch GitHub Copilot in a terminal
 *
 * This uses the gh CLI's copilot extension to start an interactive chat session
 * in the terminal. The agent runs visibly where users can see output and interact.
 *
 * @param terminalId - The terminal ID to launch Copilot in
 * @returns Promise that resolves when Copilot is launched
 */
export async function launchGitHubCopilotAgent(terminalId: string): Promise<void> {
  // Build GitHub Copilot CLI command
  // Using 'gh copilot' for interactive chat mode
  const command = "gh copilot";

  // Send command to terminal
  await invoke("send_terminal_input", {
    id: terminalId,
    data: command,
  });

  // Press Enter to execute
  await invoke("send_terminal_input", {
    id: terminalId,
    data: "\r",
  });
}

/**
 * Launch Google Gemini CLI in a terminal
 *
 * This uses the Gemini CLI to start an interactive coding session
 * in the terminal. The agent runs visibly where users can see output and interact.
 *
 * @param terminalId - The terminal ID to launch Gemini in
 * @returns Promise that resolves when Gemini is launched
 */
export async function launchGeminiCLIAgent(terminalId: string): Promise<void> {
  // Build Gemini CLI command for interactive mode
  const command = "gemini chat";

  // Send command to terminal
  await invoke("send_terminal_input", {
    id: terminalId,
    data: command,
  });

  // Press Enter to execute
  await invoke("send_terminal_input", {
    id: terminalId,
    data: "\r",
  });
}

/**
 * Launch DeepSeek CLI in a terminal
 *
 * This uses the DeepSeek CLI to start an interactive coding session
 * in the terminal. The agent runs visibly where users can see output and interact.
 *
 * @param terminalId - The terminal ID to launch DeepSeek in
 * @returns Promise that resolves when DeepSeek is launched
 */
export async function launchDeepSeekAgent(terminalId: string): Promise<void> {
  // Build DeepSeek CLI command for interactive mode
  const command = "deepseek chat";

  // Send command to terminal
  await invoke("send_terminal_input", {
    id: terminalId,
    data: command,
  });

  // Press Enter to execute
  await invoke("send_terminal_input", {
    id: terminalId,
    data: "\r",
  });
}

/**
 * Launch xAI Grok CLI in a terminal
 *
 * This uses the Grok CLI to start an interactive coding session
 * in the terminal. The agent runs visibly where users can see output and interact.
 *
 * @param terminalId - The terminal ID to launch Grok in
 * @returns Promise that resolves when Grok is launched
 */
export async function launchGrokAgent(terminalId: string): Promise<void> {
  // Build Grok CLI command for interactive mode
  const command = "grok chat";

  // Send command to terminal
  await invoke("send_terminal_input", {
    id: terminalId,
    data: command,
  });

  // Press Enter to execute
  await invoke("send_terminal_input", {
    id: terminalId,
    data: "\r",
  });
}

/**
 * Launch Codex agent in a terminal with system prompt
 *
 * This launches Codex with configuration similar to Claude Code:
 * - Loads role file and writes to CODEX.md (system prompt)
 * - Uses --full-auto for autonomous execution
 * - Workspace-write sandbox with on-failure approval
 * - Permissions configured in .codex/config.toml
 *
 * NOTE: Worktrees are now created on-demand when claiming issues, not automatically.
 * Agents start in the main workspace and create worktrees using `pnpm worktree <issue>`.
 *
 * @param terminalId - The terminal ID to launch the agent in
 * @param roleFile - The role file to use (e.g., "worker.md")
 * @param workspacePath - The workspace path (used for reading role files)
 * @param worktreePath - The worktree path (empty string if agent should use main workspace)
 * @returns Promise that resolves when the agent is launched
 */
export async function launchCodexAgent(
  terminalId: string,
  roleFile: string,
  workspacePath: string,
  worktreePath: string
): Promise<void> {
  logger.info("Starting Codex agent launch", {
    terminalId,
    roleFile,
    workspacePath,
    worktreePath: worktreePath || "(main workspace)",
  });

  // Use worktree path if provided, otherwise use main workspace
  const agentWorkingDir = worktreePath || workspacePath;
  const location = worktreePath ? "worktree" : "main workspace";
  logger.info(`Codex agent will start in ${location}`, {
    terminalId,
    agentWorkingDir,
  });

  // Read role file content from workspace
  logger.info("Reading role file for Codex", { terminalId, roleFile });
  const roleContent = await invoke<string>("read_role_file", {
    workspacePath,
    filename: roleFile,
  });
  logger.info("Role file read successfully for Codex", {
    terminalId,
    roleFile,
    contentLength: roleContent.length,
  });

  // Replace template variables in role content
  const processedPrompt = roleContent.replace(/\{\{workspace\}\}/g, agentWorkingDir);
  logger.info("Processed Codex role prompt", { terminalId, workspaceReplaced: agentWorkingDir });

  // Build Codex CLI command with autonomous configuration
  // Note: We send the prompt directly in the command instead of via a file
  // This prevents conflicts with files in the main workspace
  // --full-auto: Combines -a on-failure and --sandbox workspace-write
  // Additional config from .codex/config.toml (sandbox_permissions, etc.)
  // Using single quotes around the heredoc to prevent shell expansion
  const command = `codex --full-auto "$(cat <<'ROLE_EOF'\n${processedPrompt}\nROLE_EOF\n)"`;
  logger.info("Sending Codex command to terminal", {
    terminalId,
    promptLength: processedPrompt.length,
  });

  // Wait for any previous commands to fully complete
  logger.info("Waiting for previous commands to complete", { terminalId, delayMs: 500 });
  await new Promise((resolve) => setTimeout(resolve, 500));

  // Send command to terminal
  await invoke("send_terminal_input", {
    id: terminalId,
    data: command,
  });
  logger.info("Codex command sent to terminal", { terminalId });

  // Press Enter to execute
  logger.info("Sending Enter to execute Codex", { terminalId });
  await invoke("send_terminal_input", {
    id: terminalId,
    data: "\r",
  });

  // Wait for the agent to initialize and process the role prompt
  logger.info("Waiting for Codex agent to initialize", { terminalId, delayMs: 2000 });
  await new Promise((resolve) => setTimeout(resolve, 2000));

  // Verify agent launched successfully using terminal probe
  logger.info("Verifying Codex agent launch with terminal probe", { terminalId });
  const probeResult = await detectTerminalType(terminalId, 1500);

  if (probeResult.type === "agent") {
    logger.info("Codex agent launch verified successfully", {
      terminalId,
      role: probeResult.role,
      task: probeResult.task,
    });
  } else if (probeResult.type === "shell") {
    logger.error(
      "Codex agent launch verification failed: detected shell instead of agent",
      new Error("Shell detected after Codex launch"),
      { terminalId, probeOutput: probeResult.raw }
    );
  } else {
    logger.error(
      "Codex agent launch verification inconclusive: unknown terminal type",
      new Error("Unknown terminal type detected after Codex launch"),
      { terminalId, probeOutput: probeResult.raw }
    );
  }

  logger.info("Codex agent launch complete", { terminalId, agentWorkingDir });
}<|MERGE_RESOLUTION|>--- conflicted
+++ resolved
@@ -148,50 +148,13 @@
 
   // Add initial delay to allow Claude Code to start
   // This prevents the "2" from concatenating with the previous command
-<<<<<<< HEAD
-  console.log(`[launchAgentInTerminal] Initial wait: 1000ms for Claude Code to start...`);
-=======
   logger.info("Initial wait for Claude Code to start", { terminalId, delayMs: 1000 });
->>>>>>> fd00d3eb
   await new Promise((resolve) => setTimeout(resolve, 1000));
 
   // Retry accepting the bypass permissions warning with exponential backoff
   // Claude Code initialization time varies, so we try multiple times with increasing delays
   const maxRetries = 3;
   const baseDelay = 2000; // Base delay: 2 seconds
-<<<<<<< HEAD
-
-  for (let attempt = 1; attempt <= maxRetries; attempt++) {
-    const delay = baseDelay * attempt; // Exponential backoff: 2s, 4s, 6s
-    console.log(
-      `[launchAgentInTerminal] Attempt ${attempt}/${maxRetries}: Waiting ${delay}ms for bypass permissions prompt...`
-    );
-    await new Promise((resolve) => setTimeout(resolve, delay));
-
-    // Accept the bypass permissions warning by selecting option 2
-    console.log(`[launchAgentInTerminal] Attempt ${attempt}: Sending "2" to accept warning`);
-    await invoke("send_terminal_input", {
-      id: terminalId,
-      data: "2",
-    });
-
-    // Small delay before pressing Enter to ensure "2" is processed
-    await new Promise((resolve) => setTimeout(resolve, 100));
-
-    // Press Enter to confirm selection
-    console.log(`[launchAgentInTerminal] Attempt ${attempt}: Sending Enter to confirm`);
-    await invoke("send_terminal_input", {
-      id: terminalId,
-      data: "\r",
-    });
-
-    // If this isn't the last attempt, wait a bit before retrying
-    if (attempt < maxRetries) {
-      console.log(`[launchAgentInTerminal] Waiting 500ms before next attempt...`);
-      await new Promise((resolve) => setTimeout(resolve, 500));
-    }
-  }
-=======
 
   for (let attempt = 1; attempt <= maxRetries; attempt++) {
     const delay = baseDelay * attempt; // Exponential backoff: 2s, 4s, 6s
@@ -247,7 +210,6 @@
     id: terminalId,
     data: "\r",
   });
->>>>>>> fd00d3eb
 
   // Wait for the agent to process the role prompt
   logger.info("Waiting for agent to process role prompt", { terminalId, delayMs: 2000 });
