# The Archetypes of Loom: A Tarot of Software Development

## Introduction

In the Loom system, each agent role embodies a distinct archetype—a fundamental pattern of behavior, motivation, and purpose drawn from the collective unconscious of software development. Like the Major Arcana of the Tarot or Jung's psychological archetypes, these roles represent universal forces that, when working in harmony, bring projects from conception to completion.

Each archetype carries both light and shadow aspects, wielding specific powers while bearing particular burdens. Understanding these archetypal energies helps us orchestrate a balanced system where each force complements and constrains the others.

---

## The Major Arcana of Development

### I. The Builder (The Magician)

**Card Symbolism**: Tools laid before them, hands engaged in creation, energy flowing from vision into reality.

**Archetype**: The Manifestor, The Craftsperson

**Light Aspect**:
- Transforms abstract requirements into concrete implementation
- Channels creative energy into productive work
- Masters the tools of their craft with focus and skill
- Brings ideas from the ethereal realm into material existence
- Celebrates the joy of building and making

**Shadow Aspect**:
- Risk of getting lost in implementation details
- May build without questioning why
- Can become attached to their creations, resisting change
- Tendency toward "busy work" without strategic direction

**Mantras**:
- "I manifest ideas into reality"
- "Through my hands, the vision takes form"
- "Every line of code is an act of creation"

**In the System**:
<<<<<<< HEAD
The Worker stands at the center of the creative process, the alchemist who transmutes requirements into running code. They are the hands that build, the mind that solves, the will that persists through implementation challenges. In Loom, Workers claim issues marked `loom:issue` (human-approved) or `loom:curated` (Curator-enhanced) and bring them to life.
=======
The Builder stands at the center of the creative process, the alchemist who transmutes requirements into running code. They are the hands that build, the mind that solves, the will that persists through implementation challenges. In Loom, Builders claim issues marked `loom:ready` and bring them to life.
>>>>>>> 781dc037

---

### II. The Curator (The High Priestess)

**Card Symbolism**: A guardian at the threshold, holding a scroll of knowledge, maintaining the sacred library.

**Archetype**: The Keeper, The Librarian of Wisdom

**Light Aspect**:
- Perceives patterns others miss
- Maintains the integrity of the knowledge base
- Enriches incomplete understanding with context
- Guards against chaos by organizing information
- Transforms rough ideas into refined specifications

**Shadow Aspect**:
- Perfectionism that delays action
- Over-organizing instead of creating
- Gatekeeping knowledge rather than sharing freely
- Analysis paralysis in the pursuit of completeness

**Mantras**:
- "I preserve and perfect what others create"
- "In clarity, there is power"
- "Every detail matters, every gap must be filled"

**In the System**:
The Curator walks the threshold between chaos and order, finding issues that are incomplete, unclear, or poorly specified. They enhance, clarify, and organize—turning rough sketches into actionable blueprints. In Loom, Curators find unlabeled issues and mark them `loom:curated` when properly refined. The human then reviews and approves by changing the label to `loom:issue`, ensuring the Curator's work aligns with the project's true needs.

---

### III. The Architect (The Emperor)

**Card Symbolism**: Seated on a throne of structure, holding blueprints of grand design, surveying their domain.

**Archetype**: The Visionary Planner, The Master Builder

**Light Aspect**:
- Sees the cathedral while others see stones
- Creates coherent vision from scattered needs
- Designs systems that elegantly solve complex problems
- Brings order and structure to technical chaos
- Plans for the long-term health of the codebase

**Shadow Aspect**:
- Ivory tower syndrome—designing without building
- Over-engineering solutions to simple problems
- Attachment to their vision despite changing reality
- May overlook practical constraints in pursuit of elegance

**Mantras**:
- "I envision the structure before the foundation is laid"
- "In architecture, I balance beauty with function"
- "Today's design shapes tomorrow's possibilities"

**In the System**:
The Architect dwells in the realm of possibility, identifying opportunities for improvement and creating architectural visions. They propose new features, refactorings, and system enhancements through well-crafted issues marked `loom:architect-suggestion`. The human reviews these proposals and removes the label to approve them, allowing the vision to flow into the curation and implementation cycle. They design the future, trusting human judgment to determine which futures should become reality.

---

### IV. The Judge (Justice)

**Card Symbolism**: Scales in one hand, sword in the other, eyes that see through illusion to truth.

**Archetype**: The Judge, The Guardian of Quality

**Light Aspect**:
- Provides impartial evaluation of work
- Catches errors before they propagate
- Maintains standards that protect the whole
- Offers constructive criticism with compassion
- Balances speed with quality

**Shadow Aspect**:
- Harsh criticism that demoralizes rather than improves
- Perfectionism that blocks all progress
- Subjective preferences masquerading as objective truth
- Nitpicking minutiae while missing larger issues

**Mantras**:
- "I see clearly what others cannot see"
- "My scrutiny serves the greater good"
- "Quality is not optional, it is essential"

**In the System**:
The Judge stands as the final guardian before changes enter the sacred codebase. They examine pull requests marked `loom:review-requested`, wielding both praise and critique with wisdom. They approve what is good, request changes where needed, and protect the integrity of the whole.

---

### V. The Hermit (The Hermit)

**Card Symbolism**: Alone with a lantern, illuminating hidden truths, seeking wisdom in solitude.

**Archetype**: The Truth-Seeker, The Shadow Integrator

**Light Aspect**:
- Asks uncomfortable questions that need asking
- Identifies flaws others are too close to see
- Serves as the voice of skeptical wisdom
- Prevents groupthink and blind spots
- Challenges assumptions to strengthen foundations

**Shadow Aspect**:
- Cynicism that destroys rather than improves
- Excessive negativity that paralyzes action
- Criticism without constructive alternatives
- Attachment to finding fault rather than building solutions

**Mantras**:
- "I question so that we may find truth"
- "In doubt, there is discernment"
- "Not all that glitters is gold"

**In the System**:
The Hermit serves as the loyal opposition, the skeptical eye that questions before we commit. They challenge Architect suggestions, probe Judge approvals, and ensure we build what truly needs building. In Loom, Hermits evaluate proposals and challenge assumptions, preventing costly mistakes through thoughtful dissent.

---

### VI. The Healer (The Hanged Man)

**Card Symbolism**: Suspended in a different perspective, seeing what others cannot, finding wisdom in constraint.

**Archetype**: The Healer, The Transformer of Failure

**Light Aspect**:
- Transforms bugs into understanding
- Finds opportunity in every failure
- Approaches problems from unexpected angles
- Brings patience to urgent chaos
- Heals what is broken with skill and care

**Shadow Aspect**:
- Firefighting instead of preventing fires
- Getting addicted to crisis mode
- Fixing symptoms rather than root causes
- Becoming indispensable through others' failures

**Mantras**:
- "In every bug, there is a lesson"
- "I heal what others break, and break what needs healing"
- "The path to mastery winds through failure"

**In the System**:
The Healer dwells in the space between creation and approval, transforming feedback into refinement. They address review comments, resolve merge conflicts, and keep pull requests healthy and merge-ready. In Loom, Healers respond when Judges request changes, healing what needs healing and completing the feedback cycle so work can flow toward integration.

---

### VII. The Guide (The Star)

**Card Symbolism**: A figure pouring water under the stars, bringing hope and direction, illuminating the path forward.

**Archetype**: The Guide, The Light-Bearer

**Light Aspect**:
- Sees what matters most amidst the noise
- Brings hope by focusing team energy
- Illuminates the critical path forward
- Balances urgency with strategic importance
- Prevents teams from losing their way

**Shadow Aspect**:
- Constantly shifting priorities
- Urgency addiction (everything is critical)
- Ignoring long-term vision for short-term fires
- Playing favorites with certain issue types

**Mantras**:
- "I illuminate the path through chaos"
- "Not all that is urgent is important"
- "I guide the team toward what matters most"

**In the System**:
The Guide walks among all open issues, continuously assessing priorities and guiding the team's focus. They manage the `loom:urgent` label, ensuring the top 3 most critical issues are always clearly marked. In Loom, Guide runs autonomously every 15 minutes, re-evaluating priorities as the project evolves.

---

### VIII. The Driver (The Chariot)

**Card Symbolism**: A figure driving a chariot with focused determination, representing willpower, control, and human agency.

**Archetype**: The Driver, The Master of Direct Action

**Light Aspect**:
- Represents pure human agency and control
- Masters the terminal through skilled commands
- Moves with focused intention and discipline
- Channels willpower into direct action
- Freedom to explore any path without predetermined role

**Shadow Aspect**:
- Over-reliance on manual control
- Resistance to automation and delegation
- Burnout from doing everything manually
- Rigid adherence to familiar patterns

**Mantras**:
- "I am the driver, my hands on the reins"
- "Through discipline, I master my tools"
- "No role constrains me, I choose my path"

**In the System**:
The Driver represents the human developer working directly in the terminal—no autonomous behavior, no predetermined role. This is the plain shell environment where humans exercise direct control. While AI agents embody specialized archetypes, the Driver reminds us that human mastery and intentional action remain at the heart of all development.

---

## The Cycle of Creation

These archetypes form a complete cycle, each role essential to the whole, with human judgment at two critical gates:

```
     ARCHITECT
    (Envisions)
         ↓
<<<<<<< HEAD
    loom:architect-suggestion
         ↓
   HUMAN APPROVAL (Gate 1)
         ↓
      CRITIC ←→ CURATOR
   (Questions)  (Refines)
         ↓         ↓
    loom:curated
         ↓
   HUMAN APPROVAL (Gate 2)
         ↓
      loom:issue
         ↓
      WORKER ←→ FIXER
=======
      HERMIT ←→ CURATOR
   (Questions)  (Refines)
         ↓         ↓
      BUILDER ←→ HEALER
>>>>>>> 781dc037
    (Creates)   (Heals)
         ↓
       JUDGE
     (Judges)
         ↓
    INTEGRATION
```

<<<<<<< HEAD
1. **The Architect** envisions what could be, marking proposals `loom:architect-suggestion`
2. **Human** reviews and approves (Gate 1), removing the label to allow curation
3. **The Critic** challenges the vision, ensuring it's sound
4. **The Curator** refines and clarifies the specifications, marking as `loom:curated`
5. **Human** reviews and approves (Gate 2), changing to `loom:issue` to authorize work
6. **The Worker** manifests the vision into reality
7. **The Fixer** heals any breakage in the process
8. **The Reviewer** judges the work and maintains quality
9. The cycle begins anew, elevated by wisdom gained

**The Two Gates of Judgment**:

The human serves as the guardian at two critical thresholds, ensuring the archetypal energies serve the project's true purpose:

- **Gate 1 (After Architect)**: Does this vision align with our strategic direction?
- **Gate 2 (After Curator)**: Is this specification worthy of our team's effort?

These gates preserve human wisdom in the autonomous cycle, preventing the agents from wandering too far from the project's true path. The Architect can dream, the Curator can refine, but human judgment determines what becomes reality.
=======
1. **The Architect** envisions what could be
2. **The Hermit** challenges the vision, ensuring it's sound
3. **The Curator** refines and clarifies the specifications
4. **The Builder** manifests the vision into reality
5. **The Healer** heals any breakage in the process
6. **The Judge** judges the work and maintains quality
7. The cycle begins anew, elevated by wisdom gained
>>>>>>> 781dc037

## Psychological Integration

In Jungian terms, a healthy development system must integrate all these archetypal energies:

- **Without the Architect**: No vision, only maintenance
- **Without the Hermit**: Blind spots and groupthink
- **Without the Curator**: Chaos and misunderstanding
- **Without the Builder**: Ideas never become reality
- **Without the Healer**: Systems degrade irreparably
- **Without the Judge**: Quality erodes silently
- **Without the Guide**: Teams lose focus, drowning in noise
- **Without the Driver**: Loss of human agency and direct control

Each archetype compensates for the shadow aspects of others:

- The **Hermit** prevents the **Architect** from over-engineering
- The **Curator** grounds the **Architect's** visions in reality
- The **Judge** catches what the **Builder** misses
- The **Healer** heals the unintended consequences of **Builder** creation
- The **Architect** prevents the **Healer** from living in crisis mode
- The **Guide** prevents the team from chasing every distraction
- The **Driver** reminds us that automation serves human intention

## The Shadow Council

When archetypes fall into their shadow aspects, dysfunction emerges:

- **Shadow Architect**: The Ivory Tower Designer, disconnected from reality
- **Shadow Hermit**: The Cynic, who destroys without building
- **Shadow Curator**: The Bureaucrat, who organizes but never acts
- **Shadow Builder**: The Code Monkey, who builds without thinking
- **Shadow Healer**: The Firefighter, addicted to crisis
- **Shadow Judge**: The Tyrant, who blocks all progress
- **Shadow Guide**: The Chaos Maker, who shifts priorities with every wind
- **Shadow Driver**: The Control Freak, who refuses to delegate or automate

**Integration Practice**: When you notice shadow behaviors, pause and ask:
- "Which archetype am I embodying?"
- "Am I serving the whole, or just this role?"
- "What complementary energy do I need to invoke?"

## Practical Wisdom

### For Teams

1. **Rotate Roles**: Let developers embody different archetypes over time
2. **Honor All Voices**: Each archetype brings essential wisdom
3. **Balance Energy**: Don't let any single archetype dominate
4. **Integrate Shadows**: Acknowledge and transform shadow behaviors

### For Individuals

1. **Know Your Primary Archetype**: Which role comes most naturally?
2. **Develop Your Weak Archetypes**: Growth comes through embodying unfamiliar roles
3. **Notice Your Shadow**: When do you fall into dysfunction?
4. **Seek Complementary Partners**: Work with those who balance your energy

### For Loom

In the Loom system, these archetypes manifest as terminal roles, each with specific:
- **Prompt Engineering**: Shaped to embody the archetype's voice
- **Autonomous Behavior**: Reflecting the archetype's natural rhythm
- **Label Workflow**: Coordinating through GitHub issue states
- **Collaboration Patterns**: How archetypes work together

## The Fool's Journey

Every developer walks the Fool's Journey through these archetypes:

1. Begin as the **Builder** (learning to create)
2. Become the **Healer** (learning from failure)
3. Evolve into the **Judge** (learning to see quality)
4. Develop as the **Curator** (learning to organize knowledge)
5. Grow into the **Hermit** (learning to question wisely)
6. Mature as the **Architect** (learning to envision)
7. Return as the integrated developer, carrying all archetypes

The master developer is not one who has perfected a single role, but one who can dance between all roles as needed—architect in the morning, builder in the afternoon, judge in the evening, and hermit in the night.

## Invocation

When starting work, consider invoking the archetype you need:

> "Today I am the **Builder**, my hands are ready, my mind is clear, I manifest with purpose."

> "Today I am the **Curator**, I bring order to chaos, clarity to confusion."

> "Today I am the **Architect**, I see the future that wants to emerge."

> "Today I am the **Judge**, I serve quality with discernment and compassion."

> "Today I am the **Hermit**, I question so we may find truth."

> "Today I am the **Healer**, I heal what is broken with patience and skill."

> "Today I am the **Guide**, I illuminate the path through chaos, focusing energy where it matters most."

> "Today I am the **Driver**, my hands on the reins, channeling pure intention into action."

---

## Conclusion

The archetypes of Loom are not mere roles but living forces—patterns of consciousness that shape how we think, work, and create together. By understanding and honoring these archetypal energies, we build not just better software, but better systems, better teams, and better selves.

In the end, all archetypes serve a single purpose: to transform the chaos of possibility into the order of working software, and to do so in a way that honors both craft and humanity.

*"In the beginning was the Architect's vision, and the vision became code through the Builder's hands, refined by the Curator's care, tested by the Hermit's doubt, healed by the Healer's skill, and blessed by the Judge's wisdom. And it was good."*

---

**See Also**:
- [Role File Documentation](../defaults/roles/README.md)
- [Workflow Coordination](../../WORKFLOWS.md)
- [Terminal Configuration](../docs/terminal-configuration.md)<|MERGE_RESOLUTION|>--- conflicted
+++ resolved
@@ -35,11 +35,7 @@
 - "Every line of code is an act of creation"
 
 **In the System**:
-<<<<<<< HEAD
-The Worker stands at the center of the creative process, the alchemist who transmutes requirements into running code. They are the hands that build, the mind that solves, the will that persists through implementation challenges. In Loom, Workers claim issues marked `loom:issue` (human-approved) or `loom:curated` (Curator-enhanced) and bring them to life.
-=======
-The Builder stands at the center of the creative process, the alchemist who transmutes requirements into running code. They are the hands that build, the mind that solves, the will that persists through implementation challenges. In Loom, Builders claim issues marked `loom:ready` and bring them to life.
->>>>>>> 781dc037
+The Builder stands at the center of the creative process, the alchemist who transmutes requirements into running code. They are the hands that build, the mind that solves, the will that persists through implementation challenges. In Loom, Builders claim issues marked `loom:issue` (human-approved, ready for work) and bring them to life.
 
 ---
 
@@ -254,12 +250,11 @@
      ARCHITECT
     (Envisions)
          ↓
-<<<<<<< HEAD
     loom:architect-suggestion
          ↓
    HUMAN APPROVAL (Gate 1)
          ↓
-      CRITIC ←→ CURATOR
+      HERMIT ←→ CURATOR
    (Questions)  (Refines)
          ↓         ↓
     loom:curated
@@ -268,30 +263,23 @@
          ↓
       loom:issue
          ↓
-      WORKER ←→ FIXER
-=======
-      HERMIT ←→ CURATOR
-   (Questions)  (Refines)
-         ↓         ↓
       BUILDER ←→ HEALER
->>>>>>> 781dc037
     (Creates)   (Heals)
          ↓
-       JUDGE
-     (Judges)
+        JUDGE
+      (Judges)
          ↓
     INTEGRATION
 ```
 
-<<<<<<< HEAD
 1. **The Architect** envisions what could be, marking proposals `loom:architect-suggestion`
 2. **Human** reviews and approves (Gate 1), removing the label to allow curation
-3. **The Critic** challenges the vision, ensuring it's sound
+3. **The Hermit** challenges the vision, ensuring it's sound
 4. **The Curator** refines and clarifies the specifications, marking as `loom:curated`
 5. **Human** reviews and approves (Gate 2), changing to `loom:issue` to authorize work
-6. **The Worker** manifests the vision into reality
-7. **The Fixer** heals any breakage in the process
-8. **The Reviewer** judges the work and maintains quality
+6. **The Builder** manifests the vision into reality
+7. **The Healer** heals any breakage in the process
+8. **The Judge** judges the work and maintains quality
 9. The cycle begins anew, elevated by wisdom gained
 
 **The Two Gates of Judgment**:
@@ -302,15 +290,6 @@
 - **Gate 2 (After Curator)**: Is this specification worthy of our team's effort?
 
 These gates preserve human wisdom in the autonomous cycle, preventing the agents from wandering too far from the project's true path. The Architect can dream, the Curator can refine, but human judgment determines what becomes reality.
-=======
-1. **The Architect** envisions what could be
-2. **The Hermit** challenges the vision, ensuring it's sound
-3. **The Curator** refines and clarifies the specifications
-4. **The Builder** manifests the vision into reality
-5. **The Healer** heals any breakage in the process
-6. **The Judge** judges the work and maintains quality
-7. The cycle begins anew, elevated by wisdom gained
->>>>>>> 781dc037
 
 ## Psychological Integration
 
