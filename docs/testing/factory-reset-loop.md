# Factory Reset Testing Loop

## Overview

This document describes the comprehensive testing procedure for validating Loom's factory reset and workspace startup functionality. The goal is to achieve **100% reliability** in creating and managing terminal sessions with AI agents.

## Test Objectives

1. **Clean State Initialization**: Ensure no stale processes or resources before testing
2. **Successful Startup**: All terminals launch with Claude Code agents running
3. **Factory Reset Reliability**: Terminals cleanly restart after factory reset
4. **Session Health**: All terminals remain responsive and properly tracked

## Prerequisites

### Required Tools

- **MCP Servers**: Three MCP servers provide comprehensive observability
  - `mcp-loom-ui`: UI interaction and state inspection
  - `mcp-loom-logs`: Log file monitoring (daemon, Tauri, terminal output)
  - `mcp-loom-terminals`: Direct terminal IPC control

- **Logging Infrastructure**: Structured JSON logs for debugging
  - Frontend console: `~/.loom/console.log`
  - Daemon logs: `~/.loom/daemon.log`
  - Tauri logs: `~/.loom/tauri.log`
  - Terminal output: `/tmp/loom-terminal-{id}.out`

### Environment Setup

```bash
# Ensure you're in the Loom workspace
cd /Users/rwalters/GitHub/loom

# Check that all dependencies are installed
pnpm install
```

### MCP Server Connection

**IMPORTANT**: The testing procedures in this document rely on MCP (Model Context Protocol) servers for observability and control. You must verify MCP servers are connected before starting tests.

**Verifying MCP Connection**:

1. **Check MCP Configuration** exists in workspace:
   ```bash
   cat .mcp.json
   ```

   Expected output should show three MCP servers configured:
   - `loom-ui`: UI interaction and state inspection
   - `loom-logs`: Log file monitoring
   - `loom-terminals`: Terminal IPC control

2. **Test MCP Server Availability** (from Claude Code or MCP client):
   ```bash
   # Test if MCP commands are available
   mcp__loom-ui__get_heartbeat
   ```

   If this returns a heartbeat response, MCP servers are connected.

**If MCP Connection Fails**:

1. **Ensure MCP servers are built**:
   ```bash
   # Build all MCP servers
   cd mcp-loom-ui && pnpm install && pnpm build && cd ..
   cd mcp-loom-logs && pnpm install && pnpm build && cd ..
   cd mcp-loom-terminals && pnpm install && pnpm build && cd ..
   ```

2. **Restart Claude Code** to reload MCP configuration:
   - Exit Claude Code completely
   - Restart Claude Code in the Loom workspace

3. **Check MCP server logs** for errors:
   ```bash
   # MCP servers log to stderr, visible in Claude Code console
   # Look for connection errors or missing dependencies
   ```

**Alternative Testing Methods** (if MCP unavailable):

If MCP servers are not available, you can still test manually using:

1. **Console Logs** - Monitor `~/.loom/console.log` directly:
   ```bash
   tail -f ~/.loom/console.log
   ```

2. **Daemon Logs** - Monitor daemon activity:
   ```bash
   tail -f ~/.loom/daemon.log
   ```

3. **tmux Sessions** - Check terminal sessions directly:
   ```bash
   tmux -L loom list-sessions
   tmux -L loom attach -t loom-terminal-1
   ```

4. **Terminal Output Files** - Check individual terminal logs:
   ```bash
   tail -f /tmp/loom-terminal-1.out
   ```

**Note**: Manual methods are more tedious and error-prone. MCP servers are strongly recommended for comprehensive factory reset testing.

## Testing Loop Phases

### Phase 1: Clean Slate Reset

**Goal**: Eliminate all stale state and processes

**Steps**:

1. **Kill Running Processes**
   ```bash
   # Kill any running Loom app instances
   pkill -f "loom" || true

   # Kill any running daemon instances
   pkill -f "loom-daemon" || true

   # Wait for processes to fully terminate
   sleep 2
   ```

2. **Clean Socket Files**
   ```bash
   # Remove stale Unix domain sockets
   rm -f /tmp/loom-daemon.sock
   rm -f /tmp/loom-daemon-*.sock

   # Verify sockets are gone
   ls -la /tmp/loom-daemon* 2>/dev/null || echo "✓ No stale sockets"
   ```

3. **Clean tmux Sessions**
   ```bash
   # List all loom tmux sessions
   tmux -L loom list-sessions 2>/dev/null || echo "✓ No tmux sessions"

   # Kill all loom tmux sessions if any exist
   tmux -L loom kill-server 2>/dev/null || true

   # Verify all sessions are gone
   tmux -L loom list-sessions 2>/dev/null && echo "⚠ WARNING: tmux sessions still exist" || echo "✓ All tmux sessions cleaned"
   ```

4. **Verify Clean State**
   ```bash
   # Check for any remaining processes
   ps aux | grep -i loom | grep -v grep || echo "✓ No Loom processes running"

   # Check for any remaining sockets
   ls -la /tmp/loom* 2>/dev/null || echo "✓ No Loom sockets"

   # Check for any remaining tmux sessions
   tmux -L loom list-sessions 2>/dev/null || echo "✓ No tmux sessions"
   ```

**Success Criteria**:
- ✅ No Loom processes running
- ✅ No socket files in `/tmp/`
- ✅ No tmux sessions (loom server)
- ✅ Clean terminal output logs

### Phase 2: Build and Launch

<<<<<<< HEAD
**Goal**: Start Loom with a fresh build in preview mode attached to workspace

**Steps**:

1. **Build and Launch with Workspace Argument** (Recommended)
   ```bash
   # Run full build and launch with workspace argument
   pnpm test:factory-reset
   ```

   This script:
   - Builds the frontend (TypeScript + Vite)
   - Builds the Tauri debug bundle
   - Starts daemon with 5-second initialization wait
   - Launches app attached to current directory as workspace

2. **Alternative: Manual Launch with Workspace**
   ```bash
   # Build only (without launching)
   pnpm build && pnpm tauri build --debug --bundles app

   # Start daemon
   RUST_LOG=info pnpm daemon:preview &

   # Wait for daemon to be ready (5 seconds recommended)
   sleep 5

   # Launch with workspace argument
   ./target/debug/bundle/macos/Loom.app/Contents/MacOS/Loom --workspace $(pwd)
   ```

3. **Monitor Startup Logs** (via MCP)
=======
**Goal**: Start Loom with a fresh build attached to the current workspace

**Steps**:

1. **Build and Launch the Application**
   ```bash
   # Run full build and launch with workspace attachment
   # This ensures terminals are created in the correct repository context
   pnpm test:factory-reset

   # Alternative: Use app:preview (same as test:factory-reset)
   pnpm app:preview
   ```

   **Note**: The `--workspace` argument is automatically added by these scripts, ensuring Loom attaches to the current directory. This is critical for reliable terminal setup.

2. **Monitor Startup Logs** (via MCP)
>>>>>>> dae4c9c1
   ```bash
   # Watch daemon logs for startup sequence
   mcp__loom-logs__tail_daemon_log --lines=50

   # Watch Tauri logs for app initialization
   mcp__loom-logs__tail_tauri_log --lines=50

   # Watch console logs for frontend initialization
   mcp__loom-ui__read_console_log
   ```

3. **Wait for App Launch**
   - **Expected**: App window appears within 10 seconds
   - **Expected**: Daemon starts automatically with 5-second initialization delay
   - **Expected**: Socket file created at `/tmp/loom-daemon.sock`
   - **Expected**: Workspace automatically selected (displays current directory path)

**Success Criteria**:
- ✅ App window visible
- ✅ Workspace attached to current directory
- ✅ Daemon process running (check with `ps aux | grep loom-daemon`)
- ✅ Socket file exists: `/tmp/loom-daemon.sock`
- ✅ No "workspace not selected" errors in UI
- ✅ No error messages in logs

### Phase 3: Workspace Startup & Agent Launch

**Goal**: Trigger workspace start and verify all terminals launch successfully

**Steps**:

1. **Trigger Workspace Start** (via MCP)
   ```bash
   # Use force_start to bypass confirmation dialog (for automation)
   mcp__loom-ui__trigger_force_start
   ```

2. **Monitor Console Logs** (real-time)
   ```bash
   # Watch for terminal creation sequence
   mcp__loom-ui__read_console_log
   ```

   **Expected log sequence**:
   ```
   [start-workspace] Killing all loom tmux sessions
   [start-workspace] ✓ Created terminal-1
   [start-workspace] ✓ Created terminal-2
   ...
   [start-workspace] ✓ Created terminal-7
   [launchAgentInTerminal] ✓ Agent will start in main workspace
   [launchAgentInTerminal] Sending "2" to accept warning
   [launchAgentInTerminal] ✓ Claude Code launched successfully
   ```

3. **Verify Terminal State** (via MCP)
   ```bash
   # Check application state
   mcp__loom-ui__read_state_file
   ```

   **Expected state**:
   ```json
   {
     "terminals": [
       {
         "id": "terminal-1",
         "name": "Shell",
         "status": "idle",
         "sessionId": "loom-terminal-1",
         "workingDirectory": "/Users/rwalters/GitHub/loom"
       },
       // ... 6 more terminals
     ]
   }
   ```

4. **Verify tmux Sessions** (via MCP)
   ```bash
   # List all terminal sessions
   mcp__loom-terminals__list_terminals
   ```

   **Expected output**:
   ```json
   {
     "terminals": [
       {
         "id": "terminal-1",
         "sessionId": "loom-terminal-1",
         "workingDirectory": "/Users/rwalters/GitHub/loom"
       },
       // ... 6 more terminals
     ]
   }
   ```

5. **Check Terminal Output** (for each terminal)
   ```bash
   # Check terminal-1 output
   mcp__loom-logs__tail_terminal_log --terminal-id=terminal-1 --lines=50

   # Repeat for terminal-2 through terminal-7
   ```

   **Expected in each terminal**:
   - Claude Code startup banner
   - "WARNING: Claude Code running in Bypass Permissions mode"
   - "Enter 1 to view and approve, 2 to approve, 0 to cancel"
   - Acceptance of warning (automatic via agent launcher)
   - Claude Code interactive prompt

**Success Criteria**:
- ✅ 7 terminals created (terminal-1 through terminal-7)
- ✅ All terminals in `idle` or `busy` status (not `error`)
- ✅ All terminals have valid `sessionId` (no `null` or missing)
- ✅ All terminals start in main workspace directory
- ✅ Claude Code running in all 7 terminals
- ✅ No "command not found" errors
- ✅ No "duplicate session" errors
- ✅ No stale error overlays visible in UI

### Phase 4: Factory Reset Test

**Goal**: Trigger factory reset and verify clean recovery

**Steps**:

1. **Trigger Factory Reset** (via MCP)
   ```bash
   # Reset workspace to defaults (does NOT auto-start)
   mcp__loom-ui__trigger_factory_reset

   # Wait for reset to complete (watch console logs)
   mcp__loom-ui__read_console_log
   ```

   **Expected log sequence**:
   ```
   [workspace-reset] Starting workspace reset
   [workspace-reset] Killing all loom tmux sessions
   [workspace-reset] ✓ Killed all sessions
   [workspace-reset] Destroying terminal session for terminal-1
   ...
   [workspace-reset] Destroying terminal session for terminal-7
   [workspace-reset] ✓ All terminals destroyed
   [workspace-reset] Resetting configuration to defaults
   [workspace-reset] ✓ Configuration reset complete
   ```

2. **Verify Clean State After Reset**
   ```bash
   # Check that all terminals are destroyed
   mcp__loom-ui__read_state_file

   # Verify no tmux sessions remain
   mcp__loom-terminals__list_terminals

   # Check for any errors in logs
   mcp__loom-logs__tail_daemon_log --lines=50
   ```

3. **Restart Workspace** (via MCP)
   ```bash
   # Start engine with reset configuration
   mcp__loom-ui__trigger_force_start
   ```

4. **Repeat Phase 3 Verification**
   - Follow all steps from Phase 3 to verify terminals launch successfully
   - Confirm no stale state from previous session

**Success Criteria**:
- ✅ All terminals cleanly destroyed during reset
- ✅ No orphaned tmux sessions after reset
- ✅ Configuration properly reset to defaults
- ✅ Workspace restart creates 7 fresh terminals
- ✅ All agents launch successfully in new terminals
- ✅ No errors or warnings in logs

## Common Issues & Debugging

### Issue: App launches without workspace attached

**Symptom**: Loom window shows "Select a workspace" despite being in a git repository

**Root Cause**: App launched without `--workspace` argument

**Debug Steps**:
```bash
# Check if app was launched with workspace argument
ps aux | grep Loom | grep workspace || echo "⚠ WARNING: No workspace argument"

# Check console logs for workspace selection
mcp__loom-ui__read_console_log | grep workspace
```

**Fix**: Always use the provided pnpm scripts that include workspace argument:
```bash
# Use these scripts (they include --workspace argument)
pnpm test:factory-reset
pnpm app:preview

# DON'T launch directly without workspace:
# ❌ ./target/debug/bundle/macos/Loom.app/Contents/MacOS/Loom
```

**Impact**: Without workspace attachment, terminals will fail to create or will be created in the wrong directory, causing unreliable agent setup.

### Issue: "duplicate session" errors

**Symptom**: `fatal: duplicate session: loom-terminal-X`

**Root Cause**: tmux sessions not properly cleaned up before creating new ones

**Debug Steps**:
```bash
# Check for existing sessions
mcp__loom-terminals__list_terminals

# Check daemon logs for kill_all_loom_sessions calls
mcp__loom-logs__tail_daemon_log --lines=100 | grep "kill.*session"

# Manual cleanup if needed
tmux -L loom kill-server
```

**Fix**: Ensure `kill_all_loom_sessions` runs before terminal creation

### Issue: Claude Code not launching

**Symptom**: Terminals stuck at shell prompt, no Claude Code banner

**Root Cause**: `claude` command not found or failed to launch

**Debug Steps**:
```bash
# Check terminal output for errors
mcp__loom-logs__tail_terminal_log --terminal-id=terminal-1 --lines=100

# Check console logs for agent launcher errors
mcp__loom-ui__read_console_log | grep "launchAgent"

# Verify Claude Code is installed
which claude
```

**Fix**:
- Ensure Claude Code CLI is installed and in PATH
- Check agent launcher retry logic in `src/lib/agent-launcher.ts`

### Issue: Bypass permissions prompt not accepted

**Symptom**: Terminals stuck at "WARNING: Claude Code running in Bypass Permissions mode"

**Root Cause**: Automatic acceptance not working, timing issues

**Debug Steps**:
```bash
# Check terminal output for prompt timing
mcp__loom-logs__tail_terminal_log --terminal-id=terminal-1 --lines=100

# Check console logs for send_terminal_input calls
mcp__loom-ui__read_console_log | grep "send_terminal_input"

# Check daemon logs for IPC operations
mcp__loom-logs__tail_daemon_log --lines=100 | grep "SendTerminalInput"
```

**Fix**: Adjust retry delays in `src/lib/agent-launcher.ts`

### Issue: Missing session overlay persists

**Symptom**: Error overlay visible behind xterm terminal

**Root Cause**: Error overlay HTML not cleared when session recovered

**Debug Steps**:
```bash
# Check if clearMissingSessionError is being called
mcp__loom-ui__read_console_log | grep "clearMissingSession"

# Check terminal state for missingSession flag
mcp__loom-ui__read_state_file | grep "missingSession"
```

**Fix**: Verify `clearMissingSessionError()` is called in `renderPrimaryTerminal()` when `hasMissingSession` is false

### Issue: Stale sockets preventing startup

**Symptom**: Daemon fails to start, "Address already in use" errors

**Root Cause**: Previous daemon didn't clean up socket file

**Debug Steps**:
```bash
# Check for stale sockets
ls -la /tmp/loom-daemon*

# Check if any process is using the socket
lsof /tmp/loom-daemon.sock
```

**Fix**:
```bash
# Remove stale socket
rm -f /tmp/loom-daemon.sock

# Restart app
```

### Issue: App launch fails with "Connection refused"

**Symptom**: App launches before daemon socket is ready, connection fails

**Root Cause**: Insufficient wait time for daemon initialization

**Fix**: The `pnpm app:preview` and `pnpm test:factory-reset` scripts now use a 5-second wait (increased from 2 seconds) to ensure daemon socket is ready before app launches.

If you still experience connection issues:
```bash
# Manually verify daemon is running
ps aux | grep loom-daemon

# Check if socket exists
ls -la /tmp/loom-daemon.sock

# If socket doesn't exist, wait a bit longer before launching
sleep 3
./target/debug/bundle/macos/Loom.app/Contents/MacOS/Loom --workspace $(pwd)
```

## Success Metrics

### Target: 100% Success Rate

**Current Status**: Track success rate over multiple test runs

| Test Run | Phase 1 | Phase 2 | Phase 3 | Phase 4 | Overall |
|----------|---------|---------|---------|---------|---------|
| Run 1    | ✅      | ✅      | ✅      | ✅      | ✅      |
| Run 2    | ✅      | ✅      | ✅      | ✅      | ✅      |
| Run 3    | ✅      | ✅      | ✅      | ✅      | ✅      |
| ...      | ...     | ...     | ...     | ...     | ...     |

**Goal**: 10 consecutive successful runs with no errors

### Key Performance Indicators

1. **Startup Time**: Time from app launch to all agents ready
   - **Target**: < 30 seconds
   - **Measure**: First log entry to last "Claude Code launched successfully"

2. **Factory Reset Time**: Time from reset trigger to all agents ready
   - **Target**: < 20 seconds
   - **Measure**: Reset trigger to last agent launch

3. **Agent Success Rate**: Percentage of terminals with successful agent launch
   - **Target**: 100% (7/7 terminals)
   - **Measure**: Count of "Claude Code launched successfully" logs

4. **Error Rate**: Number of errors per test run
   - **Target**: 0 errors
   - **Measure**: Count of ERROR-level log entries

## Automated Testing Script

```bash
#!/bin/bash
# factory-reset-test.sh - Automated testing loop

echo "=== Loom Factory Reset Testing Loop ==="
echo ""

# Phase 1: Clean Slate
echo "Phase 1: Clean Slate Reset"
pkill -f "loom" 2>/dev/null || true
pkill -f "loom-daemon" 2>/dev/null || true
sleep 2
rm -f /tmp/loom-daemon*.sock
tmux -L loom kill-server 2>/dev/null || true
echo "✓ Clean slate achieved"
echo ""

# Phase 2: Build and Launch
echo "Phase 2: Build and Launch"
echo "Starting app:preview..."
pnpm app:preview &
APP_PID=$!
echo "✓ App launching (PID: $APP_PID)"
echo ""

# Phase 3: Workspace Startup (via MCP)
echo "Phase 3: Workspace Startup"
echo "Waiting 10 seconds for app to initialize..."
sleep 10
echo "Triggering workspace start via MCP..."
# Note: MCP commands must be run from Claude Code or another MCP client
echo "✓ Ready for MCP-based testing"
echo ""

echo "=== Manual Steps Required ==="
echo "1. Use MCP to trigger: mcp__loom-ui__trigger_force_start"
echo "2. Monitor logs via: mcp__loom-ui__read_console_log"
echo "3. Verify state via: mcp__loom-ui__read_state_file"
echo "4. Trigger reset via: mcp__loom-ui__trigger_factory_reset"
echo "5. Repeat steps 1-3"
```

### Automated Integration Test (pnpm script)

You can execute the end-to-end factory reset regression test directly from any Bash terminal (including Loom MCP terminals) using the existing package script:

```bash
# Run the loom-daemon factory reset integration test
pnpm daemon:test -- --test integration_factory_reset -- --test-threads=1
```

This wraps `cargo test --test integration_factory_reset` so it works with `pnpm mcp__` invocations and local shells alike. The test mirrors the manual loop above: it launches the seven workspace terminals, verifies tmux sessions, destroys them, and repeats to ensure a clean slate.

## Continuous Improvement

### After Each Test Run

1. **Document Issues**: Record any failures or anomalies
2. **Update Metrics**: Track success rates and timing
3. **Refine Process**: Improve cleanup or startup procedures
4. **Fix Bugs**: Address root causes of failures

### Iteration Goal

- Run test loop repeatedly until 100% reliable
- Fix each bug as it appears
- Add regression tests for fixed issues
- Achieve 10 consecutive flawless runs

---

**Last Updated**: 2025-10-17 (Issue #294)
**Status**: Active Testing
**Next Milestone**: 10 consecutive successful runs

**Recent Improvements**:
- Added `pnpm test:factory-reset` script for workspace-attached testing
- Increased daemon startup wait time from 2s to 5s for better reliability
- Added comprehensive MCP server connection documentation
- Documented alternative testing methods when MCP unavailable<|MERGE_RESOLUTION|>--- conflicted
+++ resolved
@@ -169,22 +169,26 @@
 
 ### Phase 2: Build and Launch
 
-<<<<<<< HEAD
-**Goal**: Start Loom with a fresh build in preview mode attached to workspace
+**Goal**: Start Loom with a fresh build attached to the current workspace
 
 **Steps**:
 
 1. **Build and Launch with Workspace Argument** (Recommended)
    ```bash
-   # Run full build and launch with workspace argument
+   # Run full build and launch with workspace attachment
    pnpm test:factory-reset
-   ```
-
-   This script:
-   - Builds the frontend (TypeScript + Vite)
-   - Builds the Tauri debug bundle
-   - Starts daemon with 5-second initialization wait
-   - Launches app attached to current directory as workspace
+
+   # Alternative: Use app:preview (same as test:factory-reset)
+   pnpm app:preview
+   ```
+
+   Both scripts:
+   - Build the frontend (TypeScript + Vite)
+   - Build the Tauri debug bundle
+   - Start daemon with 5-second initialization wait
+   - Launch app attached to current directory as workspace
+
+   **Note**: The `--workspace` argument is automatically added by these scripts, ensuring Loom attaches to the current directory. This is critical for reliable terminal setup.
 
 2. **Alternative: Manual Launch with Workspace**
    ```bash
@@ -198,29 +202,10 @@
    sleep 5
 
    # Launch with workspace argument
-   ./target/debug/bundle/macos/Loom.app/Contents/MacOS/Loom --workspace $(pwd)
+   ./target/debug/bundle/macos/Loom.app/Contents/MacOS/Loom --workspace "$(pwd)"
    ```
 
 3. **Monitor Startup Logs** (via MCP)
-=======
-**Goal**: Start Loom with a fresh build attached to the current workspace
-
-**Steps**:
-
-1. **Build and Launch the Application**
-   ```bash
-   # Run full build and launch with workspace attachment
-   # This ensures terminals are created in the correct repository context
-   pnpm test:factory-reset
-
-   # Alternative: Use app:preview (same as test:factory-reset)
-   pnpm app:preview
-   ```
-
-   **Note**: The `--workspace` argument is automatically added by these scripts, ensuring Loom attaches to the current directory. This is critical for reliable terminal setup.
-
-2. **Monitor Startup Logs** (via MCP)
->>>>>>> dae4c9c1
    ```bash
    # Watch daemon logs for startup sequence
    mcp__loom-logs__tail_daemon_log --lines=50
