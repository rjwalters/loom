{
  "$schema": "https://biomejs.dev/schemas/2.2.6/schema.json",
  "vcs": {
    "enabled": true,
    "clientKind": "git",
    "useIgnoreFile": true,
    "defaultBranch": "main"
  },
  "files": {
    "ignoreUnknown": false
  },
  "formatter": {
    "enabled": true,
    "formatWithErrors": false,
    "indentStyle": "space",
    "indentWidth": 2,
    "lineWidth": 100,
    "lineEnding": "lf"
  },
  "linter": {
    "enabled": true,
    "rules": {
      "recommended": true,
      "correctness": {
        "noUnusedVariables": "warn"
      },
      "suspicious": {
        "noConsole": "error",
        "noExplicitAny": "warn",
        "noDebugger": "warn",
        "noUnknownAtRules": "off",
        "useIterableCallbackReturn": "off"
      },
      "style": {
        "noNonNullAssertion": "warn"
      }
    }
  },
  "overrides": [
    {
      "includes": ["**/*.test.ts"],
      "linter": {
        "rules": {
          "suspicious": {
            "noExplicitAny": "off"
          },
          "style": {
            "noNonNullAssertion": "off"
          }
        }
      }
    },
    {
      "includes": ["src/lib/logger.ts", "src/main.ts"],
      "linter": {
        "rules": {
          "suspicious": {
            "noConsole": "off"
          }
        }
      }
    },
    {
<<<<<<< HEAD
      "includes": ["mcp-*/src/index.ts"],
=======
      "includes": ["mcp-*/src/**/*.ts"],
>>>>>>> 781dc037
      "linter": {
        "rules": {
          "suspicious": {
            "noConsole": "off"
          }
        }
      }
<<<<<<< HEAD
    },
    {
      "includes": ["src/lib/terminal-state-parser.ts"],
      "linter": {
        "rules": {
          "suspicious": {
            "noControlCharactersInRegex": "off"
          }
        }
      }
=======
>>>>>>> 781dc037
    }
  ],
  "javascript": {
    "formatter": {
      "quoteStyle": "double",
      "jsxQuoteStyle": "double",
      "trailingCommas": "es5",
      "semicolons": "always",
      "arrowParentheses": "always",
      "bracketSpacing": true,
      "bracketSameLine": false
    }
  },
  "json": {
    "formatter": {
      "enabled": true,
      "indentWidth": 2
    }
  }
}<|MERGE_RESOLUTION|>--- conflicted
+++ resolved
@@ -61,11 +61,7 @@
       }
     },
     {
-<<<<<<< HEAD
-      "includes": ["mcp-*/src/index.ts"],
-=======
       "includes": ["mcp-*/src/**/*.ts"],
->>>>>>> 781dc037
       "linter": {
         "rules": {
           "suspicious": {
@@ -73,7 +69,6 @@
           }
         }
       }
-<<<<<<< HEAD
     },
     {
       "includes": ["src/lib/terminal-state-parser.ts"],
@@ -84,8 +79,6 @@
           }
         }
       }
-=======
->>>>>>> 781dc037
     }
   ],
   "javascript": {
