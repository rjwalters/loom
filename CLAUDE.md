# Loom - AI Development Context

## Project Overview

**Loom** is a multi-terminal desktop application for macOS that orchestrates AI-powered development workers using git worktrees and GitHub as the coordination layer. Think of it as a visual terminal manager where each terminal can be assigned to an AI agent working on different features simultaneously.

### Core Concept

- **Primary Display**: Large view showing the currently selected agent terminal
- **Mini Terminal Row**: Horizontal strip at bottom showing all active agent terminals
- **Workspace Selection**: Git repository workspace picker with validation
- **AI Orchestration**: Each agent terminal works on different features in git worktrees
- **GitHub Coordination**: Agents create PRs, issues serve as task queue

### Current Status

- ✅ Issue #1: Basic Tauri setup with TypeScript, TailwindCSS, dark/light theme
- ✅ Issue #2: Layout structure with agent management and workspace selection
- ✅ Issue #3: Daemon architecture with Rust and tmux
- ✅ Issue #4: Terminal display with xterm.js
- ✅ Issue #5: Worker launcher with Claude Code
- ✅ Issue #8: Comprehensive linting, formatting, and CI/CD setup
- ✅ Issue #13: Daemon integration tests with full IPC coverage
- ⏳ Issue #6: .loom/ directory configuration (planned)
- ⏳ Issue #7: Workspace selector improvements (planned)

**Current Work**: Testing and improving factory reset reliability (Issue #84)
- **Status**: 60% success rate (3/5 worker terminals launching Claude Code successfully)
- **Fixes Implemented**: Retry mechanism with exponential backoff (2s, 4s, 6s) + increased worktree command delay (100ms → 300ms)
- **Next**: Restart app and Claude Code to test improvements, aiming for 100% success rate
- **Files Changed**: `src/lib/agent-launcher.ts`, `src/lib/worktree-manager.ts`

### Recent Features

**Issue #19: Terminal Configuration System**
- **Role-based Terminals**: Each terminal can be assigned a specialized role (Worker, Reviewer, Architect, Curator, Issues, Default)
- **File-based Configuration**: Role definitions stored as `.md` files in `.loom/roles/` with optional `.json` metadata
- **Autonomous Mode**: Terminals can run at intervals (e.g., every 5 minutes) with configured prompts
- **Terminal Settings Modal**: Configure role, worker type, interval, and prompts via UI
- **Label-based Workflow**: GitHub labels coordinate work between different agent types (see [WORKFLOWS.md](WORKFLOWS.md))

**Issue #2: Multi-terminal Layout**
- **Agent Management**: Create, close, rename, and reorder agent terminals
- **Workspace Selection**: Native folder picker with git repository validation
- **Persistent Config**: Agent counter stored in `.loom/config.json` per workspace
- **Monotonic Numbering**: Agents always increment, persists across app restarts
- **Drag & Drop**: Reorder agent terminals in the mini row
- **Inline Renaming**: Double-click agent names to rename (doesn't affect numbering)
- **Tilde Expansion**: Support for `~/path` notation in workspace paths
- **Workspace-First**: Must select workspace before creating agents

## Technology Stack

### Frontend
- **Tauri 1.8.1**: Desktop app framework (Rust backend, web frontend)
- **TypeScript 5.9**: Strict mode enabled for maximum type safety
- **Vite 5**: Fast build tool with hot module replacement
- **TailwindCSS 3.4**: Utility-first CSS with dark mode support
- **Vanilla TS**: No framework overhead, direct DOM manipulation

### Backend
- **Rust**: Tauri backend with IPC commands
  - `validate_git_repo`: Validates git repository paths
  - `list_role_files`: Lists available role files from `.loom/roles/` and `defaults/roles/`
  - `read_role_file`: Reads role definition markdown files
  - `read_role_metadata`: Reads optional JSON metadata for roles
  - `greet`: Example command (will be removed)
- **Tauri APIs**: Dialog (file picker), Path (tilde expansion), Filesystem (role files)
- **Node.js**: For terminal process management (future)
- **Anthropic Claude**: AI agent integration (future)

### Why Vanilla TypeScript?

We deliberately chose vanilla TS over React/Vue/Svelte for:
1. **Performance**: Direct DOM manipulation, no virtual DOM overhead
2. **Learning**: Perfect for understanding fundamentals
3. **Simplicity**: No build complexity, no framework lock-in
4. **Control**: Full control over rendering and updates

## Project Structure

```
loom/
├── src/
│   ├── main.ts                      # Entry point, state init, events, workspace logic
│   ├── style.css                    # Global styles, Tailwind imports
│   └── lib/
│       ├── state.ts                 # State management (agents, workspace, observer)
│       ├── config.ts                # Config file I/O (.loom/config.json)
│       ├── ui.ts                    # UI rendering (pure functions)
│       ├── theme.ts                 # Dark/light theme system
│       └── terminal-settings-modal.ts # Terminal configuration modal
├── src-tauri/
│   ├── src/main.rs          # Rust backend, Tauri IPC commands
│   ├── tauri.conf.json      # Window config, allowlist, build settings
│   └── Cargo.toml           # Rust dependencies (tauri features)
├── .loom/                   # Workspace config (gitignored, per-workspace)
│   ├── config.json          # Persistent config (agent counter, roles, etc.)
│   └── roles/               # Custom role definitions (optional)
│       ├── my-role.md       # Role definition markdown
│       └── my-role.json     # Role metadata (optional)
├── defaults/                # Default configuration files (committed to git)
│   ├── config.json          # Default configuration template
│   └── roles/               # System role templates
│       ├── default.md       # Plain shell environment
│       ├── worker.md        # General development worker
│       ├── issues.md        # GitHub issue creation specialist
│       ├── reviewer.md      # Code review specialist
│       ├── architect.md     # System architecture and design
│       └── curator.md       # Issue maintenance and enhancement
├── index.html               # HTML structure (header, primary, mini row)
├── tsconfig.json            # TypeScript strict mode config
├── tailwind.config.js       # Tailwind with dark mode: 'class'
├── vite.config.ts           # Vite config for Tauri
└── package.json             # Dependencies, scripts (uses pnpm)
```

## Architecture Patterns

### 1. Observer Pattern (State Management)

**File**: `src/lib/state.ts`

```typescript
export class AppState {
  private terminals: Map<string, Terminal> = new Map();
  private listeners: Set<() => void> = new Set();

  // Notify all listeners when state changes
  private notify(): void {
    this.listeners.forEach(cb => cb());
  }

  // Subscribe to state changes
  onChange(callback: () => void): () => void {
    this.listeners.add(callback);
    return () => this.listeners.delete(callback);
  }
}
```

**Why Observer Pattern?**
- Decouples state from UI
- Single source of truth
- Automatic UI updates on state changes
- Easy to add new listeners (e.g., persist to localStorage)

**Key Features**:
- Map-based storage for O(1) agent terminal lookups
- Strong typing with `Terminal` interface and `TerminalStatus` enum
- Safety: Cannot remove last agent terminal
- Auto-promotion: First terminal becomes primary when current removed
- Workspace state: Separate valid workspace vs displayed path for error handling
- Monotonic agent numbering: Counter always increments, never reuses deleted numbers

### 2. Pure Functions (UI Rendering)

**File**: `src/lib/ui.ts`

All rendering functions are pure - same input always produces same output:

```typescript
export function renderPrimaryTerminal(terminal: Terminal | null): void {
  const container = document.getElementById('primary-terminal');
  if (!container) return;

  // Pure transformation: terminal data → HTML string
  container.innerHTML = createPrimaryTerminalHTML(terminal);
}
```

**Why Pure Functions?**
- Predictable and testable
- No hidden side effects
- Easy to reason about
- Can be memoized later for performance

**XSS Protection**: All user input goes through `escapeHtml()` before rendering

### 3. Event Delegation

**File**: `src/main.ts`

Instead of adding listeners to each terminal card, we use delegation:

```typescript
// One listener on parent handles all mini terminal clicks
document.getElementById('mini-terminal-row')?.addEventListener('click', (e) => {
  const target = e.target as HTMLElement;
  const card = target.closest('[data-terminal-id]');

  if (card && !target.classList.contains('close-terminal-btn')) {
    const id = card.getAttribute('data-terminal-id');
    if (id) state.setPrimary(id);
  }
});
```

**Why Event Delegation?**
- Better performance (fewer listeners)
- Works with dynamically added elements
- Simpler cleanup (no need to remove individual listeners)

### 4. Reactive Rendering

The render cycle:

```
State Change → notify() → onChange callbacks → render() → setupEventListeners()
```

**Important**: `setupEventListeners()` is called after every render to re-attach handlers to new DOM elements. This is intentional and works because:
1. Old elements are removed (garbage collected)
2. New elements need fresh event listeners
3. Event delegation minimizes performance impact

### 5. Tauri IPC (Inter-Process Communication)

**Files**: `src/main.ts`, `src-tauri/src/main.rs`

Tauri provides a bridge between TypeScript frontend and Rust backend:

**Frontend** (TypeScript):
```typescript
import { invoke } from '@tauri-apps/api/tauri';

const isValid = await invoke<boolean>('validate_git_repo', { path });
```

**Backend** (Rust):
```rust
#[tauri::command]
fn validate_git_repo(path: String) -> Result<bool, String> {
    // Validation logic with full filesystem access
}
```

**Why Use Rust Commands?**
- Bypass client-side filesystem restrictions
- Full native filesystem access
- Type-safe IPC with automatic serialization
- Better error handling and security

**Current Commands**:
- `validate_git_repo(path: String)`: Validates path is a git repository
  - Checks path exists and is a directory
  - Verifies `.git` directory exists
  - Returns `Result<bool, String>` with specific error messages
- `reset_github_labels()`: Resets GitHub label state machine during workspace restart
  - Removes `loom:in-progress` from all open issues
  - Replaces `loom:reviewing` with `loom:review-requested` on all open PRs
  - Returns `LabelResetResult` with counts and errors
  - Called automatically during both start-workspace and force-start-workspace
  - Non-critical operation - continues on error

**Workspace Validation Pattern**:
```typescript
// Separate state: displayedWorkspacePath (shown) vs workspacePath (valid)
state.setDisplayedWorkspace(userInput);  // Show immediately
const isValid = await validateWorkspacePath(userInput);
if (isValid) {
  state.setWorkspace(userInput);  // Mark as valid
} else {
  state.setWorkspace('');  // Keep displayed but don't use
}
```

This allows showing invalid paths with error messages while preventing use of invalid workspace.

### 6. Persistent Configuration

**Files**: `src/lib/config.ts`, `.loom/config.json`

Loom stores workspace-specific configuration in `.loom/config.json` within each git repository:

```json
{
  "nextAgentNumber": 4,
  "agents": [
    {
      "id": "1",
      "name": "Shell",
      "status": "idle",
      "isPrimary": true
    },
    {
      "id": "2",
      "name": "Worker 1",
      "status": "idle",
      "isPrimary": false,
      "role": "claude-code-worker",
      "roleConfig": {
        "workerType": "claude",
        "roleFile": "worker.md",
        "targetInterval": 300000,
        "intervalPrompt": "Continue working on open tasks"
      }
    }
  ]
}
```

**Why Workspace-Specific Config?**
- Each git repo has independent agent numbering and terminal configurations
- Config persists across app restarts
- No parsing of agent names (users can rename freely)
- Stored in workspace, not in app directory
- Role assignments and autonomous settings preserved

**Config Lifecycle**:
```typescript
// 1. User selects workspace
await handleWorkspacePathInput('/path/to/repo');

// 2. Set config workspace path
setConfigWorkspace('/path/to/repo');

// 3. Load config from .loom/config.json
const config = await loadConfig();  // { nextAgentNumber: 1, agents: [...] } or existing

// 4. Initialize state
state.setNextAgentNumber(config.nextAgentNumber);
state.restoreAgents(config.agents);

// 5. User creates agent
const num = state.getNextAgentNumber();  // Returns 1, increments to 2
state.addTerminal({ name: `Agent ${num}`, ... });

// 6. User configures terminal role via settings modal
state.updateTerminalRole(id, 'claude-code-worker', {
  workerType: 'claude',
  roleFile: 'worker.md',
  targetInterval: 300000,
  intervalPrompt: 'Continue working on open tasks'
});

// 7. Save updated config
await saveConfig({
  nextAgentNumber: state.getCurrentAgentNumber(),
  agents: state.getTerminals()
});
```

**File Operations**:
- Uses Tauri fs API (`readTextFile`, `writeTextFile`, `exists`, `createDir`)
- Creates `.loom/` directory if it doesn't exist
- Falls back to defaults if config file missing
- Gracefully handles read/write errors

**Important**: `.loom/` is gitignored - each developer has their own agent numbering and terminal configurations.

### 7. Terminal Configuration System

**Files**: `src/lib/terminal-settings-modal.ts`, `src-tauri/src/main.rs` (role file commands)

The terminal configuration system allows users to assign specialized roles to each terminal through a settings modal.

**Role Definition Structure**:

Each role consists of two files:
- **`.md` file** (required): The role definition text with markdown formatting
- **`.json` file** (optional): Metadata with default settings

**Role Metadata Schema**:
```json
{
  "name": "Worker Bot",
  "description": "General development worker for features, bugs, and refactoring",
  "defaultInterval": 0,
  "defaultIntervalPrompt": "Continue working on open tasks",
  "autonomousRecommended": false,
  "suggestedWorkerType": "claude"
}
```

**Role File Resolution**:
1. Check workspace-specific: `.loom/roles/<filename>`
2. Fall back to defaults: `defaults/roles/<filename>`
3. List command merges both, workspace files take precedence

**Available Roles** (from `defaults/roles/`):

| Role | File | Autonomous | Interval | Description |
|------|------|-----------|----------|-------------|
| **Default** | `default.md` | No | N/A | Plain shell environment, no specialized role |
| **Worker** | `worker.md` | No | 0 (manual) | General development worker for features, bugs, and refactoring |
| **Issues** | `issues.md` | No | 0 (manual) | Specialist for creating well-structured GitHub issues |
| **Reviewer** | `reviewer.md` | Yes | 5 min | Code review specialist for thorough PR reviews |
| **Architect** | `architect.md` | Yes | 15 min | System architecture and technical decision making |
| **Curator** | `curator.md` | Yes | 5 min | Issue maintenance and quality improvement |

**Autonomous Mode**:
- When `targetInterval > 0`, the terminal will automatically execute the `intervalPrompt` at regular intervals
- Example: Reviewer bot runs every 5 minutes with prompt "Find and review open PRs with loom:review-requested label"
- Allows terminals to work autonomously without user intervention
- Recommended for Curator, Reviewer, and Architect roles

**Label-based Workflow Coordination**:

Roles coordinate work through GitHub labels (see [WORKFLOWS.md](WORKFLOWS.md) for complete details):

1. **Architect** creates issues with `loom:architect-suggestion` label
2. User reviews and removes label to approve
3. **Curator** finds unlabeled issues, enhances them, marks as `loom:ready`
4. **Worker** claims `loom:ready` issues, implements, creates PR with `loom:review-requested`
5. **Reviewer** finds `loom:review-requested` PRs, reviews, approves/requests changes
6. User merges approved PRs

**Terminal Settings Modal UI**:

The modal provides:
- Role file dropdown (populated from both workspace and default roles)
- Worker type selection (Claude or Codex)
- Autonomous mode checkbox
- Interval configuration (milliseconds)
- Interval prompt textarea
- Save/Cancel buttons

**Implementation Pattern**:
```typescript
// 1. User clicks settings icon on terminal card
openTerminalSettings(terminalId);

// 2. Modal loads available role files via Tauri command
const roleFiles = await invoke<string[]>('list_role_files', { workspacePath });

// 3. User selects role file, modal loads metadata if available
const metadata = await invoke<string | null>('read_role_metadata', {
  workspacePath,
  filename: selectedFile
});

// 4. Form pre-populates with metadata defaults or current config
populateFormFromMetadata(metadata);

// 5. User configures settings and saves
state.updateTerminalRole(terminalId, role, roleConfig);
await saveConfig({ /* ... */ });
```

**Custom Roles**:

Users can create custom roles by adding files to `.loom/roles/` in their workspace:

```markdown
<!-- .loom/roles/my-custom-role.md -->
# My Custom Role

You are a specialist in the {{workspace}} repository.

## Your Role
...
```

```json
// .loom/roles/my-custom-role.json
{
  "name": "My Custom Role",
  "description": "Brief description",
  "defaultInterval": 600000,
  "defaultIntervalPrompt": "The prompt to send at each interval",
  "autonomousRecommended": true,
  "suggestedWorkerType": "claude"
}
```

Template variables:
- `{{workspace}}`: Replaced with absolute path to workspace directory

See [defaults/roles/README.md](defaults/roles/README.md) for detailed guidance on creating custom roles.

### 8. Git Worktrees and Sandbox Compatibility

**Files**: `src/lib/worktree-manager.ts`, `src/lib/agent-launcher.ts`, `loom-daemon/src/terminal.rs`

Loom uses git worktrees to provide isolated working directories for each agent terminal. This allows multiple agents to work on different features simultaneously without conflicts.

**Worktree Path Configuration**:

All agent worktrees are created inside the workspace at:
```
${workspacePath}/.loom/worktrees/${terminalId}
```

This design is **sandbox-compatible** because:
- Worktrees stay inside the workspace directory (no external paths)
- Already gitignored via `.gitignore` line 34: `.loom/worktrees/`
- Each terminal gets its own isolated working directory
- No shared state or conflicts between agents

**On-Demand Worktree Creation** (`scripts/worktree.sh`):

Agents create worktrees when claiming issues using the helper script:

```bash
# Agent claims issue and creates worktree
pnpm worktree 42

# This runs the helper script which:
# 1. Validates issue number
# 2. Checks for nested worktrees (prevents if already in one)
# 3. Creates worktree at .loom/worktrees/issue-42
# 4. Creates branch feature/issue-42 from main
# 5. Provides clear instructions for next steps
```

**Manual Worktree Creation** (`src/lib/worktree-manager.ts:28`):

The old `setupWorktreeForAgent()` function still exists but is no longer called automatically during workspace start. It can be used programmatically if needed.

**Daemon Auto-Cleanup** (`loom-daemon/src/terminal.rs:87-102`):

When a terminal is destroyed, the daemon automatically detects and removes worktrees:

```rust
// Check if working directory is a Loom worktree
if working_directory.contains("/.loom/worktrees/") {
    // Remove from git worktrees
    Command::new("git")
        .arg("worktree")
        .arg("remove")
        .arg(&working_directory)
        .arg("--force")
        .output()
        .ok();
}
```

**IMPORTANT: Understanding Worktree Contexts**:

There are **two completely different contexts** for worktrees in Loom, and this is critical to understand:

### Context 1: Agents Running Inside Loom (Normal Use)

**Agents start in the main workspace, not in worktrees.** Worktrees are created on-demand when claiming issues:

- Agents begin in the main workspace directory (not isolated)
- To work on an issue: `pnpm worktree <issue-number>` creates `.loom/worktrees/issue-{number}`
- Helper script prevents nested worktrees and ensures proper paths
- Multiple agents can work simultaneously by each claiming their own issue
- Worktrees are named semantically by issue number, not terminal ID

**For agents**: Use `pnpm worktree <issue>` when claiming an issue. Create feature branches in your worktree.

### Context 2: Human Developers Working on Loom's Codebase (Dogfooding)

When **human developers** (not agents) want to work on Loom issues manually outside the app, use the worktree helper script:

```bash
# ✅ CORRECT - Use the helper script
pnpm worktree 84

# ✅ With custom branch name
pnpm worktree 84 my-custom-branch

# ✅ Check if you're already in a worktree
pnpm worktree --check

# ❌ WRONG - Don't run git worktree commands directly
git worktree add .loom/worktrees/issue-84 -b feature/issue-84 main
```

**Why Use the Helper Script?**

1. **Prevents Nested Worktrees**: Automatically detects if you're already in a worktree and prevents accidental nesting
2. **Consistent Paths**: Always creates worktrees at `.loom/worktrees/issue-{number}` (sandbox-safe)
3. **Automatic Branch Naming**: Prefixes branches with `feature/` automatically
4. **Error Prevention**: Clear error messages instead of cryptic git errors
5. **Safety Checks**: Validates issue numbers, checks for existing directories, handles existing branches

**Worktree Helper Usage**:

```bash
# Basic usage - creates worktree for issue #42
pnpm worktree 42
# → Creates: .loom/worktrees/issue-42
# → Branch: feature/issue-42

# Custom branch name
pnpm worktree 42 fix-critical-bug
# → Creates: .loom/worktrees/issue-42
# → Branch: feature/fix-critical-bug

# Check current worktree status
pnpm worktree --check
# → Shows: Current worktree path and branch (or confirms you're in main)

# Show help
pnpm worktree --help
```

**When to Use the Helper Script**:

- **Human developers** working on Loom codebase issues manually
- **NOT for agents** (they already have worktrees)
- **NOT needed when using Loom itself** (it creates worktrees automatically)

**Human Developer Workflow**:

```bash
# 1. Starting work on issue #123 (from main workspace)
cd /Users/rwalters/GitHub/loom
pnpm worktree 123
cd .loom/worktrees/issue-123
# Work on the issue, commit, push, create PR

# 2. Check if you're in a worktree
pnpm worktree --check

# 3. Returning to main after finishing
cd /Users/rwalters/GitHub/loom
git checkout main
```

**Error Handling**:

The helper script provides clear guidance for common issues:

- **Already in a worktree**: Shows current worktree info and instructions to return to main
- **Directory exists**: Checks if it's a valid worktree or needs cleanup
- **Branch exists**: Prompts whether to use existing branch or create new one
- **Invalid issue number**: Rejects non-numeric input with usage help

**Implementation**: See `scripts/worktree.sh` for the full implementation

**Workflow for Agents**:

When agents running inside Loom work on issues:

```bash
# 1. Claim issue and create worktree
gh issue edit 42 --remove-label "loom:ready" --add-label "loom:in-progress"
pnpm worktree 42
# → Creates: .loom/worktrees/issue-42
# → Branch: feature/issue-42

# 2. Change to worktree
cd .loom/worktrees/issue-42

# 3. Do the work
# ... implement, test, commit ...

# 4. Push and create PR
git push -u origin feature/issue-42
gh pr create --label "loom:review-requested"

# 5. Return to main workspace
cd ../..
```

**Benefits of On-Demand Worktree System**:

1. **Semantic Naming**: Worktrees named by issue number (`.loom/worktrees/issue-42`), not terminal ID
2. **On-Demand Creation**: Only create worktrees when needed, reducing resource usage
3. **No Nested Worktrees**: Helper script prevents accidental nesting and provides clear error messages
4. **Isolation When Needed**: Each agent can work on separate issues without conflicts
5. **Clean Workspace**: Agents start in main workspace, create worktrees only for implementation
6. **Gitignored**: Worktrees don't clutter git status
7. **Sandbox-Safe**: All worktrees inside workspace, no filesystem escapes

**TypeScript Worktree Setup** (`src/lib/agent-launcher.ts:27-34`):

```typescript
let agentWorkingDir = workspacePath;
if (useWorktree && !worktreePath) {
  const { setupWorktreeForAgent } = await import("./worktree-manager");
  agentWorkingDir = await setupWorktreeForAgent(terminalId, workspacePath, gitIdentity);
}
```

**Testing**: See `src/lib/worktree-manager.test.ts` for comprehensive test coverage including:
- Directory structure creation
- Git worktree creation from HEAD
- Git identity configuration
- Command execution ordering
- Path handling with spaces and special characters
- Terminal input simulation

## TypeScript Conventions

### Strict Mode

`tsconfig.json` has strict mode enabled:
- `strict: true` - All strict checks
- `noUnusedLocals: true` - No unused variables
- `noUnusedParameters: true` - No unused function parameters
- `noFallthroughCasesInSwitch: true` - Explicit breaks in switch

### Type Safety Patterns

1. **Enums for fixed sets**:
   ```typescript
   export enum TerminalStatus {
     Idle = 'idle',
     Busy = 'busy',
     NeedsInput = 'needs_input',
     Error = 'error',
     Stopped = 'stopped'
   }
   ```

2. **Interfaces for data structures**:
   ```typescript
   export interface Terminal {
     id: string;
     name: string;
     status: TerminalStatus;
     isPrimary: boolean;
   }
   ```

3. **Return types for cleanup**:
   ```typescript
   onChange(callback: () => void): () => void {
     this.listeners.add(callback);
     return () => this.listeners.delete(callback); // Cleanup function
   }
   ```

## Code Quality Tools (Issue #8)

### Linting & Formatting Setup

**Frontend (Biome)**:
- Fast, comprehensive linter and formatter for TypeScript/JavaScript
- Configured in `biome.json` with schema version 2.2.5
- VCS integration enabled for git-aware linting
- Rules: Recommended + custom overrides for project style
- Commands: `npm run lint`, `npm run format`

**Backend (rustfmt + clippy)**:
- `rustfmt.toml`: Format configuration (100 char width, 4 space indent)
- `.cargo/config.toml`: Clippy lint levels
  - Deny: all, correctness, suspicious, complexity
  - Warn: pedantic, perf, style, unwrap_used, expect_used
- Commands: `npm run format:rust`, `npm run clippy`

**Git Hooks (husky + lint-staged)**:
- Pre-commit hook auto-formats staged files
- TS/JS files: Biome formatting + linting
- Rust files: rustfmt formatting
- Configured in `.husky/pre-commit` and `package.json`

**CI/CD (GitHub Actions)**:
- Workflow: `.github/workflows/ci.yml`
- Jobs run in parallel: frontend lint/format, rust format, rust clippy, builds
- All warnings treated as errors (`-D warnings` for clippy)
- Dependency caching for faster builds
- Frontend build artifacts downloaded before Tauri compilation

**VSCode Integration**:
- Settings: `.vscode/settings.json`
- Extensions: `.vscode/extensions.json`
- Format on save enabled for all languages
- Biome for TS/JS, rust-analyzer for Rust

### Development Workflow

1. **Make changes** - Edit code with format-on-save
2. **Pre-commit hook** - Auto-formats on commit
3. **Push** - Triggers CI checks
4. **CI validates** - All linting/formatting/builds must pass
5. **Manual check** - Run `npm run check:all` to verify locally

### IMPORTANT: Always Use pnpm Scripts for CI Matching

**Always use pnpm scripts** defined in `package.json` instead of running cargo/biome commands directly. This ensures your local checks match CI exactly.

**Available Scripts**:
```bash
pnpm lint              # Biome linting
pnpm format            # Biome formatting
pnpm format:rust       # Rust formatting check
pnpm format:rust:write # Rust formatting fix
pnpm clippy            # Clippy with exact CI flags
pnpm clippy:fix        # Clippy auto-fix
pnpm check             # Cargo check
pnpm build             # TypeScript + Vite build
pnpm check:all         # Run everything (full CI simulation)
```

**Why This Matters**:
- CI uses: `cargo clippy --workspace --all-targets --all-features --locked -- -D warnings`
- Direct `cargo clippy` might miss flags like `--all-targets` or `--all-features`
- pnpm scripts guarantee the exact same command CI runs
- Prevents "passes locally but fails in CI" issues

**Before Opening a PR**:
```bash
pnpm check:all  # This runs the full CI suite locally
```

If this passes, CI should pass too.

**Package Manager Preference**: Always use `pnpm` (not `npm`) as the package manager for this project.

**Development Workflow**:

Use the appropriate script based on your scenario:

- **`pnpm app:dev`**: Normal development with hot reload (fastest iteration)
  - Use when: Making frequent frontend changes
  - Caveat: Hot reload sometimes misses changes (see "Stale Code Issue" below)

- **`pnpm app:preview`**: Complete rebuild + launch (recommended for testing)
  - Use when: After pulling new code, switching branches, or hot reload misses changes
  - Always rebuilds both frontend AND Tauri binary before launching
  - This is the "safe" option that guarantees fresh code

- **`pnpm app:build`**: Production build
  - Use when: Creating release builds

**Stale Code Issue**: If you pull new code or switch branches, run `pnpm app:preview` to ensure you're running the latest code. The `tauri dev` command caches the built frontend and hot reload doesn't always catch everything, leading to wasted debugging time.

### Clippy Configuration Details

The `.cargo/config.toml` enforces strict linting:

```toml
rustflags = [
    "-D", "clippy::all",           # Deny all warnings
    "-D", "clippy::correctness",   # Deny correctness issues
    "-D", "clippy::suspicious",    # Deny suspicious patterns
    "-D", "clippy::complexity",    # Deny unnecessary complexity
    "-W", "clippy::pedantic",      # Warn on pedantic issues
    "-W", "clippy::unwrap_used",   # Warn on .unwrap()
    "-W", "clippy::expect_used",   # Warn on .expect()
]
```

**When to use `#[allow(clippy::expect_used)]`**:
- Mutex locks (poisoning is panic-level, not recoverable)
- Main function startup (Tauri failure is fatal)
- Other truly exceptional scenarios

**Handling expect/unwrap warnings**:
- Prefer proper error handling with `Result` and `?` operator
- Use `expect()` with descriptive messages only when panic is acceptable
- Add `#[allow]` attribute with explanatory comment when necessary

## Self-Modification Problem

**CRITICAL**: Loom cannot develop itself using `app:dev` mode due to hot reload causing restart loops.

### The Problem

When running Loom in development mode (`pnpm app:dev`), Vite watches for file changes and triggers hot module replacement (HMR). If agent terminals within Loom are working on the Loom codebase itself:

1. Agent edits source file (e.g., `src/lib/workspace-reset.ts`)
2. Vite detects change and triggers HMR
3. Tauri reloads the app
4. App restart interrupts the agent mid-work
5. Agent continues, edits another file
6. **Infinite restart loop**

This makes it impossible for Loom to work on its own codebase in dev mode.

### Solutions

**Option 1: Use Preview Mode (Recommended)**
```bash
pnpm app:preview
```
- Builds the app once, then runs without hot reload
- Agents can edit files without triggering restarts
- Still faster than full production builds
- Requires rebuild to see UI changes

**Option 2: Use Production Mode**
```bash
pnpm app:build
# Then run the built app from ./target/release/
```
- Fully optimized production build
- No hot reload at all
- Slowest rebuild cycle

**Option 3: Work on Different Workspace**
```bash
# Clone Loom to a separate directory
git clone https://github.com/your-username/loom ~/loom-dev
cd ~/loom-dev
pnpm app:preview

# Point agent terminals at original workspace
# Agents work in ~/GitHub/loom, app runs from ~/loom-dev
```
- Separates running app from workspace being edited
- Best for testing factory reset and agent features
- Requires keeping both repos in sync

**Option 4: Disable Agent Terminals**
```bash
# Use app:dev but don't run any agent terminals
pnpm app:dev
# Keep terminals as plain shells or run agents on different repos
```
- Good for frontend development only
- Can't test agent orchestration features

### When to Use Each Mode

**Use `app:dev`**:
- Frontend-only development (CSS, UI components, layouts)
- No agent terminals running
- Working on a different repository with agent terminals

**Use `app:preview`**:
- Testing factory reset, agent launching, worktree management
- Agent terminals working on Loom codebase
- Integration testing with agents

**Use `app:build`**:
- Final testing before release
- Performance profiling
- Packaging for distribution

### Vite Ignore Configuration

Vite is already configured to ignore `.loom/**` directories:

```typescript
// vite.config.ts
export default defineConfig({
  server: {
    watch: {
      ignored: ["**/.loom/**"],  // Ignores .loom/worktrees/, .loom/config.json, etc.
    },
  },
});
```

However, this only prevents changes to `.loom/` from triggering reloads. Changes to `src/**`, `loom-daemon/**`, or other source files will still trigger HMR.

### Summary

**DO NOT use `app:dev` when agent terminals are working on the Loom codebase.** Always use `app:preview` or `app:build` for self-modification scenarios.

## Styling Conventions

### TailwindCSS Usage

1. **Utility-first**: Use Tailwind classes directly in HTML/JS
2. **Dark mode**: All colors have `dark:` variants
3. **Transitions**: Global 300ms transitions in `style.css`
4. **Semantic colors**: Status indicators use semantic mapping

```typescript
function getStatusColor(status: TerminalStatus): string {
  return {
    [TerminalStatus.Idle]: 'bg-green-500',
    [TerminalStatus.Busy]: 'bg-blue-500',
    [TerminalStatus.NeedsInput]: 'bg-yellow-500',
    [TerminalStatus.Error]: 'bg-red-500',
    [TerminalStatus.Stopped]: 'bg-gray-400'
  }[status];
}
```

### Theme System

**File**: `src/lib/theme.ts`

- Dark mode via `class="dark"` on `<html>`
- Persists to localStorage
- Respects system preference on first load
- Instant color changes (no transitions for better UX)

```typescript
export function toggleTheme(): void {
  const isDark = document.documentElement.classList.toggle('dark');
  localStorage.setItem('theme', isDark ? 'dark' : 'light');
}
```

**Design Choice**: Theme transitions were intentionally removed because animated color changes during theme toggle were distracting and made the interface feel sluggish.

### Custom CSS

Minimal custom CSS in `src/style.css`:
- Tailwind imports
- Custom scrollbars (webkit)
- Smooth scrolling for mini terminal row
- Drop indicator for drag-and-drop
- User-select: none on draggable cards

## State Flow Diagram

```
┌─────────────┐
│   AppState  │  (Single source of truth)
└──────┬──────┘
       │
       │ addTerminal()
       │ removeTerminal()
       │ setPrimary()
       │
       ↓
   ┌───────┐
   │notify()│
   └───┬───┘
       │
       ↓
┌──────────────┐
│  onChange    │  (Multiple listeners)
│  callbacks   │
└──────┬───────┘
       │
       ↓
   ┌────────┐
   │render()│  (Re-render entire UI)
   └────┬───┘
        │
        ├──→ renderHeader()
        ├──→ renderPrimaryTerminal()
        └──→ renderMiniTerminals()
             └──→ setupEventListeners()
```

## Common Tasks

### Adding a New Agent Terminal Property

1. Update interface in `src/lib/state.ts`:
   ```typescript
   export interface Terminal {
     id: string;
     name: string;
     status: TerminalStatus;
     isPrimary: boolean;
     workingDirectory?: string; // NEW
   }
   ```

2. Update UI rendering in `src/lib/ui.ts`:
   ```typescript
   // Display new property
   <span>${escapeHtml(terminal.workingDirectory || 'N/A')}</span>
   ```

3. TypeScript will catch any missing properties at compile time

### Adding a New State Method

1. Add method to `AppState` class in `src/lib/state.ts`
2. Call `this.notify()` after state changes
3. UI will automatically re-render

### Adding a New UI Section

1. Add HTML structure to `index.html`
2. Create render function in `src/lib/ui.ts`
3. Call from `render()` in `src/main.ts`
4. Add event listeners in `setupEventListeners()`

### Adding a New Tauri Command

1. **Add Rust command** in `src-tauri/src/main.rs`:
   ```rust
   #[tauri::command]
   fn my_command(param: String) -> Result<ReturnType, String> {
       // Implementation
       Ok(result)
   }
   ```

2. **Register command** in `main()`:
   ```rust
   tauri::Builder::default()
       .invoke_handler(tauri::generate_handler![my_command])
   ```

3. **Call from TypeScript** in `src/main.ts`:
   ```typescript
   import { invoke } from '@tauri-apps/api/tauri';

   const result = await invoke<ReturnType>('my_command', { param: value });
   ```

4. **Add required APIs** to `src-tauri/tauri.conf.json` allowlist if needed
5. **Update Cargo.toml** if new Tauri features required

### Debugging

1. **State inspection**: Add `console.log(state.getTerminals())` in render
2. **TypeScript errors**: Run `pnpm exec tsc --noEmit`
3. **Hot reload**: Vite provides instant feedback on save
4. **Tauri DevTools**: Open with Cmd+Option+I in dev mode

## Testing Strategy

### Daemon Integration Tests (Issue #13)

**Location**: `loom-daemon/tests/`

Comprehensive integration test suite for the daemon with 9 passing test cases:

**Test Infrastructure** (`tests/common/mod.rs`):
- `TestDaemon`: Manages isolated daemon instances with unique socket paths
- `TestClient`: Async IPC client with helper methods for all operations
- tmux helper functions for session management and cleanup
- Proper isolation with `#[serial]` attribute to prevent race conditions

**Test Coverage** (`tests/integration_basic.rs`):
1. Basic IPC (Ping/Pong, malformed JSON handling)
2. Terminal lifecycle (create, list, destroy)
3. Working directory support
4. Input handling
5. Multiple concurrent clients
6. Error conditions (non-existent terminals)

**Running Tests**:
```bash
npm run daemon:test                    # Run all daemon tests
npm run daemon:test:verbose           # With full output
cargo test --test integration_basic   # Run specific test file
```

**Key Implementation Details**:
- Daemon uses internally-tagged JSON: `{"type": "Ping"}`, `{"type": "CreateTerminal", "payload": {...}}`
- Tests use `LOOM_SOCKET_PATH` env var for isolation
- Each test spawns isolated daemon in temp directory
- Automatic cleanup on test completion

### Frontend Testing (Planned)

1. **Unit Tests**: Vitest for pure functions (state.ts, ui.ts)
2. **Integration Tests**: Playwright for E2E workflows
3. **Type Tests**: TypeScript strict mode as first line of defense

## MCP Testing and Instrumentation

<<<<<<< HEAD
**Location**: `mcp-loom-ui/`, `.mcp.json`

Loom provides MCP (Model Context Protocol) servers that enable AI agents (including Claude Code) to inspect and interact with the running app for testing and debugging.
=======
**Location**: `mcp-loom-ui/`, `mcp-loom-logs/`, `mcp-loom-terminals/`, `.mcp.json`

Loom provides three MCP (Model Context Protocol) servers that enable AI agents (including Claude Code) to inspect and interact with the running app for testing and debugging.

**📖 Full API Documentation**: [docs/mcp/README.md](docs/mcp/README.md)

**Available Servers**:
- **[mcp-loom-ui](docs/mcp/loom-ui.md)** - UI interaction, console logs, workspace state (7 tools)
- **[mcp-loom-logs](docs/mcp/loom-logs.md)** - Daemon, Tauri, and terminal logs (4 tools)
- **[mcp-loom-terminals](docs/mcp/loom-terminals.md)** - Terminal management and IPC (4 tools)
>>>>>>> fd00d3eb

### Console Logging to File

**Implementation**: `src/main.ts` (console interceptor) + `src-tauri/src/main.rs` (`append_to_console_log`)

All browser console output is automatically written to `~/.loom/console.log`:

```typescript
// Console interception (src/main.ts)
const originalConsoleLog = console.log;
console.log = (...args: unknown[]) => {
  originalConsoleLog(...args);  // Still log to DevTools
  writeToConsoleLog("INFO", ...args);  // Also write to file
};
```

**Log Format**:
```
[2025-10-15T05:05:06.088Z] [INFO] [launchAgentsForTerminals] Starting agent launch...
[2025-10-15T05:05:06.814Z] [INFO] [launchAgentInTerminal] Worktree setup complete
```

**Benefits**:
- Persistent logs survive app restarts
- AI agents can read logs via MCP to diagnose issues
- Debug output visible without watching DevTools in real-time
- Full visibility into factory reset and agent launch processes

### MCP Loom UI Server

**Package**: `mcp-loom-ui/`
**Configuration**: `.mcp.json`

MCP server providing tools for Claude Code to interact with Loom's state and logs:

**Available Tools**:

1. **`read_console_log`**
   - Reads browser console output from `~/.loom/console.log`
   - Returns recent log entries with timestamps
<<<<<<< HEAD
   - Use for debugging factory reset, agent launch, worktree setup
=======
   - Use for debugging workspace start, agent launch, worktree setup
>>>>>>> fd00d3eb

2. **`read_state_file`**
   - Reads current application state from `.loom/state.json`
   - Shows active terminals, session IDs, working directories
   - Use for verifying terminal creation and state management

3. **`read_config_file`**
   - Reads terminal configurations from `.loom/config.json`
   - Shows terminal roles, intervals, prompts
   - Use for verifying configuration persistence

<<<<<<< HEAD
4. **`trigger_factory_reset`**
   - Programmatically triggers factory reset via Tauri IPC
   - Emits menu event to reset workspace to defaults
   - Use for automated testing and setup
=======
4. **`trigger_start`**
   - Start engine with EXISTING config (shows confirmation dialog)
   - Uses current `.loom/config.json` to create terminals and launch agents
   - Does NOT reset or overwrite configuration
   - Use for restarting terminals after app restart or crash

5. **`trigger_force_start`**
   - Start engine with existing config WITHOUT confirmation
   - Same as trigger_start but bypasses confirmation prompt
   - Use for MCP automation and testing

6. **`trigger_factory_reset`**
   - Reset workspace to factory defaults (shows confirmation dialog)
   - Overwrites `.loom/config.json` with `defaults/config.json`
   - Does NOT auto-start the engine - must run trigger_start/force_start after
   - Use for resetting configuration to clean state
>>>>>>> fd00d3eb

**MCP Configuration** (`.mcp.json`):
```json
{
  "mcpServers": {
    "loom-ui": {
      "command": "node",
      "args": ["mcp-loom-ui/dist/index.js"],
      "env": {
        "LOOM_WORKSPACE": "/Users/rwalters/GitHub/loom"
      }
    }
  }
}
```

**Usage Example** (from Claude Code):
```bash
<<<<<<< HEAD
# Read recent console logs to see factory reset progress
mcp__loom-ui__read_console_log

# Check terminal state after factory reset
mcp__loom-ui__read_state_file

# Trigger factory reset programmatically
mcp__loom-ui__trigger_factory_reset
```

### Testing Factory Reset with MCP

**Goal**: Verify factory reset creates 6 terminals with Claude Code agents running autonomously

**Test Procedure**:

1. **Trigger Reset**:
   ```bash
   mcp__loom-ui__trigger_factory_reset
=======
# Read recent console logs to see workspace start progress
mcp__loom-ui__read_console_log

# Check terminal state after start
mcp__loom-ui__read_state_file

# Check terminal configuration
mcp__loom-ui__read_config_file

# Start engine with existing config (bypasses confirmation for MCP automation)
mcp__loom-ui__trigger_force_start

# Reset workspace to defaults (requires separate start command after)
mcp__loom-ui__trigger_factory_reset
```

### Testing Workspace Start with MCP

**Goal**: Verify workspace start creates 7 terminals with Claude Code agents running autonomously in the main workspace

**Test Procedure**:

1. **Start Engine** (use force_start for MCP automation):
   ```bash
   mcp__loom-ui__trigger_force_start
>>>>>>> fd00d3eb
   ```

2. **Monitor Console Logs**:
   ```bash
   mcp__loom-ui__read_console_log
   ```
   Look for:
<<<<<<< HEAD
   - `[factory-reset-workspace] Killing all loom tmux sessions`
   - `[factory-reset-workspace] ✓ Created terminal X`
   - `[launchAgentInTerminal] Worktree setup complete`
   - `[launchAgentInTerminal] Attempt N: Sending "2" to accept warning`
=======
   - `[start-workspace] Killing all loom tmux sessions`
   - `[start-workspace] ✓ Created terminal X`
   - `[launchAgentInTerminal] ✓ Agent will start in main workspace`
   - `[launchAgentInTerminal] Sending "2" to accept warning`
>>>>>>> fd00d3eb

3. **Verify State**:
   ```bash
   mcp__loom-ui__read_state_file
   ```
<<<<<<< HEAD
   Confirm 6 terminals exist with correct session IDs and worktree paths

4. **Check Terminal Outputs**:
   ```bash
   cat /tmp/loom-terminal-2.out  # Architect
   cat /tmp/loom-terminal-3.out  # Curator
   cat /tmp/loom-terminal-4.out  # Reviewer
   cat /tmp/loom-terminal-5.out  # Worker 1
   cat /tmp/loom-terminal-6.out  # Worker 2
   ```
   Look for Claude Code prompt interface (not error messages)

5. **Verify Worktrees**:
   ```bash
   ls -la .loom/worktrees/
   git worktree list
   ```
   Confirm 5 worktrees created (terminals 2-6)

**Expected Success Criteria**:
- ✅ 6 terminals created (terminal-1 through terminal-6)
- ✅ 5 worktrees created at `.loom/worktrees/terminal-{2-6}`
- ✅ Claude Code running in terminals 2-6 (bypass permissions accepted)
- ✅ Terminal 1 (Shell) has plain shell prompt
- ✅ No "command not found" or "duplicate session" errors
- ✅ Console logs show successful agent launch sequence

=======
   Confirm 7 terminals exist with correct session IDs (no worktree paths yet)

4. **Verify Main Workspace** (agents start here, create worktrees on-demand):
   ```bash
   ls -la .loom/worktrees/
   # Should be empty or show only manually created worktrees
   # Agents will create .loom/worktrees/issue-{number} when claiming issues
   ```

**Expected Success Criteria**:
- ✅ 7 terminals created (terminal-1 through terminal-7)
- ✅ All terminals start in main workspace directory
- ✅ NO automatic worktrees created during startup
- ✅ Claude Code running in all 7 terminals (bypass permissions accepted)
- ✅ No "command not found" or "duplicate session" errors
- ✅ Console logs show successful agent launch sequence

**Note**: Agents now start in the main workspace and create worktrees on-demand using `pnpm worktree <issue>` when claiming GitHub issues. This prevents resource waste and provides semantic naming (`.loom/worktrees/issue-42` instead of `terminal-1`).

**Factory Reset + Start Workflow**:

To reset configuration AND start the engine:

```bash
# Step 1: Reset config to defaults (does NOT auto-start)
mcp__loom-ui__trigger_factory_reset

# Step 2: Start engine with reset config
mcp__loom-ui__trigger_force_start
```

>>>>>>> fd00d3eb
### Debugging Common Issues

**Issue**: Commands concatenated in terminal output
- **Symptom**: `claude --dangerously-skip-permissions2` or multiple commands on one line
- **Check**: Console logs for timing of `send_terminal_input` calls
- **Fix**: Increase delay in `worktree-manager.ts` `sendCommand()` function

**Issue**: "duplicate session" errors
- **Symptom**: `fatal: duplicate session: loom-terminal-X`
- **Check**: tmux sessions before factory reset: `tmux -L loom list-sessions`
- **Fix**: `kill_all_loom_sessions` should run before creating terminals

**Issue**: Bypass permissions prompt not accepted
- **Symptom**: Terminals stuck at "WARNING: Claude Code running in Bypass Permissions mode"
- **Check**: Terminal output files for prompt appearance timing
- **Fix**: Adjust retry delays in `agent-launcher.ts`

**Issue**: Worktree creation fails
- **Symptom**: `fatal: '/path' already exists` or `is a missing but already registered worktree`
- **Check**: Existing worktrees: `git worktree list`
- **Fix**: Prune orphaned worktrees: `git worktree prune`

## Performance Considerations

### Current Optimizations

1. **Map-based state**: O(1) terminal lookups
2. **Event delegation**: Minimal listener count
3. **Pure functions**: Easy to optimize later with memoization
4. **No virtual DOM**: Direct DOM manipulation

### Future Optimizations

1. **Virtual scrolling**: For 100+ terminals in mini row
2. **Memoization**: Cache rendered HTML for unchanged terminals
3. **Web Workers**: Move state logic off main thread
4. **Incremental rendering**: Only update changed sections

## Security Considerations

### XSS Prevention

All user input is escaped before rendering:

```typescript
function escapeHtml(text: string): string {
  const div = document.createElement('div');
  div.textContent = text;
  return div.innerHTML;
}
```

This prevents malicious terminal names from injecting HTML/JS.

### Future Security

- Tauri IPC will be used for process spawning (sandboxed)
- API keys stored in system keychain (not .env)
- GitHub OAuth for authentication

## Structured Logging System (Issue #130)

Loom implements a lightweight structured logging system with JSON-formatted log entries for easy parsing and debugging.

### Frontend Logging

**File**: `src/lib/logger.ts`

```typescript
import { Logger } from "./logger";

// Create logger for component
const logger = Logger.forComponent("worktree-manager");

// Log informational message with context
logger.info("Creating worktree", {
  terminalId: "terminal-1",
  worktreePath: "/path/to/worktree",
});

// Log error with full context
logger.error("Failed to create worktree", error, {
  terminalId: "terminal-1",
  worktreePath: "/path/to/worktree",
});
```

**Log Output Format**:
```json
{
  "timestamp": "2025-10-15T05:05:06.088Z",
  "level": "INFO",
  "message": "Creating worktree",
  "context": {
    "component": "worktree-manager",
    "terminalId": "terminal-1",
    "worktreePath": "/path/to/worktree"
  }
}
```

### Backend Logging

**File**: `loom-daemon/src/logging.rs`

```rust
use crate::{log_info, log_error};

// Log informational message
log_info!("Terminal created", {
    component: "terminal",
    terminal_id: Some(id.clone()),
    working_dir: path
});

// Log error
log_error!("Failed to spawn tmux", &err, {
    component: "terminal",
    terminal_id: Some(id.clone())
});
```

### Logging Conventions

**When to Use Each Log Level**:

1. **INFO**: Normal operations, milestones, state transitions
   - Component initialization
   - Successful operations (terminal created, worktree setup complete)
   - State changes (workspace loaded, agent launched)

2. **WARN**: Unexpected but recoverable conditions
   - Non-fatal errors (failed to write cache, optional feature unavailable)
   - Deprecated code paths
   - Performance warnings

3. **ERROR**: Error conditions requiring attention
   - Failed operations with user impact
   - Exceptions and error objects
   - Invalid state that prevents functionality

**Context Guidelines**:

Always include these fields when applicable:
- `component`: The component/module generating the log
- `terminalId`: Terminal identifier for terminal-related operations
- `workspacePath`: Workspace path for workspace operations
- `errorId`: Auto-generated unique error ID for tracking

**Example Patterns**:

```typescript
// Starting multi-step operation
logger.info("Starting workspace reset", {
  workspacePath,
  terminalCount: terminals.length,
});

// Operation milestone
logger.info("Destroyed terminal session", {
  workspacePath,
  terminalId: terminal.id,
  terminalName: terminal.name,
});

// Error with full context
logger.error("Failed to create worktree", error, {
  workspacePath,
  terminalId,
  worktreePath,
});

// Operation complete
logger.info("Workspace reset complete", { workspacePath });
```

### Benefits

1. **Structured Data**: JSON format is easily parsed by tools (jq, MCP servers)
2. **Context Preservation**: All relevant context attached to each log entry
3. **Error Tracking**: Unique error IDs for correlation across logs
4. **Component Tracing**: Component field enables filtering by module
5. **Debugging**: Rich context makes post-mortem debugging easier

### Log File Locations

- **Frontend Console**: `~/.loom/console.log` (JSON structured logs)
- **Daemon**: `~/.loom/daemon.log` (JSON structured logs)
- **Tauri**: `~/.loom/tauri.log` (Tauri application logs)
- **Terminal Output**: `/tmp/loom-terminal-{id}.out` (raw terminal output)

### Querying Logs

**Using jq**:
```bash
# Filter by component
jq 'select(.context.component == "worktree-manager")' ~/.loom/console.log

# Find errors
jq 'select(.level == "ERROR")' ~/.loom/console.log

# Track specific terminal
jq 'select(.context.terminalId == "terminal-1")' ~/.loom/console.log

# Find by error ID
jq 'select(.context.errorId == "ERR-abc123")' ~/.loom/console.log
```

**Using MCP Tools**:
```bash
# Read recent console logs
mcp__loom-logs__tail_daemon_log --lines=100

# Read terminal-specific logs
mcp__loom-logs__tail_terminal_log --terminal-id=terminal-1
```

### Migration Strategy

The logging system is being gradually adopted across the codebase:

**Phase 1 (Complete)**:
- ✅ Frontend Logger class (`src/lib/logger.ts`)
- ✅ Backend logging macros (`loom-daemon/src/logging.rs`)
- ✅ High-risk paths (workspace-reset, worktree-manager)

**Phase 2 (In Progress)**:
- Agent launcher (`src/lib/agent-launcher.ts`)
- Daemon terminal operations (`loom-daemon/src/terminal.rs`)
- Daemon IPC layer (`loom-daemon/src/ipc.rs`)

**Phase 3 (Planned)**:
- Remaining console.log statements converted gradually
- Log file rotation (keep last 10 files, 10MB each)
- Log aggregation dashboard (optional)

### Adding Structured Logging to New Code

1. **Import logger**:
   ```typescript
   import { Logger } from "./logger";
   const logger = Logger.forComponent("my-component");
   ```

2. **Replace console.log**:
   ```typescript
   // Before
   console.log(`[my-component] Created terminal ${id}`);

   // After
   logger.info("Created terminal", { terminalId: id });
   ```

3. **Add context**:
   Include all relevant IDs, paths, and state in the context object

4. **Use error method for exceptions**:
   ```typescript
   try {
     // operation
   } catch (error) {
     logger.error("Operation failed", error, { terminalId, path });
   }
   ```

## Git Workflow

### Branch Strategy

- `main`: Always stable, ready to release
- `feature/issue-X-description`: Feature branches from issues
- PR required for merge to main

### Commit Convention

```
<type>: <short description>

<longer description>

<footer>
```

Example:
```
Implement initial layout structure with terminal management

Build core UI layout with header, primary terminal view, mini terminal row...

Closes #2
```

### PR Process

1. Create feature branch from main
2. Implement feature
3. Test manually (`pnpm tauri:dev`)
4. **CRITICAL: Run `pnpm check:ci`** - This runs the exact same checks as CI
5. Fix any errors found by local CI checks
6. Create PR with detailed description
7. Merge after review

### IMPORTANT: AI Agent Pre-PR Checklist

**For all AI agents (Worker, Architect, Curator, Reviewer):**

Before creating or updating a Pull Request, you MUST run:

```bash
pnpm check:ci
```

This command runs the complete CI suite locally:
- Biome linting and formatting
- Rust formatting (rustfmt)
- Clippy with all CI flags (`--workspace --all-targets --all-features --locked -D warnings`)
- Cargo check
- Frontend build (TypeScript compilation + Vite)
- All tests (daemon integration tests)

**Why This Matters for AI Agents:**

1. **Prevent CI Failures**: Running `pnpm check:ci` catches issues locally before pushing
2. **Save Time**: Fix issues immediately instead of waiting for remote CI to fail
3. **Match CI Exactly**: Uses the exact same commands and flags as GitHub Actions
4. **Avoid Wasted Cycles**: Don't create PRs that will fail CI checks

**Common Mistakes AI Agents Make:**

- Running `cargo clippy` directly instead of `pnpm clippy` (misses CI flags)
- Running `biome check` without `--write` flag (doesn't auto-fix)
- Skipping tests or not running full build
- Not checking format issues before commit

**Required Before PR Creation:**

```bash
# Step 1: Run full CI suite locally
pnpm check:ci

# Step 2: If any errors, fix them and re-run
# (repeat until clean)

# Step 3: Commit changes
git add -A
git commit -m "Your commit message"

# Step 4: Push and create PR
git push
gh pr create ...
```

**If `pnpm check:ci` Fails:**

1. Read the error output carefully
2. Fix the issues (format strings, unused variables, type errors, etc.)
3. Run `pnpm check:ci` again
4. Only proceed with PR when it passes clean

## Future Architecture (Issues #3-5)

### Issue #3: Daemon Architecture

**Goal**: Background process managing all terminals

```
Tauri App (UI) ←─ IPC ─→ Daemon (Node.js) ←─→ Terminal Processes
```

### Issue #4: Terminal Display

**Goal**: Real terminal emulator in primary view

Technology candidates:
- xterm.js (battle-tested)
- zutty (modern, GPU-accelerated)
- Custom implementation

### Issue #5: AI Agent Integration

**Goal**: Claude agents working in terminals

```
Daemon → Spawn terminal with Claude
       → Claude reads/writes terminal
       → Creates git commits/PRs
       → Updates issue status
```

## Architecture Decision Records (ADRs)

Significant architectural decisions are documented in dedicated ADR files for easier reference and understanding.

**📖 See [docs/adr/README.md](docs/adr/README.md) for the complete ADR index**

### Quick Reference

**Core Architecture**:
- [ADR-0001: Observer Pattern for State Management](docs/adr/0001-observer-pattern-state-management.md) - Why Observer Pattern over Redux/MobX
- [ADR-0002: Vanilla TypeScript over React/Vue/Svelte](docs/adr/0002-vanilla-typescript-over-frameworks.md) - Why no frameworks
- [ADR-0008: tmux + Rust Daemon Architecture](docs/adr/0008-tmux-daemon-architecture.md) - Why tmux and Rust daemon

**Configuration & State**:
- [ADR-0003: Separate Configuration and State Files](docs/adr/0003-config-state-file-split.md) - Config vs runtime state
- [ADR-0007: Tauri IPC for Filesystem Operations](docs/adr/0007-tauri-ipc-for-filesystem-operations.md) - Why Rust IPC commands

**Workflows & Coordination**:
- [ADR-0004: Git Worktree Paths Inside Workspace](docs/adr/0004-worktree-paths-inside-workspace.md) - Sandbox-compatible worktree paths
- [ADR-0006: Label-Based Workflow Coordination](docs/adr/0006-label-based-workflow-coordination.md) - GitHub labels as state machine

**UI & Interaction**:
- [ADR-0005: HTML5 Drag API over Mouse Events](docs/adr/0005-html5-drag-api-over-mouse-events.md) - Native drag behavior

### Quick Answers

**Why Tauri over Electron?** Performance, security, size (~10MB vs ~100MB), modern web standards

**Why Map over Array for State?** O(1) lookups by ID, clear semantics, easy to extend

**Why Class for State?** Encapsulation, TypeScript type checking, familiar OOP patterns

**Why Separate displayedWorkspacePath?** Better UX - don't clear invalid input, show specific errors while preserving user typing

## Common Pitfalls

### 1. Forgetting to Call notify()

When adding a new state mutation method, always call `this.notify()`:

```typescript
updateTerminalStatus(id: string, status: TerminalStatus): void {
  const terminal = this.terminals.get(id);
  if (terminal) {
    terminal.status = status;
    this.notify(); // DON'T FORGET THIS
  }
}
```

### 2. Event Listener Memory Leaks

Our current pattern re-creates listeners on every render, which is fine for now but watch for:
- Listeners on `window` or `document` (persist across renders)
- Timers or intervals not cleaned up
- Long-lived references in closures

### 3. Missing Dark Mode Variants

Every color class needs a `dark:` variant:

```html
<!-- WRONG -->
<div class="bg-gray-100 text-gray-900">

<!-- RIGHT -->
<div class="bg-gray-100 dark:bg-gray-800 text-gray-900 dark:text-gray-100">
```

### 4. Inline Styles vs Tailwind

Prefer Tailwind classes over inline styles for theme support:

```html
<!-- WRONG (doesn't respect theme) -->
<div style="background-color: #1a1a1a">

<!-- RIGHT (respects theme) -->
<div class="bg-gray-900 dark:bg-gray-800">
```

## Questions to Ask When Adding Features

1. **State**: Does this need to be in `AppState`? Will other components need it?
2. **Rendering**: Is this a pure function? Can it be tested independently?
3. **Events**: Should this use delegation or direct listener?
4. **Types**: What TypeScript types/interfaces are needed?
5. **Theme**: Does this work in both light and dark mode?
6. **Performance**: Will this scale to 100+ terminals?

## Resources

- **Tauri Docs**: https://tauri.app/v1/guides/
- **TypeScript Handbook**: https://www.typescriptlang.org/docs/
- **TailwindCSS Docs**: https://tailwindcss.com/docs
- **GitHub Issues**: Track work and discuss architecture
- **CLAUDE.md**: You're reading it! Keep this updated.

## Maintaining This Document

This document should evolve as the project grows:

1. **When adding patterns**: Document the pattern and rationale in the relevant section
2. **When making architectural decisions**: Create an ADR in `docs/adr/` (see ADR template)
3. **When finding pitfalls**: Add to "Common Pitfalls"
4. **When removing code**: Update relevant sections and mark related ADRs as deprecated

**CLAUDE.md vs ADRs**:
- **CLAUDE.md**: Onboarding, high-level patterns, how-to guides, common tasks
- **ADRs**: Specific architectural decisions with context, alternatives, and tradeoffs

Keep this as a living document that helps both humans and AI understand the codebase deeply.

---

Last updated: Issue #19 (Terminal Configuration System) - Complete role-based terminal configuration with file-based role definitions, autonomous mode, and label-based workflow coordination<|MERGE_RESOLUTION|>--- conflicted
+++ resolved
@@ -1130,11 +1130,6 @@
 
 ## MCP Testing and Instrumentation
 
-<<<<<<< HEAD
-**Location**: `mcp-loom-ui/`, `.mcp.json`
-
-Loom provides MCP (Model Context Protocol) servers that enable AI agents (including Claude Code) to inspect and interact with the running app for testing and debugging.
-=======
 **Location**: `mcp-loom-ui/`, `mcp-loom-logs/`, `mcp-loom-terminals/`, `.mcp.json`
 
 Loom provides three MCP (Model Context Protocol) servers that enable AI agents (including Claude Code) to inspect and interact with the running app for testing and debugging.
@@ -1145,7 +1140,6 @@
 - **[mcp-loom-ui](docs/mcp/loom-ui.md)** - UI interaction, console logs, workspace state (7 tools)
 - **[mcp-loom-logs](docs/mcp/loom-logs.md)** - Daemon, Tauri, and terminal logs (4 tools)
 - **[mcp-loom-terminals](docs/mcp/loom-terminals.md)** - Terminal management and IPC (4 tools)
->>>>>>> fd00d3eb
 
 ### Console Logging to File
 
@@ -1186,11 +1180,7 @@
 1. **`read_console_log`**
    - Reads browser console output from `~/.loom/console.log`
    - Returns recent log entries with timestamps
-<<<<<<< HEAD
-   - Use for debugging factory reset, agent launch, worktree setup
-=======
    - Use for debugging workspace start, agent launch, worktree setup
->>>>>>> fd00d3eb
 
 2. **`read_state_file`**
    - Reads current application state from `.loom/state.json`
@@ -1202,12 +1192,6 @@
    - Shows terminal roles, intervals, prompts
    - Use for verifying configuration persistence
 
-<<<<<<< HEAD
-4. **`trigger_factory_reset`**
-   - Programmatically triggers factory reset via Tauri IPC
-   - Emits menu event to reset workspace to defaults
-   - Use for automated testing and setup
-=======
 4. **`trigger_start`**
    - Start engine with EXISTING config (shows confirmation dialog)
    - Uses current `.loom/config.json` to create terminals and launch agents
@@ -1224,7 +1208,6 @@
    - Overwrites `.loom/config.json` with `defaults/config.json`
    - Does NOT auto-start the engine - must run trigger_start/force_start after
    - Use for resetting configuration to clean state
->>>>>>> fd00d3eb
 
 **MCP Configuration** (`.mcp.json`):
 ```json
@@ -1243,27 +1226,6 @@
 
 **Usage Example** (from Claude Code):
 ```bash
-<<<<<<< HEAD
-# Read recent console logs to see factory reset progress
-mcp__loom-ui__read_console_log
-
-# Check terminal state after factory reset
-mcp__loom-ui__read_state_file
-
-# Trigger factory reset programmatically
-mcp__loom-ui__trigger_factory_reset
-```
-
-### Testing Factory Reset with MCP
-
-**Goal**: Verify factory reset creates 6 terminals with Claude Code agents running autonomously
-
-**Test Procedure**:
-
-1. **Trigger Reset**:
-   ```bash
-   mcp__loom-ui__trigger_factory_reset
-=======
 # Read recent console logs to see workspace start progress
 mcp__loom-ui__read_console_log
 
@@ -1289,7 +1251,6 @@
 1. **Start Engine** (use force_start for MCP automation):
    ```bash
    mcp__loom-ui__trigger_force_start
->>>>>>> fd00d3eb
    ```
 
 2. **Monitor Console Logs**:
@@ -1297,51 +1258,15 @@
    mcp__loom-ui__read_console_log
    ```
    Look for:
-<<<<<<< HEAD
-   - `[factory-reset-workspace] Killing all loom tmux sessions`
-   - `[factory-reset-workspace] ✓ Created terminal X`
-   - `[launchAgentInTerminal] Worktree setup complete`
-   - `[launchAgentInTerminal] Attempt N: Sending "2" to accept warning`
-=======
    - `[start-workspace] Killing all loom tmux sessions`
    - `[start-workspace] ✓ Created terminal X`
    - `[launchAgentInTerminal] ✓ Agent will start in main workspace`
    - `[launchAgentInTerminal] Sending "2" to accept warning`
->>>>>>> fd00d3eb
 
 3. **Verify State**:
    ```bash
    mcp__loom-ui__read_state_file
    ```
-<<<<<<< HEAD
-   Confirm 6 terminals exist with correct session IDs and worktree paths
-
-4. **Check Terminal Outputs**:
-   ```bash
-   cat /tmp/loom-terminal-2.out  # Architect
-   cat /tmp/loom-terminal-3.out  # Curator
-   cat /tmp/loom-terminal-4.out  # Reviewer
-   cat /tmp/loom-terminal-5.out  # Worker 1
-   cat /tmp/loom-terminal-6.out  # Worker 2
-   ```
-   Look for Claude Code prompt interface (not error messages)
-
-5. **Verify Worktrees**:
-   ```bash
-   ls -la .loom/worktrees/
-   git worktree list
-   ```
-   Confirm 5 worktrees created (terminals 2-6)
-
-**Expected Success Criteria**:
-- ✅ 6 terminals created (terminal-1 through terminal-6)
-- ✅ 5 worktrees created at `.loom/worktrees/terminal-{2-6}`
-- ✅ Claude Code running in terminals 2-6 (bypass permissions accepted)
-- ✅ Terminal 1 (Shell) has plain shell prompt
-- ✅ No "command not found" or "duplicate session" errors
-- ✅ Console logs show successful agent launch sequence
-
-=======
    Confirm 7 terminals exist with correct session IDs (no worktree paths yet)
 
 4. **Verify Main Workspace** (agents start here, create worktrees on-demand):
@@ -1373,7 +1298,6 @@
 mcp__loom-ui__trigger_force_start
 ```
 
->>>>>>> fd00d3eb
 ### Debugging Common Issues
 
 **Issue**: Commands concatenated in terminal output
