{
  "nextAgentNumber": 10,
  "agents": [
    {
      "configId": "terminal-1",
      "id": "__needs_session__",
      "name": "Architect",
      "status": "idle",
      "isPrimary": true,
      "role": "claude-code-worker",
      "roleConfig": {
        "workerType": "claude",
        "roleFile": "architect.md",
        "targetInterval": 900000,
        "intervalPrompt": "First triage any unlabeled issues. If none exist, scan codebase and create new improvement suggestions across features, docs, quality, CI, and security"
      },
      "worktreePath": "",
      "theme": "lavender"
    },
    {
      "configId": "terminal-2",
      "id": "__needs_session__",
      "name": "Curator",
      "status": "idle",
      "isPrimary": false,
      "role": "claude-code-worker",
      "roleConfig": {
        "workerType": "claude",
        "roleFile": "curator.md",
        "targetInterval": 300000,
        "intervalPrompt": "Find unlabeled issues and enhance with implementation details"
      },
      "worktreePath": "",
      "theme": "ocean"
    },
    {
      "configId": "terminal-3",
      "id": "__needs_session__",
      "name": "Guide",
      "status": "idle",
      "isPrimary": false,
      "role": "claude-code-worker",
      "roleConfig": {
        "workerType": "claude",
        "roleFile": "guide.md",
        "targetInterval": 900000,
        "intervalPrompt": "Review all loom:ready issues and update loom:urgent labels to reflect current top 3 priorities"
      },
      "worktreePath": "",
      "theme": "indigo"
    },
    {
      "configId": "terminal-4",
      "id": "__needs_session__",
      "name": "Judge",
      "status": "idle",
      "isPrimary": false,
      "role": "claude-code-worker",
      "roleConfig": {
        "workerType": "codex",
        "roleFile": "judge.md",
        "targetInterval": 300000,
        "intervalPrompt": "Find and review PRs with loom:review-requested label"
      },
      "worktreePath": "",
      "theme": "rose"
    },
    {
      "configId": "terminal-5",
      "id": "__needs_session__",
      "name": "Builder 1",
      "status": "idle",
      "isPrimary": false,
      "role": "claude-code-worker",
      "roleConfig": {
        "workerType": "claude",
        "roleFile": "builder.md",
        "targetInterval": 60000,
        "intervalPrompt": "Find and implement loom:ready issues"
      },
      "worktreePath": "",
      "theme": "forest"
    },
    {
      "configId": "terminal-6",
      "id": "__needs_session__",
      "name": "Builder 2",
      "status": "idle",
      "isPrimary": false,
      "role": "claude-code-worker",
      "roleConfig": {
        "workerType": "claude",
        "roleFile": "builder.md",
        "targetInterval": 60000,
        "intervalPrompt": "Find and implement loom:ready issues"
      },
      "worktreePath": "",
      "theme": "forest"
    },
    {
      "configId": "terminal-7",
      "id": "__needs_session__",
      "name": "Healer",
      "status": "idle",
      "isPrimary": false,
      "role": "claude-code-worker",
      "roleConfig": {
        "workerType": "claude",
        "roleFile": "healer.md",
        "targetInterval": 300000,
        "intervalPrompt": "Check for PRs with changes requested: gh pr list --label=\"loom:changes-requested\" --state=open. Address feedback, run pnpm check:ci, and update labels to loom:review-requested"
      },
      "worktreePath": "",
      "theme": "amber"
    },
    {
      "configId": "terminal-8",
      "id": "__needs_session__",
      "name": "Hermit",
      "status": "idle",
      "isPrimary": false,
      "role": "claude-code-worker",
      "roleConfig": {
        "workerType": "claude",
        "roleFile": "hermit.md",
        "targetInterval": 900000,
        "intervalPrompt": "Analyze the codebase for opportunities to simplify, remove bloat, or eliminate unnecessary complexity. Create a GitHub issue with loom:critic-suggestion label if you find something concrete"
      },
      "worktreePath": "",
      "theme": "gray"
    },
    {
      "configId": "terminal-9",
      "id": "__needs_session__",
      "name": "Builder 3",
      "status": "idle",
      "isPrimary": false,
      "role": "claude-code-worker",
      "roleConfig": {
<<<<<<< HEAD
        "workerType": "codex",
        "roleFile": "builder.md",
=======
        "workerType": "claude",
        "roleFile": "worker.md",
>>>>>>> 70ca2b02
        "targetInterval": 60000,
        "intervalPrompt": "Find and implement loom:ready issues"
      },
      "worktreePath": "",
      "theme": "crimson"
    }
  ]
}<|MERGE_RESOLUTION|>--- conflicted
+++ resolved
@@ -137,13 +137,8 @@
       "isPrimary": false,
       "role": "claude-code-worker",
       "roleConfig": {
-<<<<<<< HEAD
-        "workerType": "codex",
+        "workerType": "claude",
         "roleFile": "builder.md",
-=======
-        "workerType": "claude",
-        "roleFile": "worker.md",
->>>>>>> 70ca2b02
         "targetInterval": 60000,
         "intervalPrompt": "Find and implement loom:ready issues"
       },
