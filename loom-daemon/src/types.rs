--- conflicted
+++ resolved
@@ -11,11 +11,6 @@
         working_dir: Option<String>,
     },
     ListTerminals,
-<<<<<<< HEAD
-    DestroyTerminal { id: TerminalId },
-    SendInput { id: TerminalId, data: String },
-    GetTerminalOutput { id: TerminalId, start_line: Option<i32> },
-=======
     DestroyTerminal {
         id: TerminalId,
     },
@@ -23,7 +18,10 @@
         id: TerminalId,
         data: String,
     },
->>>>>>> 060b120d
+    GetTerminalOutput {
+        id: TerminalId,
+        start_line: Option<i32>,
+    },
     Shutdown,
 }
 
