//! Loom workspace initialization module
//!
//! This module provides functionality for initializing Loom workspaces
//! without requiring the Tauri application. It can be used from:
//! - CLI mode (loom-daemon init)
//! - Tauri IPC commands (shared code)
//!
//! The initialization process:
//! 1. Validates the target is a git repository
//! 2. Copies `.loom/` configuration from `defaults/`
//! 3. Sets up repository scaffolding (CLAUDE.md, AGENTS.md, .claude/, .codex/)
//! 4. Updates .gitignore with Loom ephemeral patterns

use std::fs;
use std::io;
use std::path::{Path, PathBuf};

/// Initialize a Loom workspace in the target directory
///
/// # Arguments
///
/// * `workspace_path` - Path to the workspace directory (must be a git repository)
/// * `defaults_path` - Path to the defaults directory (usually "defaults" or bundled resource)
/// * `force` - If true, overwrite existing `.loom` directory
///
/// # Returns
///
/// * `Ok(())` - Workspace successfully initialized
/// * `Err(String)` - Initialization failed with error message
///
/// # Errors
///
/// This function will return an error if:
/// - The workspace path doesn't exist or isn't a directory
/// - The workspace isn't a git repository (no .git directory)
/// - The `.loom` directory already exists (unless `force` is true)
/// - File operations fail (insufficient permissions, disk full, etc.)
pub fn initialize_workspace(
    workspace_path: &str,
    defaults_path: &str,
    force: bool,
) -> Result<(), String> {
    let workspace = Path::new(workspace_path);
    let loom_path = workspace.join(".loom");

    // Validate workspace is a git repository
    validate_git_repository(workspace_path)?;

    // Check if .loom already exists
    if loom_path.exists() && !force {
        return Err(
            "Workspace already initialized (.loom directory exists). Use --force to overwrite."
                .to_string(),
        );
    }

    // Remove existing .loom if force mode
    if loom_path.exists() && force {
        fs::remove_dir_all(&loom_path)
            .map_err(|e| format!("Failed to remove existing .loom directory: {e}"))?;
    }

    // Resolve defaults path (development mode or bundled resource)
    let defaults = resolve_defaults_path(defaults_path)?;

    // Create .loom directory
    fs::create_dir_all(&loom_path).map_err(|e| format!("Failed to create .loom directory: {e}"))?;

    // Copy only .loom-specific files from defaults
    // (NOT entire defaults/ tree which would create duplicates)

    // Copy config.json
    let config_src = defaults.join("config.json");
    let config_dst = loom_path.join("config.json");
    if config_src.exists() {
        fs::copy(&config_src, &config_dst)
            .map_err(|e| format!("Failed to copy config.json: {e}"))?;
    }

    // Copy roles/ directory
    let roles_src = defaults.join("roles");
    let roles_dst = loom_path.join("roles");
    if roles_src.exists() {
        copy_dir_recursive(&roles_src, &roles_dst)
            .map_err(|e| format!("Failed to copy roles directory: {e}"))?;
    }

    // Copy scripts/ directory
    let scripts_src = defaults.join("scripts");
    let scripts_dst = loom_path.join("scripts");
    if scripts_src.exists() {
        copy_dir_recursive(&scripts_src, &scripts_dst)
            .map_err(|e| format!("Failed to copy scripts directory: {e}"))?;
    }

    // Copy .loom-specific README
    let loom_readme_src = defaults.join(".loom-README.md");
    let loom_readme_dst = loom_path.join("README.md");
    if loom_readme_src.exists() {
        fs::copy(&loom_readme_src, &loom_readme_dst)
            .map_err(|e| format!("Failed to copy .loom-README.md: {e}"))?;
    }

    // Update .gitignore with Loom ephemeral patterns
    update_gitignore(workspace)?;

    // Setup repository scaffolding (CLAUDE.md, AGENTS.md, .claude/, .codex/)
    setup_repository_scaffolding(workspace, &defaults, force)?;

    Ok(())
}

/// Validate that a path is a git repository
///
/// Checks that the path exists, is a directory, and contains a .git directory.
fn validate_git_repository(path: &str) -> Result<(), String> {
    let workspace_path = Path::new(path);

    // Check if the path exists
    if !workspace_path.exists() {
        return Err(format!("Path does not exist: {path}"));
    }

    // Check if it's a directory
    if !workspace_path.is_dir() {
        return Err(format!("Path is not a directory: {path}"));
    }

    // Check for .git directory
    let git_path = workspace_path.join(".git");
    if !git_path.exists() {
        return Err(format!("Not a git repository (no .git directory found): {path}"));
    }

    Ok(())
}

/// Helper function to find git repository root by searching for .git directory
fn find_git_root() -> Option<PathBuf> {
    // Start from current directory
    let mut current = std::env::current_dir().ok()?;

    loop {
        let git_dir = current.join(".git");
        if git_dir.exists() {
            return Some(current);
        }

        // Move up to parent directory
        if !current.pop() {
            // Reached filesystem root without finding .git
            return None;
        }
    }
}

/// Resolve defaults directory path
///
/// Tries development path first, then falls back to bundled resource path.
/// This handles both development mode and production builds.
///
/// # Search Order
///
/// 1. Provided path (development mode - relative to cwd)
/// 2. Git repository root + path (handles git worktrees)
/// 3. Bundled resource path (production mode - .app/Contents/Resources/)
fn resolve_defaults_path(defaults_path: &str) -> Result<PathBuf, String> {
    let mut tried_paths = Vec::new();

    // Try the provided path first (development mode - relative to cwd)
    let dev_path = PathBuf::from(defaults_path);
    tried_paths.push(dev_path.display().to_string());
    if dev_path.exists() {
        return Ok(dev_path);
    }

    // Try finding defaults relative to git repository root
    // This handles the case where we're running from a git worktree
    if let Some(git_root) = find_git_root() {
        let git_root_defaults = git_root.join(defaults_path);
        tried_paths.push(git_root_defaults.display().to_string());
        if git_root_defaults.exists() {
            return Ok(git_root_defaults);
        }
    }

    // Try resolving as bundled resource (production mode)
    // In production, resources are in .app/Contents/Resources/ on macOS
    if let Ok(exe_path) = std::env::current_exe() {
        // Get the app bundle Resources directory
        if let Some(exe_dir) = exe_path.parent() {
            // exe is in Contents/MacOS/, resources are in Contents/Resources/
            if let Some(contents_dir) = exe_dir.parent() {
                let resources_dir = contents_dir.join("Resources");

                // Try with _up_ prefix (Tauri bundles ../defaults as _up_/defaults)
                let up_path = resources_dir.join("_up_").join(defaults_path);
                tried_paths.push(up_path.display().to_string());
                if up_path.exists() {
                    return Ok(up_path);
                }

                // Try with subdirectory name (standard Tauri bundling)
                let resources_path = resources_dir.join(defaults_path);
                tried_paths.push(resources_path.display().to_string());
                if resources_path.exists() {
                    return Ok(resources_path);
                }

                // Try the Resources directory itself (in case bundling flattens structure)
                tried_paths.push(resources_dir.display().to_string());
                if resources_dir.join("config.json").exists() {
                    return Ok(resources_dir);
                }
            }
        }
    }

    Err(format!(
        "Defaults directory not found. Tried paths:\n  {}",
        tried_paths.join("\n  ")
    ))
}

/// Copy directory recursively
///
/// Creates the destination directory and copies all files and subdirectories.
fn copy_dir_recursive(src: &Path, dst: &Path) -> io::Result<()> {
    fs::create_dir_all(dst)?;

    for entry in fs::read_dir(src)? {
        let entry = entry?;
        let file_type = entry.file_type()?;
        let src_path = entry.path();
        let dst_path = dst.join(entry.file_name());

        if file_type.is_dir() {
            copy_dir_recursive(&src_path, &dst_path)?;
        } else {
            fs::copy(&src_path, &dst_path)?;
        }
    }

    Ok(())
}

/// Merge directory recursively
///
/// Copies files from src to dst, but only if they don't already exist in dst.
/// This allows merging new files from defaults while preserving existing customizations.
fn merge_dir_recursive(src: &Path, dst: &Path) -> io::Result<()> {
    fs::create_dir_all(dst)?;

    for entry in fs::read_dir(src)? {
        let entry = entry?;
        let file_type = entry.file_type()?;
        let src_path = entry.path();
        let dst_path = dst.join(entry.file_name());

        if file_type.is_dir() {
            // Recursively merge subdirectories
            merge_dir_recursive(&src_path, &dst_path)?;
        } else if !dst_path.exists() {
            // Only copy if destination file doesn't exist
            fs::copy(&src_path, &dst_path)?;
        }
        // If dst_path exists, skip (preserve existing file)
    }

    Ok(())
}

/// Setup repository scaffolding files
///
/// Copies CLAUDE.md, AGENTS.md, .claude/, and .codex/ to the workspace.
/// - Force mode: Overwrites existing files/directories
/// - Non-force mode: Merges directories (copies missing files, keeps existing ones)
fn setup_repository_scaffolding(
    workspace_path: &Path,
    defaults_path: &Path,
    force: bool,
) -> Result<(), String> {
    // Helper to copy file with force logic
    let copy_file = |src: &Path, dst: &Path, name: &str| -> Result<(), String> {
        if src.exists() {
            if force && dst.exists() {
                fs::remove_file(dst)
                    .map_err(|e| format!("Failed to remove existing {name}: {e}"))?;
            }
            if force || !dst.exists() {
                fs::copy(src, dst).map_err(|e| format!("Failed to copy {name}: {e}"))?;
            }
        }
        Ok(())
    };

    // Helper to copy directory with force logic
    let copy_directory = |src: &Path, dst: &Path, name: &str| -> Result<(), String> {
        if src.exists() {
            if force && dst.exists() {
                fs::remove_dir_all(dst)
                    .map_err(|e| format!("Failed to remove existing {name}: {e}"))?;
            }
            if force || !dst.exists() {
                copy_dir_recursive(src, dst).map_err(|e| format!("Failed to copy {name}: {e}"))?;
            } else {
                // Merge mode: copy files that don't exist
                merge_dir_recursive(src, dst)
                    .map_err(|e| format!("Failed to merge {name}: {e}"))?;
            }
        }
        Ok(())
    };

<<<<<<< HEAD
    // Copy LOOM_USAGE.md as CLAUDE.md (usage documentation, not internal dev docs)
    copy_file(
        &defaults_path.join("LOOM_USAGE.md"),
=======
    // Copy target-repo-specific CLAUDE.md and AGENTS.md from defaults/.loom/
    // (NOT defaults/CLAUDE.md which is for Loom repo itself)
    copy_file(
        &defaults_path.join(".loom").join("CLAUDE.md"),
>>>>>>> ab357bfb
        &workspace_path.join("CLAUDE.md"),
        "CLAUDE.md",
    )?;

    copy_file(
        &defaults_path.join(".loom").join("AGENTS.md"),
        &workspace_path.join("AGENTS.md"),
        "AGENTS.md",
    )?;

    // Copy .claude/ directory
    copy_directory(
        &defaults_path.join(".claude"),
        &workspace_path.join(".claude"),
        ".claude directory",
    )?;

    // Copy .codex/ directory
    copy_directory(
        &defaults_path.join(".codex"),
        &workspace_path.join(".codex"),
        ".codex directory",
    )?;

    // Copy .github/ directory
    copy_directory(
        &defaults_path.join(".github"),
        &workspace_path.join(".github"),
        ".github directory",
    )?;

    // Note: scripts/ is now copied earlier in initialize_workspace()
    // to .loom/scripts/ along with other .loom-specific files

    Ok(())
}

/// Update .gitignore with Loom ephemeral patterns
///
/// Adds patterns for ephemeral Loom files that shouldn't be committed.
/// Creates .gitignore if it doesn't exist.
fn update_gitignore(workspace_path: &Path) -> Result<(), String> {
    let gitignore_path = workspace_path.join(".gitignore");

    // Ephemeral files that should be ignored
    let ephemeral_patterns = [
        ".loom/state.json",
        ".loom/worktrees/",
        ".loom/*.log",
        ".loom/*.sock",
    ];

    if gitignore_path.exists() {
        let contents = fs::read_to_string(&gitignore_path)
            .map_err(|e| format!("Failed to read .gitignore: {e}"))?;

        let mut new_contents = contents.clone();
        let mut modified = false;

        // Add ephemeral patterns if not present
        for pattern in &ephemeral_patterns {
            if !contents.contains(pattern) {
                if !new_contents.ends_with('\n') {
                    new_contents.push('\n');
                }
                new_contents.push_str(pattern);
                new_contents.push('\n');
                modified = true;
            }
        }

        // Write back if we made changes
        if modified {
            fs::write(&gitignore_path, new_contents)
                .map_err(|e| format!("Failed to write .gitignore: {e}"))?;
        }
    } else {
        // Create .gitignore with ephemeral patterns
        let mut loom_entries = String::from("# Loom - AI Development Orchestration\n");
        for pattern in &ephemeral_patterns {
            loom_entries.push_str(pattern);
            loom_entries.push('\n');
        }
        fs::write(&gitignore_path, loom_entries)
            .map_err(|e| format!("Failed to create .gitignore: {e}"))?;
    }

    Ok(())
}

#[cfg(test)]
mod tests {
    use super::*;
    use std::fs;
    use tempfile::TempDir;

    #[test]
    #[allow(clippy::unwrap_used)]
    fn test_validate_git_repository() {
        let temp_dir = TempDir::new().unwrap();
        let workspace = temp_dir.path();

        // Not a git repo yet
        let result = validate_git_repository(workspace.to_str().unwrap());
        assert!(result.is_err());
        assert!(result.unwrap_err().contains("Not a git repository"));

        // Create .git directory
        fs::create_dir(workspace.join(".git")).unwrap();

        // Should now be valid
        let result = validate_git_repository(workspace.to_str().unwrap());
        assert!(result.is_ok());
    }

    #[test]
    #[allow(clippy::unwrap_used)]
    fn test_copy_dir_recursive() {
        let temp_dir = TempDir::new().unwrap();
        let src = temp_dir.path().join("src");
        let dst = temp_dir.path().join("dst");

        // Create source structure
        fs::create_dir(&src).unwrap();
        fs::write(src.join("file1.txt"), "content1").unwrap();
        fs::create_dir(src.join("subdir")).unwrap();
        fs::write(src.join("subdir").join("file2.txt"), "content2").unwrap();

        // Copy recursively
        copy_dir_recursive(&src, &dst).unwrap();

        // Verify destination
        assert!(dst.exists());
        assert!(dst.join("file1.txt").exists());
        assert!(dst.join("subdir").exists());
        assert!(dst.join("subdir").join("file2.txt").exists());

        let content1 = fs::read_to_string(dst.join("file1.txt")).unwrap();
        assert_eq!(content1, "content1");

        let content2 = fs::read_to_string(dst.join("subdir").join("file2.txt")).unwrap();
        assert_eq!(content2, "content2");
    }

    #[test]
    #[allow(clippy::unwrap_used)]
    fn test_merge_dir_recursive() {
        let temp_dir = TempDir::new().unwrap();
        let src = temp_dir.path().join("src");
        let dst = temp_dir.path().join("dst");

        // Create source structure
        fs::create_dir(&src).unwrap();
        fs::write(src.join("file1.txt"), "new content 1").unwrap();
        fs::write(src.join("file2.txt"), "new content 2").unwrap();
        fs::create_dir(src.join("subdir")).unwrap();
        fs::write(src.join("subdir").join("file3.txt"), "new content 3").unwrap();

        // Create destination with existing file
        fs::create_dir(&dst).unwrap();
        fs::write(dst.join("file1.txt"), "existing content").unwrap();
        fs::write(dst.join("existing.txt"), "preserve me").unwrap();

        // Merge directories
        merge_dir_recursive(&src, &dst).unwrap();

        // Verify: file1.txt should be preserved (not overwritten)
        let content1 = fs::read_to_string(dst.join("file1.txt")).unwrap();
        assert_eq!(content1, "existing content");

        // Verify: file2.txt should be copied (new file)
        assert!(dst.join("file2.txt").exists());
        let content2 = fs::read_to_string(dst.join("file2.txt")).unwrap();
        assert_eq!(content2, "new content 2");

        // Verify: subdir and file3.txt should be created
        assert!(dst.join("subdir").exists());
        assert!(dst.join("subdir").join("file3.txt").exists());
        let content3 = fs::read_to_string(dst.join("subdir").join("file3.txt")).unwrap();
        assert_eq!(content3, "new content 3");

        // Verify: existing.txt should still exist
        assert!(dst.join("existing.txt").exists());
        let existing = fs::read_to_string(dst.join("existing.txt")).unwrap();
        assert_eq!(existing, "preserve me");
    }

    #[test]
    #[allow(clippy::unwrap_used)]
    fn test_setup_repository_scaffolding_force_mode() {
        let temp_dir = TempDir::new().unwrap();
        let workspace = temp_dir.path();
        let defaults = temp_dir.path().join("defaults");

        // Setup git repo
        fs::create_dir(workspace.join(".git")).unwrap();

        // Create defaults directory with .claude commands
        fs::create_dir_all(defaults.join(".claude").join("commands")).unwrap();
        fs::write(
            defaults.join(".claude").join("commands").join("loom.md"),
            "loom command from defaults",
        )
        .unwrap();
        fs::write(
            defaults.join(".claude").join("commands").join("builder.md"),
            "builder command from defaults",
        )
        .unwrap();

        // Create existing .claude directory in workspace with custom commands
        fs::create_dir_all(workspace.join(".claude").join("commands")).unwrap();
        fs::write(
            workspace.join(".claude").join("commands").join("custom.md"),
            "my custom command",
        )
        .unwrap();
        fs::write(workspace.join(".claude").join("commands").join("loom.md"), "old loom command")
            .unwrap();

        // Run setup with force=true
        setup_repository_scaffolding(workspace, &defaults, true).unwrap();

        // Verify .claude was overwritten (custom commands removed)
        assert!(!workspace
            .join(".claude")
            .join("commands")
            .join("custom.md")
            .exists());

        // Verify loom.md was overwritten with new content
        let loom_content =
            fs::read_to_string(workspace.join(".claude").join("commands").join("loom.md")).unwrap();
        assert_eq!(loom_content, "loom command from defaults");

        // Verify builder.md exists
        assert!(workspace
            .join(".claude")
            .join("commands")
            .join("builder.md")
            .exists());
    }

    #[test]
    #[allow(clippy::unwrap_used)]
    fn test_setup_repository_scaffolding_merge_mode() {
        let temp_dir = TempDir::new().unwrap();
        let workspace = temp_dir.path();
        let defaults = temp_dir.path().join("defaults");

        // Setup git repo
        fs::create_dir(workspace.join(".git")).unwrap();

        // Create defaults directory with .claude commands
        fs::create_dir_all(defaults.join(".claude").join("commands")).unwrap();
        fs::write(
            defaults.join(".claude").join("commands").join("loom.md"),
            "loom command from defaults",
        )
        .unwrap();
        fs::write(
            defaults.join(".claude").join("commands").join("builder.md"),
            "builder command from defaults",
        )
        .unwrap();

        // Create existing .claude directory in workspace with custom commands
        fs::create_dir_all(workspace.join(".claude").join("commands")).unwrap();
        fs::write(
            workspace.join(".claude").join("commands").join("custom.md"),
            "my custom command",
        )
        .unwrap();
        fs::write(
            workspace.join(".claude").join("commands").join("loom.md"),
            "custom loom command",
        )
        .unwrap();

        // Run setup with force=false (merge mode)
        setup_repository_scaffolding(workspace, &defaults, false).unwrap();

        // Verify custom.md still exists (preserved)
        assert!(workspace
            .join(".claude")
            .join("commands")
            .join("custom.md")
            .exists());
        let custom_content =
            fs::read_to_string(workspace.join(".claude").join("commands").join("custom.md"))
                .unwrap();
        assert_eq!(custom_content, "my custom command");

        // Verify loom.md was NOT overwritten (preserved)
        let loom_content =
            fs::read_to_string(workspace.join(".claude").join("commands").join("loom.md")).unwrap();
        assert_eq!(loom_content, "custom loom command");

        // Verify builder.md was added (new file)
        assert!(workspace
            .join(".claude")
            .join("commands")
            .join("builder.md")
            .exists());
        let builder_content = fs::read_to_string(
            workspace
                .join(".claude")
                .join("commands")
                .join("builder.md"),
        )
        .unwrap();
        assert_eq!(builder_content, "builder command from defaults");
    }
}<|MERGE_RESOLUTION|>--- conflicted
+++ resolved
@@ -312,16 +312,10 @@
         Ok(())
     };
 
-<<<<<<< HEAD
-    // Copy LOOM_USAGE.md as CLAUDE.md (usage documentation, not internal dev docs)
-    copy_file(
-        &defaults_path.join("LOOM_USAGE.md"),
-=======
     // Copy target-repo-specific CLAUDE.md and AGENTS.md from defaults/.loom/
     // (NOT defaults/CLAUDE.md which is for Loom repo itself)
     copy_file(
         &defaults_path.join(".loom").join("CLAUDE.md"),
->>>>>>> ab357bfb
         &workspace_path.join("CLAUDE.md"),
         "CLAUDE.md",
     )?;
