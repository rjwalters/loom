{
  "name": "loom",
  "version": "0.1.0",
  "description": "A multi-terminal desktop application for macOS that orchestrates AI-powered development workers using git worktrees and GitHub as the coordination layer.",
  "type": "module",
  "scripts": {
    "dev": "vite",
    "build": "tsc && vite build",
    "preview": "vite preview",
    "tauri": "tauri",
    "tauri:dev": "tauri dev",
    "tauri:preview": "pnpm build && tauri dev --no-watch",
    "tauri:build": "tauri build",
    "daemon:dev": "./scripts/dev-daemon.sh",
    "daemon:preview": "cargo run --package loom-daemon --release",
    "daemon:build": "cargo build --package loom-daemon --release && rm -f target/release/loom-daemon-aarch64-apple-darwin && cp target/release/loom-daemon target/release/loom-daemon-aarch64-apple-darwin",
    "daemon:test": "cargo test --package loom-daemon",
    "app:dev": "./scripts/setup-mcp.sh && pnpm daemon:dev & sleep 2 && pnpm tauri:dev",
    "app:preview": "pnpm build && pnpm tauri build --debug --bundles app && RUST_LOG=info pnpm daemon:preview & sleep 5 && ./target/debug/bundle/macos/Loom.app/Contents/MacOS/Loom --workspace \"$(pwd)\"",
    "app:build": "pnpm daemon:build && pnpm tauri:build",
    "test:factory-reset": "pnpm build && pnpm tauri build --debug --bundles app && RUST_LOG=info pnpm daemon:preview & sleep 5 && ./target/debug/bundle/macos/Loom.app/Contents/MacOS/Loom --workspace \"$(pwd)\"",
    "app:prod": "pnpm daemon:build && pnpm tauri:build && RUST_LOG=info ./target/release/loom-daemon & sleep 2 && ./target/release/bundle/macos/Loom.app/Contents/MacOS/Loom",
    "app:quit": "pkill -9 -f 'loom-daemon|Loom|vite|tauri' || true && rm -f ~/.loom/loom-daemon.sock",
    "logs:clean": "rm -f /tmp/loom-*.log /tmp/app-*.log /tmp/daemon-*.log /tmp/factory-reset-*.log",
    "check": "cargo check --workspace",
    "lint": "biome check .",
    "lint:fix": "biome check --write .",
    "format": "biome format .",
    "format:write": "biome format --write .",
    "format:rust": "cargo fmt --all -- --check",
    "format:rust:write": "cargo fmt --all",
    "clippy": "cargo clippy --workspace --all-targets --all-features -- -D warnings",
    "clippy:locked": "cargo clippy --workspace --all-targets --all-features --locked -- -D warnings",
    "clippy:fix": "cargo clippy --workspace --all-targets --all-features --fix --allow-dirty --allow-staged",
    "test": "cargo test --workspace --locked --all-features --no-fail-fast -- --nocapture",
    "test:unit": "vitest run",
    "test:unit:watch": "vitest watch",
    "test:unit:ui": "vitest --ui",
    "test:unit:coverage": "vitest run --coverage",
    "check:all": "pnpm lint && pnpm format:rust && pnpm clippy && pnpm check && pnpm build && pnpm test:unit",
    "check:ci": "pnpm lint && pnpm format:rust && pnpm clippy:locked && pnpm check && pnpm build && pnpm test && pnpm test:unit:coverage",
    "worktree": "./scripts/worktree.sh",
    "clean": "./scripts/cleanup.sh",
    "clean:full": "./scripts/cleanup.sh && pnpm install",
    "prepare": "husky"
  },
  "repository": {
    "type": "git",
    "url": "git+https://github.com/rjwalters/loom.git"
  },
  "keywords": [],
  "author": "",
  "license": "ISC",
  "bugs": {
    "url": "https://github.com/rjwalters/loom/issues"
  },
  "homepage": "https://github.com/rjwalters/loom#readme",
  "dependencies": {
    "@tauri-apps/api": "^2.0.0",
    "@tauri-apps/plugin-cli": "^2.0.0",
    "@tauri-apps/plugin-dialog": "^2.0.0",
    "@tauri-apps/plugin-fs": "^2.0.0",
    "@tauri-apps/plugin-shell": "^2.0.0",
    "@xterm/addon-fit": "^0.10.0",
    "@xterm/addon-web-links": "^0.11.0",
    "@xterm/addon-webgl": "^0.18.0",
    "@xterm/xterm": "^5.5.0"
  },
  "devDependencies": {
    "@biomejs/biome": "^2.2.6",
    "@tailwindcss/postcss": "^4.1.14",
<<<<<<< HEAD
    "@tauri-apps/cli": "^2.0.0",
=======
    "@tauri-apps/cli": "^1.6.3",
    "@vitest/coverage-v8": "^3.2.4",
>>>>>>> d316dad0
    "@vitest/ui": "^3.2.4",
    "autoprefixer": "^10.4.21",
    "happy-dom": "^20.0.2",
    "husky": "^9.1.7",
    "lint-staged": "^16.2.4",
    "postcss": "^8.5.6",
    "tailwindcss": "^4.1.14",
    "typescript": "^5.9.3",
    "vite": "^7.1.10",
    "vitest": "^3.2.4"
  },
  "lint-staged": {
    "*.{ts,tsx,js,jsx,json}": [
      "biome check --write"
    ],
    "*.rs": [
      "cargo fmt --"
    ]
  }
}<|MERGE_RESOLUTION|>--- conflicted
+++ resolved
@@ -56,11 +56,7 @@
   },
   "homepage": "https://github.com/rjwalters/loom#readme",
   "dependencies": {
-    "@tauri-apps/api": "^2.0.0",
-    "@tauri-apps/plugin-cli": "^2.0.0",
-    "@tauri-apps/plugin-dialog": "^2.0.0",
-    "@tauri-apps/plugin-fs": "^2.0.0",
-    "@tauri-apps/plugin-shell": "^2.0.0",
+    "@tauri-apps/api": "^1.6.0",
     "@xterm/addon-fit": "^0.10.0",
     "@xterm/addon-web-links": "^0.11.0",
     "@xterm/addon-webgl": "^0.18.0",
@@ -69,12 +65,8 @@
   "devDependencies": {
     "@biomejs/biome": "^2.2.6",
     "@tailwindcss/postcss": "^4.1.14",
-<<<<<<< HEAD
-    "@tauri-apps/cli": "^2.0.0",
-=======
     "@tauri-apps/cli": "^1.6.3",
     "@vitest/coverage-v8": "^3.2.4",
->>>>>>> d316dad0
     "@vitest/ui": "^3.2.4",
     "autoprefixer": "^10.4.21",
     "happy-dom": "^20.0.2",
